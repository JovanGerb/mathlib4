--- conflicted
+++ resolved
@@ -176,13 +176,8 @@
 section Rotate
 
 set_option maxHeartbeats 400000 in
-<<<<<<< HEAD
-/-- Given `φ : K ⟶ L`, `K⟦(1 : ℤ)⟧` is homotopy equivalence to
-the mapping cone of `inr φ : L ⟶ mappingCone φ` is homotopy equivalent. -/
-=======
 /-- Given `φ : K ⟶ L`, `K⟦(1 : ℤ)⟧` is homotopy equivalent to
 the mapping cone of `inr φ : L ⟶ mappingCone φ`. -/
->>>>>>> 2e153a63
 noncomputable def rotateHomotopyEquiv :
     HomotopyEquiv (K⟦(1 : ℤ)⟧) (mappingCone (inr φ)) where
   hom := lift (inr φ) (-(Cocycle.ofHom φ).leftShift 1 1 (zero_add 1))
