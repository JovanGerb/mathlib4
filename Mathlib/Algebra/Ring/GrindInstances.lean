/-
Copyright (c) 2025 Lean FRO, LLC. All rights reserved.
Released under Apache 2.0 license as described in the file LICENSE.
Authors: Kim Morrison
-/
import Mathlib.Algebra.Ring.Defs
import Mathlib.Data.Int.Cast.Basic

/-!
# Instances for `grind`.
-/

open Lean

variable (α : Type*)

<<<<<<< HEAD
instance Semiring.toGrindSemiring [s : Semiring α] :
=======
-- This is a low priority instance so that the built-in `Lean.Grind.Semiring Nat` instance
-- (which has a non-defeq `ofNat` instance) is used preferentially.
instance (priority := 100) Semiring.toGrindSemiring [s : Semiring α] :
>>>>>>> a7a22988
    Grind.Semiring α :=
  { s with
    ofNat | 0 | 1 | n + 2 => inferInstance
    natCast := inferInstance
    add_zero := by simp [add_zero]
    mul_one := by simp [mul_one]
    zero_mul := by simp [zero_mul]
    pow_zero := by simp
    pow_succ := by simp [pow_succ]
    ofNat_eq_natCast
    | 0 => Nat.cast_zero.symm
    | 1 => Nat.cast_one.symm
    | n + 2 => rfl
    ofNat_succ
    | 0 => by simp [zero_add]
    | 1 => by
      change Nat.cast 2 = 1 + 1
      rw [one_add_one_eq_two]
      rfl
    | n + 2 => by
      change Nat.cast (n + 2 + 1) = Nat.cast (n + 2) + 1
      rw [← AddMonoidWithOne.natCast_succ] }

<<<<<<< HEAD
instance CommSemiring.toGrindCommSemiring [s : CommSemiring α] :
=======
instance (priority := 100) CommSemiring.toGrindCommSemiring [s : CommSemiring α] :
>>>>>>> a7a22988
    Grind.CommSemiring α :=
  { Semiring.toGrindSemiring α with
    mul_comm := s.mul_comm }

<<<<<<< HEAD
instance Ring.toGrindRing [s : Ring α] :
=======
instance (priority := 100) Ring.toGrindRing [s : Ring α] :
>>>>>>> a7a22988
    Grind.Ring α :=
  { s, Semiring.toGrindSemiring α with
    natCast := inferInstance
    intCast := inferInstance
    neg_add_cancel := by simp [neg_add_cancel]
    intCast_ofNat
    | 0 => Int.cast_zero
    | 1 => Int.cast_one
    | _ + 2 => Int.cast_ofNat _
    intCast_neg := Int.cast_neg }

<<<<<<< HEAD
instance CommRing.toGrindCommRing [s : CommRing α] :
=======
instance (priority := 100) CommRing.toGrindCommRing [s : CommRing α] :
>>>>>>> a7a22988
    Grind.CommRing α :=
  { Ring.toGrindRing α with
    mul_comm := s.mul_comm }

theorem Semiring.toGrindSemiring_ofNat [Semiring α] (n : ℕ) :
    @OfNat.ofNat α n (Lean.Grind.Semiring.ofNat n) = n.cast := by
  match n with
  | 0 => simp [zero_add]
  | 1 => simp [one_add_one_eq_two]
  | n + 2 => rfl

attribute [local instance] Grind.Semiring.natCast Grind.Ring.intCast in
-- Verify that we can construct a `CommRing` from a `Lean.Grind.CommRing`.
-- This is not an instance (or even a `def`) because this direction should never be used.
-- There is no reason to expect that using `CommRing.toGrindCommRing` and then this construction
-- will give a result defeq to the original `CommRing α`.
example (s : Grind.CommRing α) : CommRing α :=
  { s with
    zero_add := Grind.Semiring.zero_add
    right_distrib := Grind.Semiring.right_distrib
    mul_zero := Grind.Semiring.mul_zero
    one_mul := Grind.Semiring.one_mul
    nsmul := nsmulRec
    zsmul := zsmulRec
    natCast := Nat.cast
    natCast_zero :=  Grind.Semiring.natCast_zero
    natCast_succ n := Grind.Semiring.natCast_succ n
    intCast := Int.cast
    intCast_ofNat := Grind.Ring.intCast_natCast
    intCast_negSucc n := by
      rw [Int.negSucc_eq, Grind.Ring.intCast_neg,
        Grind.Ring.intCast_natCast_add_one, Grind.Semiring.natCast_succ] }

-- Verify that we do not have a defeq problems in `Lean.Grind.Semiring` instances.
example : (inferInstance : Lean.Grind.Semiring Nat) =
    (Lean.Grind.CommSemiring.toSemiring : Lean.Grind.Semiring Nat) := rfl
example : (inferInstance : Lean.Grind.Semiring UInt8) =
    (Lean.Grind.CommSemiring.toSemiring : Lean.Grind.Semiring UInt8) := rfl<|MERGE_RESOLUTION|>--- conflicted
+++ resolved
@@ -14,13 +14,9 @@
 
 variable (α : Type*)
 
-<<<<<<< HEAD
-instance Semiring.toGrindSemiring [s : Semiring α] :
-=======
 -- This is a low priority instance so that the built-in `Lean.Grind.Semiring Nat` instance
 -- (which has a non-defeq `ofNat` instance) is used preferentially.
 instance (priority := 100) Semiring.toGrindSemiring [s : Semiring α] :
->>>>>>> a7a22988
     Grind.Semiring α :=
   { s with
     ofNat | 0 | 1 | n + 2 => inferInstance
@@ -44,20 +40,12 @@
       change Nat.cast (n + 2 + 1) = Nat.cast (n + 2) + 1
       rw [← AddMonoidWithOne.natCast_succ] }
 
-<<<<<<< HEAD
-instance CommSemiring.toGrindCommSemiring [s : CommSemiring α] :
-=======
 instance (priority := 100) CommSemiring.toGrindCommSemiring [s : CommSemiring α] :
->>>>>>> a7a22988
     Grind.CommSemiring α :=
   { Semiring.toGrindSemiring α with
     mul_comm := s.mul_comm }
 
-<<<<<<< HEAD
-instance Ring.toGrindRing [s : Ring α] :
-=======
 instance (priority := 100) Ring.toGrindRing [s : Ring α] :
->>>>>>> a7a22988
     Grind.Ring α :=
   { s, Semiring.toGrindSemiring α with
     natCast := inferInstance
@@ -69,11 +57,7 @@
     | _ + 2 => Int.cast_ofNat _
     intCast_neg := Int.cast_neg }
 
-<<<<<<< HEAD
-instance CommRing.toGrindCommRing [s : CommRing α] :
-=======
 instance (priority := 100) CommRing.toGrindCommRing [s : CommRing α] :
->>>>>>> a7a22988
     Grind.CommRing α :=
   { Ring.toGrindRing α with
     mul_comm := s.mul_comm }
