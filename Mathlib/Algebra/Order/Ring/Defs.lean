--- conflicted
+++ resolved
@@ -145,14 +145,10 @@
 
 /-- An `OrderedCommSemiring` is a commutative semiring with a partial order such that addition is
 monotone and multiplication by a nonnegative number is monotone. -/
-<<<<<<< HEAD
-class OrderedCommSemiring (α : Type u) extends CommSemiring α, OrderedSemiring α
-=======
-class OrderedCommSemiring (α : Type u) extends OrderedSemiring α, CommSemiring α where
+class OrderedCommSemiring (α : Type u) extends CommSemiring α, OrderedSemiring α where
   mul_le_mul_of_nonneg_right a b c ha hc :=
     -- parentheses ensure this generates an `optParam` rather than an `autoParam`
     (by simpa only [mul_comm] using mul_le_mul_of_nonneg_left a b c ha hc)
->>>>>>> 53ae52b4
 #align ordered_comm_semiring OrderedCommSemiring
 
 attribute [instance 200] OrderedCommSemiring.toCommSemiring
@@ -860,13 +856,7 @@
   ⟨fun a _ _ => (monotone_mul_right_of_nonneg a.2).reflect_lt⟩
 #align linear_ordered_semiring.to_mul_pos_reflect_lt LinearOrderedSemiring.toMulPosReflectLT
 
-<<<<<<< HEAD
-theorem nonneg_and_nonneg_or_nonpos_and_nonpos_of_mul_nnonneg (hab : 0 ≤ a * b) :
-=======
-attribute [local instance] LinearOrderedSemiring.decidableLE LinearOrderedSemiring.decidableLT
-
 theorem nonneg_and_nonneg_or_nonpos_and_nonpos_of_mul_nonneg (hab : 0 ≤ a * b) :
->>>>>>> 53ae52b4
     0 ≤ a ∧ 0 ≤ b ∨ a ≤ 0 ∧ b ≤ 0 := by
   refine' Decidable.or_iff_not_and_not.2 _
   simp only [not_and, not_le]; intro ab nab; apply not_lt_of_le hab _
