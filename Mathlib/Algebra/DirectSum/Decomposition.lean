/-
Copyright (c) 2022 Eric Wieser. All rights reserved.
Released under Apache 2.0 license as described in the file LICENSE.
Authors: Eric Wieser, Jujian Zhang
-/
import Mathlib.Algebra.DirectSum.Module
import Mathlib.Algebra.Module.Submodule.Basic

#align_import algebra.direct_sum.decomposition from "leanprover-community/mathlib"@"4e861f25ba5ceef42ba0712d8ffeb32f38ad6441"

/-!
# Decompositions of additive monoids, groups, and modules into direct sums

## Main definitions

* `DirectSum.Decomposition ℳ`: A typeclass to provide a constructive decomposition from
  an additive monoid `M` into a family of additive submonoids `ℳ`
* `DirectSum.decompose ℳ`: The canonical equivalence provided by the above typeclass


## Main statements

* `DirectSum.Decomposition.isInternal`: The link to `DirectSum.IsInternal`.

## Implementation details

As we want to talk about different types of decomposition (additive monoids, modules, rings, ...),
we choose to avoid heavily bundling `DirectSum.decompose`, instead making copies for the
`AddEquiv`, `LinearEquiv`, etc. This means we have to repeat statements that follow from these
bundled homs, but means we don't have to repeat statements for different types of decomposition.
-/


variable {ι R M σ : Type*}

open DirectSum BigOperators

namespace DirectSum

section AddCommMonoid

variable [DecidableEq ι] [AddCommMonoid M]

variable [SetLike σ M] [AddSubmonoidClass σ M] (ℳ : ι → σ)

/-- A decomposition is an equivalence between an additive monoid `M` and a direct sum of additive
submonoids `ℳ i` of that `M`, such that the "recomposition" is canonical. This definition also
works for additive groups and modules.

This is a version of `DirectSum.IsInternal` which comes with a constructive inverse to the
canonical "recomposition" rather than just a proof that the "recomposition" is bijective.

Often it is easier to construct a term of this type via `Decomposition.ofAddHom` or
`Decomposition.ofLinearMap`. -/
class Decomposition where
  decompose' : M → ⨁ i, ℳ i
  left_inv : Function.LeftInverse (DirectSum.coeAddMonoidHom ℳ) decompose'
  right_inv : Function.RightInverse (DirectSum.coeAddMonoidHom ℳ) decompose'
#align direct_sum.decomposition DirectSum.Decomposition

/-- `DirectSum.Decomposition` instances, while carrying data, are always equal. -/
instance : Subsingleton (Decomposition ℳ) :=
  ⟨fun x y ↦ by
    cases' x with x xl xr
    cases' y with y yl yr
    congr
    exact Function.LeftInverse.eq_rightInverse xr yl⟩

/-- A convenience method to construct a decomposition from an `AddMonoidHom`, such that the proofs
of left and right inverse can be constructed via `ext`. -/
abbrev Decomposition.ofAddHom (decompose : M →+ ⨁ i, ℳ i)
    (h_left_inv : (DirectSum.coeAddMonoidHom ℳ).comp decompose = .id _)
    (h_right_inv : decompose.comp (DirectSum.coeAddMonoidHom ℳ) = .id _) : Decomposition ℳ where
  decompose' := decompose
  left_inv := FunLike.congr_fun h_left_inv
  right_inv := FunLike.congr_fun h_right_inv

/-- Noncomputably conjure a decomposition instance from a `DirectSum.IsInternal` proof. -/
noncomputable def IsInternal.chooseDecomposition (h : IsInternal ℳ) :
    DirectSum.Decomposition ℳ where
  decompose' := (Equiv.ofBijective _ h).symm
  left_inv := (Equiv.ofBijective _ h).right_inv
  right_inv := (Equiv.ofBijective _ h).left_inv

variable [Decomposition ℳ]

protected theorem Decomposition.isInternal : DirectSum.IsInternal ℳ :=
  ⟨Decomposition.right_inv.injective, Decomposition.left_inv.surjective⟩
#align direct_sum.decomposition.is_internal DirectSum.Decomposition.isInternal

/-- If `M` is graded by `ι` with degree `i` component `ℳ i`, then it is isomorphic as
to a direct sum of components. This is the canonical spelling of the `decompose'` field. -/
def decompose : M ≃ ⨁ i, ℳ i where
  toFun := Decomposition.decompose'
  invFun := DirectSum.coeAddMonoidHom ℳ
  left_inv := Decomposition.left_inv
  right_inv := Decomposition.right_inv
#align direct_sum.decompose DirectSum.decompose

protected theorem Decomposition.inductionOn {p : M → Prop} (h_zero : p 0)
    (h_homogeneous : ∀ {i} (m : ℳ i), p (m : M)) (h_add : ∀ m m' : M, p m → p m' → p (m + m')) :
    ∀ m, p m := by
  let ℳ' : ι → AddSubmonoid M := fun i ↦
    (⟨⟨ℳ i, fun x y ↦ AddMemClass.add_mem x y⟩, (ZeroMemClass.zero_mem _)⟩ : AddSubmonoid M)
  haveI t : DirectSum.Decomposition ℳ' :=
    { decompose' := DirectSum.decompose ℳ
      left_inv := fun _ ↦ (decompose ℳ).left_inv _
      right_inv := fun _ ↦ (decompose ℳ).right_inv _ }
  have mem : ∀ m, m ∈ iSup ℳ' := fun _m ↦
    (DirectSum.IsInternal.addSubmonoid_iSup_eq_top ℳ' (Decomposition.isInternal ℳ')).symm ▸ trivial
  -- Porting note: needs to use @ even though no implicit argument is provided
  exact fun m ↦ @AddSubmonoid.iSup_induction _ _ _ ℳ' _ _ (mem m)
    (fun i m h ↦ h_homogeneous ⟨m, h⟩) h_zero h_add
--  exact fun m ↦
--    AddSubmonoid.iSup_induction ℳ' (mem m) (fun i m h ↦ h_homogeneous ⟨m, h⟩) h_zero h_add
#align direct_sum.decomposition.induction_on DirectSum.Decomposition.inductionOn

@[simp]
theorem Decomposition.decompose'_eq : Decomposition.decompose' = decompose ℳ := rfl
#align direct_sum.decomposition.decompose'_eq DirectSum.Decomposition.decompose'_eq

@[simp]
theorem decompose_symm_of {i : ι} (x : ℳ i) : (decompose ℳ).symm (DirectSum.of _ i x) = x :=
  DirectSum.coeAddMonoidHom_of ℳ _ _
#align direct_sum.decompose_symm_of DirectSum.decompose_symm_of

@[simp]
theorem decompose_coe {i : ι} (x : ℳ i) : decompose ℳ (x : M) = DirectSum.of _ i x := by
  rw [← decompose_symm_of _, Equiv.apply_symm_apply]
#align direct_sum.decompose_coe DirectSum.decompose_coe

theorem decompose_of_mem {x : M} {i : ι} (hx : x ∈ ℳ i) :
    decompose ℳ x = DirectSum.of (fun i ↦ ℳ i) i ⟨x, hx⟩ :=
  decompose_coe _ ⟨x, hx⟩
#align direct_sum.decompose_of_mem DirectSum.decompose_of_mem

theorem decompose_of_mem_same {x : M} {i : ι} (hx : x ∈ ℳ i) : (decompose ℳ x i : M) = x := by
  rw [decompose_of_mem _ hx, DirectSum.of_eq_same, Subtype.coe_mk]
#align direct_sum.decompose_of_mem_same DirectSum.decompose_of_mem_same

theorem decompose_of_mem_ne {x : M} {i j : ι} (hx : x ∈ ℳ i) (hij : i ≠ j) :
    (decompose ℳ x j : M) = 0 := by
  rw [decompose_of_mem _ hx, DirectSum.of_eq_of_ne _ _ _ _ hij, ZeroMemClass.coe_zero]
#align direct_sum.decompose_of_mem_ne DirectSum.decompose_of_mem_ne

theorem degree_eq_of_mem_mem {x : M} {i j : ι} (hxi : x ∈ ℳ i) (hxj : x ∈ ℳ j) (hx : x ≠ 0) :
    i = j := by
<<<<<<< HEAD
  classical
  have eq : (of (fun i : ι ↦ ℳ i) i (⟨x, hxi⟩ : ℳ i)).support =
    (of (fun i : ι ↦ ℳ i) j (⟨x, hxj⟩ : ℳ j)).support
  · rw [← decompose_coe, ← decompose_coe]
  rwa [support_of, support_of, Finset.singleton_inj] at eq <;>
  exact fun r ↦ hx <| Subtype.ext_iff_val.mp r
=======
  contrapose! hx; rw [← decompose_of_mem_same ℳ hxj, decompose_of_mem_ne ℳ hxi hx]
>>>>>>> 1fb4b03b

/-- If `M` is graded by `ι` with degree `i` component `ℳ i`, then it is isomorphic as
an additive monoid to a direct sum of components. -/
-- Porting note: deleted [simps] and added the corresponding lemmas by hand
def decomposeAddEquiv : M ≃+ ⨁ i, ℳ i :=
  AddEquiv.symm { (decompose ℳ).symm with map_add' := map_add (DirectSum.coeAddMonoidHom ℳ) }
#align direct_sum.decompose_add_equiv DirectSum.decomposeAddEquiv

@[simp]
lemma decomposeAddEquiv_apply (a : M) :
    decomposeAddEquiv ℳ a = decompose ℳ a := rfl

@[simp]
lemma decomposeAddEquiv_symm_apply (a : ⨁ i, ℳ i) :
    (decomposeAddEquiv ℳ).symm a = (decompose ℳ).symm a := rfl

@[simp]
theorem decompose_zero : decompose ℳ (0 : M) = 0 :=
  map_zero (decomposeAddEquiv ℳ)
#align direct_sum.decompose_zero DirectSum.decompose_zero

@[simp]
theorem decompose_symm_zero : (decompose ℳ).symm 0 = (0 : M) :=
  map_zero (decomposeAddEquiv ℳ).symm
#align direct_sum.decompose_symm_zero DirectSum.decompose_symm_zero

@[simp]
theorem decompose_add (x y : M) : decompose ℳ (x + y) = decompose ℳ x + decompose ℳ y :=
  map_add (decomposeAddEquiv ℳ) x y
#align direct_sum.decompose_add DirectSum.decompose_add

@[simp]
theorem decompose_symm_add (x y : ⨁ i, ℳ i) :
    (decompose ℳ).symm (x + y) = (decompose ℳ).symm x + (decompose ℳ).symm y :=
  map_add (decomposeAddEquiv ℳ).symm x y
#align direct_sum.decompose_symm_add DirectSum.decompose_symm_add

@[simp]
theorem decompose_sum {ι'} (s : Finset ι') (f : ι' → M) :
    decompose ℳ (∑ i in s, f i) = ∑ i in s, decompose ℳ (f i) :=
  map_sum (decomposeAddEquiv ℳ) f s
#align direct_sum.decompose_sum DirectSum.decompose_sum

@[simp]
theorem decompose_symm_sum {ι'} (s : Finset ι') (f : ι' → ⨁ i, ℳ i) :
    (decompose ℳ).symm (∑ i in s, f i) = ∑ i in s, (decompose ℳ).symm (f i) :=
  map_sum (decomposeAddEquiv ℳ).symm f s
#align direct_sum.decompose_symm_sum DirectSum.decompose_symm_sum

theorem sum_support_decompose [∀ (i) (x : ℳ i), Decidable (x ≠ 0)] (r : M) :
    (∑ i in (decompose ℳ r).support, (decompose ℳ r i : M)) = r := by
  conv_rhs =>
    rw [← (decompose ℳ).symm_apply_apply r, ← sum_support_of (fun i ↦ ℳ i) (decompose ℳ r)]
  rw [decompose_symm_sum]
  simp_rw [decompose_symm_of]
#align direct_sum.sum_support_decompose DirectSum.sum_support_decompose

end AddCommMonoid

/-- The `-` in the statements below doesn't resolve without this line.

This seems to be a problem of synthesized vs inferred typeclasses disagreeing. If we replace
the statement of `decompose_neg` with `@Eq (⨁ i, ℳ i) (decompose ℳ (-x)) (-decompose ℳ x)`
instead of `decompose ℳ (-x) = -decompose ℳ x`, which forces the typeclasses needed by `⨁ i, ℳ i`
to be found by unification rather than synthesis, then everything works fine without this
instance. -/
instance addCommGroupSetLike [AddCommGroup M] [SetLike σ M] [AddSubgroupClass σ M] (ℳ : ι → σ) :
    AddCommGroup (⨁ i, ℳ i) := by infer_instance
#align direct_sum.add_comm_group_set_like DirectSum.addCommGroupSetLike

section AddCommGroup

variable [DecidableEq ι] [AddCommGroup M]

variable [SetLike σ M] [AddSubgroupClass σ M] (ℳ : ι → σ)

variable [Decomposition ℳ]

@[simp]
theorem decompose_neg (x : M) : decompose ℳ (-x) = -decompose ℳ x :=
  map_neg (decomposeAddEquiv ℳ) x
#align direct_sum.decompose_neg DirectSum.decompose_neg

@[simp]
theorem decompose_symm_neg (x : ⨁ i, ℳ i) : (decompose ℳ).symm (-x) = -(decompose ℳ).symm x :=
  map_neg (decomposeAddEquiv ℳ).symm x
#align direct_sum.decompose_symm_neg DirectSum.decompose_symm_neg

@[simp]
theorem decompose_sub (x y : M) : decompose ℳ (x - y) = decompose ℳ x - decompose ℳ y :=
  map_sub (decomposeAddEquiv ℳ) x y
#align direct_sum.decompose_sub DirectSum.decompose_sub

@[simp]
theorem decompose_symm_sub (x y : ⨁ i, ℳ i) :
    (decompose ℳ).symm (x - y) = (decompose ℳ).symm x - (decompose ℳ).symm y :=
  map_sub (decomposeAddEquiv ℳ).symm x y
#align direct_sum.decompose_symm_sub DirectSum.decompose_symm_sub

end AddCommGroup

section Module

variable [DecidableEq ι] [Semiring R] [AddCommMonoid M] [Module R M]

variable (ℳ : ι → Submodule R M)

/-- A convenience method to construct a decomposition from an `LinearMap`, such that the proofs
of left and right inverse can be constructed via `ext`. -/
abbrev Decomposition.ofLinearMap (decompose : M →ₗ[R] ⨁ i, ℳ i)
    (h_left_inv : DirectSum.coeLinearMap ℳ ∘ₗ decompose = .id)
    (h_right_inv : decompose ∘ₗ DirectSum.coeLinearMap ℳ = .id) : Decomposition ℳ where
  decompose' := decompose
  left_inv := FunLike.congr_fun h_left_inv
  right_inv := FunLike.congr_fun h_right_inv

variable [Decomposition ℳ]

/-- If `M` is graded by `ι` with degree `i` component `ℳ i`, then it is isomorphic as
a module to a direct sum of components. -/
def decomposeLinearEquiv : M ≃ₗ[R] ⨁ i, ℳ i :=
  LinearEquiv.symm
    { (decomposeAddEquiv ℳ).symm with map_smul' := map_smul (DirectSum.coeLinearMap ℳ) }
#align direct_sum.decompose_linear_equiv DirectSum.decomposeLinearEquiv

@[simp] theorem decomposeLinearEquiv_apply (m : M) :
    decomposeLinearEquiv ℳ m = decompose ℳ m := rfl

@[simp] theorem decomposeLinearEquiv_symm_apply (m : ⨁ i, ℳ i) :
    (decomposeLinearEquiv ℳ).symm m = (decompose ℳ).symm m := rfl

@[simp]
theorem decompose_smul (r : R) (x : M) : decompose ℳ (r • x) = r • decompose ℳ x :=
  map_smul (decomposeLinearEquiv ℳ) r x
#align direct_sum.decompose_smul DirectSum.decompose_smul

@[simp] theorem decomposeLinearEquiv_symm_comp_lof (i : ι) :
    (decomposeLinearEquiv ℳ).symm ∘ₗ lof R ι (ℳ ·) i = (ℳ i).subtype :=
  LinearMap.ext <| decompose_symm_of _

/-- Two linear maps from a module with a decomposition agree if they agree on every piece.

Note this cannot be `@[ext]` as `ℳ` cannot be inferred. -/
theorem decompose_lhom_ext {N} [AddCommMonoid N] [Module R N] ⦃f g : M →ₗ[R] N⦄
    (h : ∀ i, f ∘ₗ (ℳ i).subtype = g ∘ₗ (ℳ i).subtype) : f = g :=
  LinearMap.ext <| (decomposeLinearEquiv ℳ).symm.surjective.forall.mpr <|
    suffices f ∘ₗ (decomposeLinearEquiv ℳ).symm
           = (g ∘ₗ (decomposeLinearEquiv ℳ).symm : (⨁ i, ℳ i) →ₗ[R] N) from
      FunLike.congr_fun this
    linearMap_ext _ fun i => by
      simp_rw [LinearMap.comp_assoc, decomposeLinearEquiv_symm_comp_lof ℳ i, h]

end Module

end DirectSum<|MERGE_RESOLUTION|>--- conflicted
+++ resolved
@@ -145,16 +145,7 @@
 
 theorem degree_eq_of_mem_mem {x : M} {i j : ι} (hxi : x ∈ ℳ i) (hxj : x ∈ ℳ j) (hx : x ≠ 0) :
     i = j := by
-<<<<<<< HEAD
-  classical
-  have eq : (of (fun i : ι ↦ ℳ i) i (⟨x, hxi⟩ : ℳ i)).support =
-    (of (fun i : ι ↦ ℳ i) j (⟨x, hxj⟩ : ℳ j)).support
-  · rw [← decompose_coe, ← decompose_coe]
-  rwa [support_of, support_of, Finset.singleton_inj] at eq <;>
-  exact fun r ↦ hx <| Subtype.ext_iff_val.mp r
-=======
   contrapose! hx; rw [← decompose_of_mem_same ℳ hxj, decompose_of_mem_ne ℳ hxi hx]
->>>>>>> 1fb4b03b
 
 /-- If `M` is graded by `ι` with degree `i` component `ℳ i`, then it is isomorphic as
 an additive monoid to a direct sum of components. -/
