/-
Copyright (c) 2018 Kenny Lau. All rights reserved.
Released under Apache 2.0 license as described in the file LICENSE.
Authors: Kenny Lau, Joey van Langen, Casper Putz
-/
import Mathlib.Algebra.CharP.Defs
import Mathlib.Algebra.Group.Fin.Basic
import Mathlib.Algebra.Group.ULift
import Mathlib.Data.Int.ModEq
import Mathlib.Data.Nat.Cast.Prod
import Mathlib.Data.ULift
import Mathlib.Order.Interval.Set.Defs

/-!
# Characteristic of semirings

This file collects some fundamental results on the characteristic of rings that don't need the extra
imports of `CharP/Lemmas.lean`.

As such, we can probably reorganize and find a better home for most of these lemmas.
-/

assert_not_exists Finset TwoSidedIdeal

open Set

variable (R : Type*)

namespace CharP
section AddMonoidWithOne
variable [AddMonoidWithOne R] (p : ℕ)

variable [CharP R p] {a b : ℕ}

lemma natCast_eq_natCast' (h : a ≡ b [MOD p]) : (a : R) = b := by
  wlog hle : a ≤ b
  · exact (this R p h.symm (le_of_not_le hle)).symm
  rw [Nat.modEq_iff_dvd' hle] at h
  rw [← Nat.sub_add_cancel hle, Nat.cast_add, (cast_eq_zero_iff R p _).mpr h, zero_add]

lemma natCast_eq_natCast_mod (a : ℕ) : (a : R) = a % p :=
  natCast_eq_natCast' R p (Nat.mod_modEq a p).symm

variable [IsRightCancelAdd R]

lemma natCast_eq_natCast : (a : R) = b ↔ a ≡ b [MOD p] := by
  wlog hle : a ≤ b
  · rw [eq_comm, this R p (le_of_not_le hle), Nat.ModEq.comm]
  rw [Nat.modEq_iff_dvd' hle, ← cast_eq_zero_iff R p (b - a),
    ← add_right_cancel_iff (G := R) (a := a) (b := b - a), zero_add, ← Nat.cast_add,
    Nat.sub_add_cancel hle, eq_comm]

lemma natCast_injOn_Iio : (Set.Iio p).InjOn ((↑) : ℕ → R) :=
  fun _a ha _b hb hab ↦ ((natCast_eq_natCast _ _).1 hab).eq_of_lt_of_lt ha hb

end AddMonoidWithOne

section AddGroupWithOne
variable [AddGroupWithOne R] (p : ℕ) [CharP R p] {a b : ℤ}

lemma intCast_eq_intCast : (a : R) = b ↔ a ≡ b [ZMOD p] := by
  rw [eq_comm, ← sub_eq_zero, ← Int.cast_sub, CharP.intCast_eq_zero_iff R p, Int.modEq_iff_dvd]

lemma intCast_eq_intCast_mod : (a : R) = a % (p : ℤ) :=
  (CharP.intCast_eq_intCast R p).mpr (Int.mod_modEq a p).symm

lemma intCast_injOn_Ico [IsRightCancelAdd R] : InjOn (Int.cast : ℤ → R) (Ico 0 p) := by
  rintro a ⟨ha₀, ha⟩ b ⟨hb₀, hb⟩ hab
  lift a to ℕ using ha₀
  lift b to ℕ using hb₀
  norm_cast at *
  exact natCast_injOn_Iio _ _ ha hb hab

end AddGroupWithOne
end CharP

namespace CharP

section NonAssocSemiring

variable {R} [NonAssocSemiring R]

variable (R) in
/-- If a ring `R` is of characteristic `p`, then for any prime number `q` different from `p`,
it is not zero in `R`. -/
lemma cast_ne_zero_of_ne_of_prime [Nontrivial R]
    {p q : ℕ} [CharP R p] (hq : q.Prime) (hneq : p ≠ q) : (q : R) ≠ 0 := fun h ↦ by
  rw [cast_eq_zero_iff R p q] at h
  rcases hq.eq_one_or_self_of_dvd _ h with h | h
  · subst h
    exact false_of_nontrivial_of_char_one (R := R)
  · exact hneq h

lemma ringChar_of_prime_eq_zero [Nontrivial R] {p : ℕ} (hprime : Nat.Prime p)
    (hp0 : (p : R) = 0) : ringChar R = p :=
  Or.resolve_left ((Nat.dvd_prime hprime).1 (ringChar.dvd hp0)) ringChar_ne_one

lemma charP_iff_prime_eq_zero [Nontrivial R] {p : ℕ} (hp : p.Prime) :
    CharP R p ↔ (p : R) = 0 :=
  ⟨fun _ => cast_eq_zero R p,
   fun hp0 => (ringChar_of_prime_eq_zero hp hp0) ▸ inferInstance⟩

end NonAssocSemiring
end CharP

section

/-- We have `2 ≠ 0` in a nontrivial ring whose characteristic is not `2`. -/
protected lemma Ring.two_ne_zero {R : Type*} [NonAssocSemiring R] [Nontrivial R]
    (hR : ringChar R ≠ 2) : (2 : R) ≠ 0 := by
  rw [Ne, (by norm_cast : (2 : R) = (2 : ℕ)), ringChar.spec, Nat.dvd_prime Nat.prime_two]
  exact mt (or_iff_left hR).mp CharP.ringChar_ne_one

-- We have `CharP.neg_one_ne_one`, which assumes `[Ring R] (p : ℕ) [CharP R p] [Fact (2 < p)]`.
-- This is a version using `ringChar` instead.
/-- Characteristic `≠ 2` and nontrivial implies that `-1 ≠ 1`. -/
lemma Ring.neg_one_ne_one_of_char_ne_two {R : Type*} [NonAssocRing R] [Nontrivial R]
    (hR : ringChar R ≠ 2) : (-1 : R) ≠ 1 := fun h =>
  Ring.two_ne_zero hR (one_add_one_eq_two (R := R) ▸ neg_eq_iff_add_eq_zero.mp h)

/-- Characteristic `≠ 2` in a domain implies that `-a = a` iff `a = 0`. -/
lemma Ring.eq_self_iff_eq_zero_of_char_ne_two {R : Type*} [NonAssocRing R] [Nontrivial R]
    [NoZeroDivisors R] (hR : ringChar R ≠ 2) {a : R} : -a = a ↔ a = 0 :=
  ⟨fun h =>
    (mul_eq_zero.mp <| (two_mul a).trans <| neg_eq_iff_add_eq_zero.mp h).resolve_left
      (Ring.two_ne_zero hR),
    fun h => ((congr_arg (fun x => -x) h).trans neg_zero).trans h.symm⟩

end

section Prod
variable (S : Type*) [AddMonoidWithOne R] [AddMonoidWithOne S] (p q : ℕ) [CharP R p]

/-- The characteristic of the product of rings is the least common multiple of the
characteristics of the two rings. -/
instance Nat.lcm.charP [CharP S q] : CharP (R × S) (Nat.lcm p q) where
  cast_eq_zero_iff := by
    simp [Prod.ext_iff, CharP.cast_eq_zero_iff R p, CharP.cast_eq_zero_iff S q, Nat.lcm_dvd_iff]

/-- The characteristic of the product of two rings of the same characteristic
  is the same as the characteristic of the rings -/
instance Prod.charP [CharP S p] : CharP (R × S) p := by
  convert Nat.lcm.charP R S p p; simp

instance Prod.charZero_of_left [CharZero R] : CharZero (R × S) where
  cast_injective _ _ h := CharZero.cast_injective congr(Prod.fst $h)

instance Prod.charZero_of_right [CharZero S] : CharZero (R × S) where
  cast_injective _ _ h := CharZero.cast_injective congr(Prod.snd $h)

end Prod

instance ULift.charP [AddMonoidWithOne R] (p : ℕ) [CharP R p] : CharP (ULift R) p where
  cast_eq_zero_iff n := Iff.trans ULift.ext_iff <| CharP.cast_eq_zero_iff R p n

instance MulOpposite.charP [AddMonoidWithOne R] (p : ℕ) [CharP R p] : CharP Rᵐᵒᵖ p where
  cast_eq_zero_iff n := MulOpposite.unop_inj.symm.trans <| CharP.cast_eq_zero_iff R p n

section

/-- If two integers from `{0, 1, -1}` result in equal elements in a ring `R`
that is nontrivial and of characteristic not `2`, then they are equal. -/
lemma Int.cast_injOn_of_ringChar_ne_two {R : Type*} [NonAssocRing R] [Nontrivial R]
    (hR : ringChar R ≠ 2) : ({0, 1, -1} : Set ℤ).InjOn ((↑) : ℤ → R) := by
  rintro _ (rfl | rfl | rfl) _ (rfl | rfl | rfl) h <;>
  simp only
    [cast_neg, cast_one, cast_zero, neg_eq_zero, one_ne_zero, zero_ne_one, zero_eq_neg] at h ⊢
  · exact ((Ring.neg_one_ne_one_of_char_ne_two hR).symm h).elim
  · exact ((Ring.neg_one_ne_one_of_char_ne_two hR) h).elim

end

namespace CharZero

lemma charZero_iff_forall_prime_ne_zero [NonAssocRing R] [NoZeroDivisors R] [Nontrivial R] :
    CharZero R ↔ ∀ p : ℕ, p.Prime → (p : R) ≠ 0 := by
  refine ⟨fun h p hp => by simp [hp.ne_zero], fun h => ?_⟩
  let p := ringChar R
  cases CharP.char_is_prime_or_zero R p with
  | inl hp => simpa using h p hp
  | inr h => have : CharP R 0 := h ▸ inferInstance; exact CharP.charP_to_charZero R

end CharZero

namespace Fin

/-- The characteristic of `F_p` is `p`. -/
@[stacks 09FS "First part. We don't require `p` to be a prime in mathlib."]
instance charP (n : ℕ) [NeZero n] : CharP (Fin n) n where cast_eq_zero_iff _ := natCast_eq_zero

end Fin

section AddMonoidWithOne
variable [AddMonoidWithOne R]

instance (S : Type*) [Semiring S] (p) [ExpChar R p] [ExpChar S p] : ExpChar (R × S) p := by
  obtain hp | ⟨hp⟩ := ‹ExpChar R p›
  · have := Prod.charZero_of_left R S; exact .zero
  obtain _ | _ := ‹ExpChar S p›
  · exact (Nat.not_prime_one hp).elim
  · have := Prod.charP R S p; exact .prime hp

end AddMonoidWithOne

section CommRing

<<<<<<< HEAD
#adaptation_note /-- 2025-04-19 `IsCharP` has `n` as an outparam, but `CharP` does not. -/
set_option synthInstance.checkSynthOrder false in
instance (α : Type*) [CommRing α] (n : ℕ) [CharP α n] : Lean.Grind.IsCharP α n where
  ofNat_eq_zero_iff m := by
    rw [CommRing.toGrindCommRing_ofNat]
    simpa [← Nat.dvd_iff_mod_eq_zero] using CharP.cast_eq_zero_iff α n m
=======
#adaptation_note /-- 2025-04-24 Restore this after restoring the instances in Ring.Defs. -/
-- #adaptation_note /-- 2025-04-19 `IsCharP` has `n` as an outparam, but `CharP` does not. -/
-- set_option synthInstance.checkSynthOrder false in
-- instance (α : Type*) [CommRing α] (n : ℕ) [CharP α n] : Lean.Grind.IsCharP α n where
--   ofNat_eq_zero_iff m := by
--     rw [CommRing.toGrindCommRing_ofNat]
--     simpa [← Nat.dvd_iff_mod_eq_zero] using CharP.cast_eq_zero_iff α n m
>>>>>>> 637398a2

end CommRing<|MERGE_RESOLUTION|>--- conflicted
+++ resolved
@@ -204,14 +204,6 @@
 
 section CommRing
 
-<<<<<<< HEAD
-#adaptation_note /-- 2025-04-19 `IsCharP` has `n` as an outparam, but `CharP` does not. -/
-set_option synthInstance.checkSynthOrder false in
-instance (α : Type*) [CommRing α] (n : ℕ) [CharP α n] : Lean.Grind.IsCharP α n where
-  ofNat_eq_zero_iff m := by
-    rw [CommRing.toGrindCommRing_ofNat]
-    simpa [← Nat.dvd_iff_mod_eq_zero] using CharP.cast_eq_zero_iff α n m
-=======
 #adaptation_note /-- 2025-04-24 Restore this after restoring the instances in Ring.Defs. -/
 -- #adaptation_note /-- 2025-04-19 `IsCharP` has `n` as an outparam, but `CharP` does not. -/
 -- set_option synthInstance.checkSynthOrder false in
@@ -219,6 +211,5 @@
 --   ofNat_eq_zero_iff m := by
 --     rw [CommRing.toGrindCommRing_ofNat]
 --     simpa [← Nat.dvd_iff_mod_eq_zero] using CharP.cast_eq_zero_iff α n m
->>>>>>> 637398a2
 
 end CommRing