/-
Copyright (c) 2018 Patrick Massot. All rights reserved.
Released under Apache 2.0 license as described in the file LICENSE.
Authors: Patrick Massot, Kevin Buzzard, Scott Morrison, Johan Commelin, Chris Hughes,
  Johannes Hölzl, Yury Kudryashov
-/
import Mathlib.Algebra.Group.Defs
import Mathlib.Data.FunLike.Basic

#align_import algebra.hom.group from "leanprover-community/mathlib"@"a148d797a1094ab554ad4183a4ad6f130358ef64"

/-!
# Monoid and group homomorphisms

This file defines the bundled structures for monoid and group homomorphisms. Namely, we define
`MonoidHom` (resp., `AddMonoidHom`) to be bundled homomorphisms between multiplicative (resp.,
additive) monoids or groups.

We also define coercion to a function, and usual operations: composition, identity homomorphism,
pointwise multiplication and pointwise inversion.

This file also defines the lesser-used (and notation-less) homomorphism types which are used as
building blocks for other homomorphisms:

* `ZeroHom`
* `OneHom`
* `AddHom`
* `MulHom`

## Notations

* `→+`: Bundled `AddMonoid` homs. Also use for `AddGroup` homs.
* `→*`: Bundled `Monoid` homs. Also use for `Group` homs.
* `→ₙ*`: Bundled `Semigroup` homs.

## Implementation notes

There's a coercion from bundled homs to fun, and the canonical
notation is to use the bundled hom as a function via this coercion.

There is no `GroupHom` -- the idea is that `MonoidHom` is used.
The constructor for `MonoidHom` needs a proof of `map_one` as well
as `map_mul`; a separate constructor `MonoidHom.mk'` will construct
group homs (i.e. monoid homs between groups) given only a proof
that multiplication is preserved,

Implicit `{}` brackets are often used instead of type class `[]` brackets.  This is done when the
instances can be inferred because they are implicit arguments to the type `MonoidHom`.  When they
can be inferred from the type it is faster to use this method than to use type class inference.

Historically this file also included definitions of unbundled homomorphism classes; they were
deprecated and moved to `Deprecated/Group`.

## Tags

MonoidHom, AddMonoidHom

-/


variable {α β M N P : Type*}

-- monoids
variable {G : Type*} {H : Type*}

-- groups
variable {F : Type*}

-- homs
section Zero

/-- `ZeroHom M N` is the type of functions `M → N` that preserve zero.

When possible, instead of parametrizing results over `(f : ZeroHom M N)`,
you should parametrize over `(F : Type*) [ZeroHomClass F M N] (f : F)`.

When you extend this structure, make sure to also extend `ZeroHomClass`.
-/
structure ZeroHom (M : Type*) (N : Type*) [Zero M] [Zero N] where
  /-- The underlying function -/
  protected toFun : M → N
  /-- The proposition that the function preserves 0 -/
  protected map_zero' : toFun 0 = 0
#align zero_hom ZeroHom
#align zero_hom.map_zero' ZeroHom.map_zero'

/-- `ZeroHomClass F M N` states that `F` is a type of zero-preserving homomorphisms.

You should extend this typeclass when you extend `ZeroHom`.
-/
class ZeroHomClass (F : Type*) (M N : outParam Type*) [Zero M] [Zero N] [FunLike F M N] : Prop
    where
  /-- The proposition that the function preserves 0 -/
  map_zero : ∀ f : F, f 0 = 0
#align zero_hom_class ZeroHomClass
#align zero_hom_class.map_zero ZeroHomClass.map_zero

-- Instances and lemmas are defined below through `@[to_additive]`.
end Zero

section Add

/-- `AddHom M N` is the type of functions `M → N` that preserve addition.

When possible, instead of parametrizing results over `(f : AddHom M N)`,
you should parametrize over `(F : Type*) [AddHomClass F M N] (f : F)`.

When you extend this structure, make sure to extend `AddHomClass`.
-/
structure AddHom (M : Type*) (N : Type*) [Add M] [Add N] where
  /-- The underlying function -/
  protected toFun : M → N
  /-- The proposition that the function preserves addition -/
  protected map_add' : ∀ x y, toFun (x + y) = toFun x + toFun y
#align add_hom AddHom

/-- `AddHomClass F M N` states that `F` is a type of addition-preserving homomorphisms.
You should declare an instance of this typeclass when you extend `AddHom`.
-/
class AddHomClass (F : Type*) (M N : outParam Type*) [Add M] [Add N] [FunLike F M N] : Prop where
  /-- The proposition that the function preserves addition -/
  map_add : ∀ (f : F) (x y : M), f (x + y) = f x + f y
#align add_hom_class AddHomClass

-- Instances and lemmas are defined below through `@[to_additive]`.
end Add

section add_zero

/-- `M →+ N` is the type of functions `M → N` that preserve the `AddZeroClass` structure.

`AddMonoidHom` is also used for group homomorphisms.

When possible, instead of parametrizing results over `(f : M →+ N)`,
you should parametrize over `(F : Type*) [AddMonoidHomClass F M N] (f : F)`.

When you extend this structure, make sure to extend `AddMonoidHomClass`.
-/
structure AddMonoidHom (M : Type*) (N : Type*) [AddZeroClass M] [AddZeroClass N] extends
  ZeroHom M N, AddHom M N
#align add_monoid_hom AddMonoidHom

attribute [nolint docBlame] AddMonoidHom.toAddHom
attribute [nolint docBlame] AddMonoidHom.toZeroHom

/-- `M →+ N` denotes the type of additive monoid homomorphisms from `M` to `N`. -/
infixr:25 " →+ " => AddMonoidHom

/-- `AddMonoidHomClass F M N` states that `F` is a type of `AddZeroClass`-preserving
homomorphisms.

You should also extend this typeclass when you extend `AddMonoidHom`.
-/
class AddMonoidHomClass (F M N : Type*) [AddZeroClass M] [AddZeroClass N] [FunLike F M N]
  extends AddHomClass F M N, ZeroHomClass F M N : Prop
#align add_monoid_hom_class AddMonoidHomClass

-- Instances and lemmas are defined below through `@[to_additive]`.
end add_zero

section One

variable [One M] [One N]

/-- `OneHom M N` is the type of functions `M → N` that preserve one.

When possible, instead of parametrizing results over `(f : OneHom M N)`,
you should parametrize over `(F : Type*) [OneHomClass F M N] (f : F)`.

When you extend this structure, make sure to also extend `OneHomClass`.
-/
@[to_additive]
structure OneHom (M : Type*) (N : Type*) [One M] [One N] where
  /-- The underlying function -/
  protected toFun : M → N
  /-- The proposition that the function preserves 1 -/
  protected map_one' : toFun 1 = 1
#align one_hom OneHom

/-- `OneHomClass F M N` states that `F` is a type of one-preserving homomorphisms.
You should extend this typeclass when you extend `OneHom`.
-/
@[to_additive]
class OneHomClass (F : Type*) (M N : outParam Type*) [One M] [One N] [FunLike F M N] : Prop where
  /-- The proposition that the function preserves 1 -/
  map_one : ∀ f : F, f 1 = 1
#align one_hom_class OneHomClass

@[to_additive]
instance OneHom.funLike : FunLike (OneHom M N) M N where
  coe := OneHom.toFun
  coe_injective' f g h := by cases f; cases g; congr

@[to_additive]
instance OneHom.oneHomClass : OneHomClass (OneHom M N) M N where
  map_one := OneHom.map_one'
#align one_hom.one_hom_class OneHom.oneHomClass
#align zero_hom.zero_hom_class ZeroHom.zeroHomClass

variable [FunLike F M N]

@[to_additive (attr := simp)]
theorem map_one [OneHomClass F M N] (f : F) : f 1 = 1 :=
  OneHomClass.map_one f
#align map_one map_one
#align map_zero map_zero

/-- In principle this could be an instance, but in practice it causes performance issues. -/
@[to_additive]
theorem Subsingleton.of_oneHomClass [Subsingleton M] [OneHomClass F M N] :
    Subsingleton F where
  allEq f g := DFunLike.ext _ _ fun x ↦ by simp [Subsingleton.elim x 1]

@[to_additive] instance [Subsingleton M] : Subsingleton (OneHom M N) := .of_oneHomClass

@[to_additive]
theorem map_eq_one_iff [OneHomClass F M N] (f : F) (hf : Function.Injective f)
    {x : M} :
    f x = 1 ↔ x = 1 := hf.eq_iff' (map_one f)
#align map_eq_one_iff map_eq_one_iff
#align map_eq_zero_iff map_eq_zero_iff

@[to_additive]
theorem map_ne_one_iff {R S F : Type*} [One R] [One S] [FunLike F R S] [OneHomClass F R S] (f : F)
    (hf : Function.Injective f) {x : R} : f x ≠ 1 ↔ x ≠ 1 := (map_eq_one_iff f hf).not
#align map_ne_one_iff map_ne_one_iff
#align map_ne_zero_iff map_ne_zero_iff

@[to_additive]
theorem ne_one_of_map {R S F : Type*} [One R] [One S] [FunLike F R S] [OneHomClass F R S]
    {f : F} {x : R} (hx : f x ≠ 1) : x ≠ 1 := ne_of_apply_ne f <| (by rwa [(map_one f)])
#align ne_one_of_map ne_one_of_map
#align ne_zero_of_map ne_zero_of_map

/-- Turn an element of a type `F` satisfying `OneHomClass F M N` into an actual
`OneHom`. This is declared as the default coercion from `F` to `OneHom M N`. -/
@[to_additive (attr := coe)
"Turn an element of a type `F` satisfying `ZeroHomClass F M N` into an actual
`ZeroHom`. This is declared as the default coercion from `F` to `ZeroHom M N`."]
def OneHomClass.toOneHom [OneHomClass F M N] (f : F) : OneHom M N where
  toFun := f
  map_one' := map_one f

/-- Any type satisfying `OneHomClass` can be cast into `OneHom` via `OneHomClass.toOneHom`. -/
@[to_additive "Any type satisfying `ZeroHomClass` can be cast into `ZeroHom` via
`ZeroHomClass.toZeroHom`. "]
instance [OneHomClass F M N] : CoeTC F (OneHom M N) :=
  ⟨OneHomClass.toOneHom⟩

@[to_additive (attr := simp)]
theorem OneHom.coe_coe [OneHomClass F M N] (f : F) :
    ((f : OneHom M N) : M → N) = f := rfl
#align one_hom.coe_coe OneHom.coe_coe
#align zero_hom.coe_coe ZeroHom.coe_coe

end One

section Mul

variable [Mul M] [Mul N]

/-- `M →ₙ* N` is the type of functions `M → N` that preserve multiplication. The `ₙ` in the notation
stands for "non-unital" because it is intended to match the notation for `NonUnitalAlgHom` and
`NonUnitalRingHom`, so a `MulHom` is a non-unital monoid hom.

When possible, instead of parametrizing results over `(f : M →ₙ* N)`,
you should parametrize over `(F : Type*) [MulHomClass F M N] (f : F)`.
When you extend this structure, make sure to extend `MulHomClass`.
-/
@[to_additive]
structure MulHom (M : Type*) (N : Type*) [Mul M] [Mul N] where
  /-- The underlying function -/
  protected toFun : M → N
  /-- The proposition that the function preserves multiplication -/
  protected map_mul' : ∀ x y, toFun (x * y) = toFun x * toFun y
#align mul_hom MulHom

/-- `M →ₙ* N` denotes the type of multiplication-preserving maps from `M` to `N`. -/
infixr:25 " →ₙ* " => MulHom

/-- `MulHomClass F M N` states that `F` is a type of multiplication-preserving homomorphisms.

You should declare an instance of this typeclass when you extend `MulHom`.
-/
@[to_additive]
class MulHomClass (F : Type*) (M N : outParam Type*) [Mul M] [Mul N] [FunLike F M N] : Prop where
  /-- The proposition that the function preserves multiplication -/
  map_mul : ∀ (f : F) (x y : M), f (x * y) = f x * f y
#align mul_hom_class MulHomClass

@[to_additive]
instance MulHom.funLike : FunLike (M →ₙ* N) M N where
  coe := MulHom.toFun
  coe_injective' f g h := by cases f; cases g; congr

/-- `MulHom` is a type of multiplication-preserving homomorphisms -/
@[to_additive "`AddHom` is a type of addition-preserving homomorphisms"]
instance MulHom.mulHomClass : MulHomClass (M →ₙ* N) M N where
  map_mul := MulHom.map_mul'
#align mul_hom.mul_hom_class MulHom.mulHomClass
#align add_hom.add_hom_class AddHom.addHomClass

variable [FunLike F M N]

@[to_additive (attr := simp)]
theorem map_mul [MulHomClass F M N] (f : F) (x y : M) : f (x * y) = f x * f y :=
  MulHomClass.map_mul f x y
#align map_mul map_mul
#align map_add map_add

/-- Turn an element of a type `F` satisfying `MulHomClass F M N` into an actual
`MulHom`. This is declared as the default coercion from `F` to `M →ₙ* N`. -/
@[to_additive (attr := coe)
"Turn an element of a type `F` satisfying `AddHomClass F M N` into an actual
`AddHom`. This is declared as the default coercion from `F` to `M →ₙ+ N`."]
def MulHomClass.toMulHom [MulHomClass F M N] (f : F) : M →ₙ* N where
  toFun := f
  map_mul' := map_mul f

/-- Any type satisfying `MulHomClass` can be cast into `MulHom` via `MulHomClass.toMulHom`. -/
@[to_additive "Any type satisfying `AddHomClass` can be cast into `AddHom` via
`AddHomClass.toAddHom`."]
instance [MulHomClass F M N] : CoeTC F (M →ₙ* N) :=
  ⟨MulHomClass.toMulHom⟩

@[to_additive (attr := simp)]
theorem MulHom.coe_coe [MulHomClass F M N] (f : F) : ((f : MulHom M N) : M → N) = f := rfl
#align mul_hom.coe_coe MulHom.coe_coe
#align add_hom.coe_coe AddHom.coe_coe

end Mul

section mul_one

variable [MulOneClass M] [MulOneClass N]

/-- `M →* N` is the type of functions `M → N` that preserve the `Monoid` structure.
`MonoidHom` is also used for group homomorphisms.

When possible, instead of parametrizing results over `(f : M →+ N)`,
you should parametrize over `(F : Type*) [MonoidHomClass F M N] (f : F)`.

When you extend this structure, make sure to extend `MonoidHomClass`.
-/
@[to_additive]
structure MonoidHom (M : Type*) (N : Type*) [MulOneClass M] [MulOneClass N] extends
  OneHom M N, M →ₙ* N
#align monoid_hom MonoidHom
-- Porting note: remove once `to_additive` is updated
-- This is waiting on https://github.com/leanprover-community/mathlib4/issues/660
attribute [to_additive existing] MonoidHom.toMulHom

attribute [nolint docBlame] MonoidHom.toMulHom
attribute [nolint docBlame] MonoidHom.toOneHom

/-- `M →* N` denotes the type of monoid homomorphisms from `M` to `N`. -/
infixr:25 " →* " => MonoidHom

/-- `MonoidHomClass F M N` states that `F` is a type of `Monoid`-preserving homomorphisms.
You should also extend this typeclass when you extend `MonoidHom`. -/
@[to_additive]
class MonoidHomClass (F : Type*) (M N : outParam Type*) [MulOneClass M] [MulOneClass N]
  [FunLike F M N]
  extends MulHomClass F M N, OneHomClass F M N : Prop
#align monoid_hom_class MonoidHomClass

@[to_additive]
instance MonoidHom.instFunLike : FunLike (M →* N) M N where
  coe f := f.toFun
  coe_injective' f g h := by
    cases f
    cases g
    congr
    apply DFunLike.coe_injective'
    exact h

@[to_additive]
instance MonoidHom.instMonoidHomClass : MonoidHomClass (M →* N) M N where
  map_mul := MonoidHom.map_mul'
  map_one f := f.toOneHom.map_one'
#align monoid_hom.monoid_hom_class MonoidHom.instMonoidHomClass
#align add_monoid_hom.add_monoid_hom_class AddMonoidHom.instAddMonoidHomClass

@[to_additive] instance [Subsingleton M] : Subsingleton (M →* N) := .of_oneHomClass

variable [FunLike F M N]

/-- Turn an element of a type `F` satisfying `MonoidHomClass F M N` into an actual
`MonoidHom`. This is declared as the default coercion from `F` to `M →* N`. -/
@[to_additive (attr := coe)
"Turn an element of a type `F` satisfying `AddMonoidHomClass F M N` into an
actual `MonoidHom`. This is declared as the default coercion from `F` to `M →+ N`."]
def MonoidHomClass.toMonoidHom [MonoidHomClass F M N] (f : F) : M →* N :=
  { (f : M →ₙ* N), (f : OneHom M N) with }

/-- Any type satisfying `MonoidHomClass` can be cast into `MonoidHom` via
`MonoidHomClass.toMonoidHom`. -/
@[to_additive "Any type satisfying `AddMonoidHomClass` can be cast into `AddMonoidHom` via
`AddMonoidHomClass.toAddMonoidHom`."]
instance [MonoidHomClass F M N] : CoeTC F (M →* N) :=
  ⟨MonoidHomClass.toMonoidHom⟩

@[to_additive (attr := simp)]
theorem MonoidHom.coe_coe [MonoidHomClass F M N] (f : F) : ((f : M →* N) : M → N) = f := rfl
#align monoid_hom.coe_coe MonoidHom.coe_coe
#align add_monoid_hom.coe_coe AddMonoidHom.coe_coe

@[to_additive]
theorem map_mul_eq_one [MonoidHomClass F M N] (f : F) {a b : M} (h : a * b = 1) : f a * f b = 1 :=
  by rw [← map_mul, h, map_one]
#align map_mul_eq_one map_mul_eq_one
#align map_add_eq_zero map_add_eq_zero

variable [FunLike F G H]

@[to_additive]
theorem map_div' [DivInvMonoid G] [DivInvMonoid H] [MonoidHomClass F G H]
    (f : F) (hf : ∀ a, f a⁻¹ = (f a)⁻¹) (a b : G) : f (a / b) = f a / f b := by
  rw [div_eq_mul_inv, div_eq_mul_inv, map_mul, hf]
#align map_div' map_div'
#align map_sub' map_sub'

/-- Group homomorphisms preserve inverse. -/
@[to_additive (attr := simp) "Additive group homomorphisms preserve negation."]
theorem map_inv [Group G] [DivisionMonoid H] [MonoidHomClass F G H]
    (f : F) (a : G) : f a⁻¹ = (f a)⁻¹ :=
  eq_inv_of_mul_eq_one_left <| map_mul_eq_one f <| inv_mul_self _
#align map_inv map_inv
#align map_neg map_neg

/-- Group homomorphisms preserve division. -/
@[to_additive "Additive group homomorphisms preserve subtraction."]
theorem map_mul_inv [Group G] [DivisionMonoid H] [MonoidHomClass F G H] (f : F) (a b : G) :
    f (a * b⁻¹) = f a * (f b)⁻¹ := by rw [map_mul, map_inv]
#align map_mul_inv map_mul_inv
#align map_add_neg map_add_neg

/-- Group homomorphisms preserve division. -/
@[to_additive (attr := simp) "Additive group homomorphisms preserve subtraction."]
theorem map_div [Group G] [DivisionMonoid H] [MonoidHomClass F G H] (f : F) :
    ∀ a b, f (a / b) = f a / f b := map_div' _ <| map_inv f
#align map_div map_div
#align map_sub map_sub

@[to_additive (attr := simp) (reorder := 9 10)]
theorem map_pow [Monoid G] [Monoid H] [MonoidHomClass F G H] (f : F) (a : G) :
    ∀ n : ℕ, f (a ^ n) = f a ^ n
  | 0 => by rw [pow_zero, pow_zero, map_one]
  | n + 1 => by rw [pow_succ, pow_succ, map_mul, map_pow f a n]
#align map_pow map_pow
#align map_nsmul map_nsmul

@[to_additive]
theorem map_zpow' [DivInvMonoid G] [DivInvMonoid H] [MonoidHomClass F G H]
    (f : F) (hf : ∀ x : G, f x⁻¹ = (f x)⁻¹) (a : G) : ∀ n : ℤ, f (a ^ n) = f a ^ n
  | (n : ℕ) => by rw [zpow_ofNat, map_pow, zpow_ofNat]
  | Int.negSucc n => by rw [zpow_negSucc, hf, map_pow, ← zpow_negSucc]
#align map_zpow' map_zpow'
#align map_zsmul' map_zsmul'

/-- Group homomorphisms preserve integer power. -/
@[to_additive (attr := simp) (reorder := 9 10)
"Additive group homomorphisms preserve integer scaling."]
theorem map_zpow [Group G] [DivisionMonoid H] [MonoidHomClass F G H]
    (f : F) (g : G) (n : ℤ) : f (g ^ n) = f g ^ n := map_zpow' f (map_inv f) g n
#align map_zpow map_zpow
#align map_zsmul map_zsmul

end mul_one

-- completely uninteresting lemmas about coercion to function, that all homs need
section Coes

/-! Bundled morphisms can be down-cast to weaker bundlings -/

attribute [coe] MonoidHom.toOneHom
attribute [coe] AddMonoidHom.toZeroHom

/-- `MonoidHom` down-cast to a `OneHom`, forgetting the multiplicative property. -/
@[to_additive "`AddMonoidHom` down-cast to a `ZeroHom`, forgetting the additive property"]
instance MonoidHom.coeToOneHom [MulOneClass M] [MulOneClass N] :
  Coe (M →* N) (OneHom M N) := ⟨MonoidHom.toOneHom⟩
#align monoid_hom.has_coe_to_one_hom MonoidHom.coeToOneHom
#align add_monoid_hom.has_coe_to_zero_hom AddMonoidHom.coeToZeroHom

attribute [coe] MonoidHom.toMulHom
attribute [coe] AddMonoidHom.toAddHom

/-- `MonoidHom` down-cast to a `MulHom`, forgetting the 1-preserving property. -/
@[to_additive "`AddMonoidHom` down-cast to an `AddHom`, forgetting the 0-preserving property."]
instance MonoidHom.coeToMulHom [MulOneClass M] [MulOneClass N] :
  Coe (M →* N) (M →ₙ* N) := ⟨MonoidHom.toMulHom⟩
#align monoid_hom.has_coe_to_mul_hom MonoidHom.coeToMulHom
#align add_monoid_hom.has_coe_to_add_hom AddMonoidHom.coeToAddHom

-- these must come after the coe_toFun definitions
initialize_simps_projections ZeroHom (toFun → apply)
initialize_simps_projections AddHom (toFun → apply)
initialize_simps_projections AddMonoidHom (toFun → apply)
initialize_simps_projections OneHom (toFun → apply)
initialize_simps_projections MulHom (toFun → apply)
initialize_simps_projections MonoidHom (toFun → apply)

@[to_additive (attr := simp)]
theorem OneHom.coe_mk [One M] [One N] (f : M → N) (h1) : (OneHom.mk f h1 : M → N) = f := rfl
#align one_hom.coe_mk OneHom.coe_mk
#align zero_hom.coe_mk ZeroHom.coe_mk

@[to_additive (attr := simp)]
theorem OneHom.toFun_eq_coe [One M] [One N] (f : OneHom M N) : f.toFun = f := rfl
#align one_hom.to_fun_eq_coe OneHom.toFun_eq_coe
#align zero_hom.to_fun_eq_coe ZeroHom.toFun_eq_coe

@[to_additive (attr := simp)]
theorem MulHom.coe_mk [Mul M] [Mul N] (f : M → N) (hmul) : (MulHom.mk f hmul : M → N) = f := rfl
#align mul_hom.coe_mk MulHom.coe_mk
#align add_hom.coe_mk AddHom.coe_mk

@[to_additive (attr := simp)]
theorem MulHom.toFun_eq_coe [Mul M] [Mul N] (f : M →ₙ* N) : f.toFun = f := rfl
#align mul_hom.to_fun_eq_coe MulHom.toFun_eq_coe
#align add_hom.to_fun_eq_coe AddHom.toFun_eq_coe

@[to_additive (attr := simp)]
theorem MonoidHom.coe_mk [MulOneClass M] [MulOneClass N] (f hmul) :
    (MonoidHom.mk f hmul : M → N) = f := rfl
#align monoid_hom.coe_mk MonoidHom.coe_mk
#align add_monoid_hom.coe_mk AddMonoidHom.coe_mk

@[to_additive (attr := simp)]
theorem MonoidHom.toOneHom_coe [MulOneClass M] [MulOneClass N] (f : M →* N) :
    (f.toOneHom : M → N) = f := rfl
#align monoid_hom.to_one_hom_coe MonoidHom.toOneHom_coe
#align add_monoid_hom.to_zero_hom_coe AddMonoidHom.toZeroHom_coe

@[to_additive (attr := simp)]
theorem MonoidHom.toMulHom_coe [MulOneClass M] [MulOneClass N] (f : M →* N) :
    f.toMulHom.toFun = f := rfl
#align monoid_hom.to_mul_hom_coe MonoidHom.toMulHom_coe
#align add_monoid_hom.to_add_hom_coe AddMonoidHom.toAddHom_coe

@[to_additive]
theorem MonoidHom.toFun_eq_coe [MulOneClass M] [MulOneClass N] (f : M →* N) : f.toFun = f := rfl
#align monoid_hom.to_fun_eq_coe MonoidHom.toFun_eq_coe
#align add_monoid_hom.to_fun_eq_coe AddMonoidHom.toFun_eq_coe

@[to_additive (attr := ext)]
theorem OneHom.ext [One M] [One N] ⦃f g : OneHom M N⦄ (h : ∀ x, f x = g x) : f = g :=
  DFunLike.ext _ _ h
#align one_hom.ext OneHom.ext
#align zero_hom.ext ZeroHom.ext

@[to_additive (attr := ext)]
theorem MulHom.ext [Mul M] [Mul N] ⦃f g : M →ₙ* N⦄ (h : ∀ x, f x = g x) : f = g :=
  DFunLike.ext _ _ h
#align mul_hom.ext MulHom.ext
#align add_hom.ext AddHom.ext

@[to_additive (attr := ext)]
theorem MonoidHom.ext [MulOneClass M] [MulOneClass N] ⦃f g : M →* N⦄ (h : ∀ x, f x = g x) : f = g :=
  DFunLike.ext _ _ h
#align monoid_hom.ext MonoidHom.ext
#align add_monoid_hom.ext AddMonoidHom.ext

namespace MonoidHom

variable [Group G]
variable [MulOneClass M]

/-- Makes a group homomorphism from a proof that the map preserves multiplication. -/
@[to_additive (attr := simps (config := .asFn))
  "Makes an additive group homomorphism from a proof that the map preserves addition."]
def mk' (f : M → G) (map_mul : ∀ a b : M, f (a * b) = f a * f b) : M →* G where
  toFun := f
  map_mul' := map_mul
  map_one' := by rw [← mul_right_cancel_iff, ← map_mul _ 1, one_mul, one_mul]
#align monoid_hom.mk' MonoidHom.mk'
#align add_monoid_hom.mk' AddMonoidHom.mk'
#align add_monoid_hom.mk'_apply AddMonoidHom.mk'_apply
#align monoid_hom.mk'_apply MonoidHom.mk'_apply

end MonoidHom

section Deprecated

/-- Deprecated: use `DFunLike.congr_fun` instead. -/
@[to_additive (attr := deprecated) "Deprecated: use `DFunLike.congr_fun` instead."]
theorem OneHom.congr_fun [One M] [One N] {f g : OneHom M N} (h : f = g) (x : M) : f x = g x :=
  DFunLike.congr_fun h x
#align one_hom.congr_fun OneHom.congr_fun
#align zero_hom.congr_fun ZeroHom.congr_fun

/-- Deprecated: use `DFunLike.congr_fun` instead. -/
@[to_additive (attr := deprecated) "Deprecated: use `DFunLike.congr_fun` instead."]
theorem MulHom.congr_fun [Mul M] [Mul N] {f g : M →ₙ* N} (h : f = g) (x : M) : f x = g x :=
  DFunLike.congr_fun h x
#align mul_hom.congr_fun MulHom.congr_fun
#align add_hom.congr_fun AddHom.congr_fun

/-- Deprecated: use `DFunLike.congr_fun` instead. -/
@[to_additive (attr := deprecated) "Deprecated: use `DFunLike.congr_fun` instead."]
theorem MonoidHom.congr_fun [MulOneClass M] [MulOneClass N] {f g : M →* N} (h : f = g) (x : M) :
    f x = g x := DFunLike.congr_fun h x
#align monoid_hom.congr_fun MonoidHom.congr_fun
#align add_monoid_hom.congr_fun AddMonoidHom.congr_fun

/-- Deprecated: use `DFunLike.congr_arg` instead. -/
@[to_additive (attr := deprecated) "Deprecated: use `DFunLike.congr_arg` instead."]
theorem OneHom.congr_arg [One M] [One N] (f : OneHom M N) {x y : M} (h : x = y) : f x = f y :=
  DFunLike.congr_arg f h
#align one_hom.congr_arg OneHom.congr_arg
#align zero_hom.congr_arg ZeroHom.congr_arg

/-- Deprecated: use `DFunLike.congr_arg` instead. -/
@[to_additive (attr := deprecated) "Deprecated: use `DFunLike.congr_arg` instead."]
theorem MulHom.congr_arg [Mul M] [Mul N] (f : M →ₙ* N) {x y : M} (h : x = y) : f x = f y :=
  DFunLike.congr_arg f h
#align mul_hom.congr_arg MulHom.congr_arg
#align add_hom.congr_arg AddHom.congr_arg

/-- Deprecated: use `DFunLike.congr_arg` instead. -/
@[to_additive (attr := deprecated) "Deprecated: use `DFunLike.congr_arg` instead."]
theorem MonoidHom.congr_arg [MulOneClass M] [MulOneClass N] (f : M →* N) {x y : M} (h : x = y) :
    f x = f y := DFunLike.congr_arg f h
#align monoid_hom.congr_arg MonoidHom.congr_arg
#align add_monoid_hom.congr_arg AddMonoidHom.congr_arg

/-- Deprecated: use `DFunLike.coe_injective` instead. -/
@[to_additive (attr := deprecated) "Deprecated: use `DFunLike.coe_injective` instead."]
theorem OneHom.coe_inj [One M] [One N] ⦃f g : OneHom M N⦄ (h : (f : M → N) = g) : f = g :=
  DFunLike.coe_injective h
#align one_hom.coe_inj OneHom.coe_inj
#align zero_hom.coe_inj ZeroHom.coe_inj

/-- Deprecated: use `DFunLike.coe_injective` instead. -/
@[to_additive (attr := deprecated) "Deprecated: use `DFunLike.coe_injective` instead."]
theorem MulHom.coe_inj [Mul M] [Mul N] ⦃f g : M →ₙ* N⦄ (h : (f : M → N) = g) : f = g :=
  DFunLike.coe_injective h
#align mul_hom.coe_inj MulHom.coe_inj
#align add_hom.coe_inj AddHom.coe_inj

/-- Deprecated: use `DFunLike.coe_injective` instead. -/
@[to_additive (attr := deprecated) "Deprecated: use `DFunLike.coe_injective` instead."]
theorem MonoidHom.coe_inj [MulOneClass M] [MulOneClass N] ⦃f g : M →* N⦄ (h : (f : M → N) = g) :
    f = g := DFunLike.coe_injective h
#align monoid_hom.coe_inj MonoidHom.coe_inj
#align add_monoid_hom.coe_inj AddMonoidHom.coe_inj

/-- Deprecated: use `DFunLike.ext_iff` instead. -/
@[to_additive (attr := deprecated) "Deprecated: use `DFunLike.ext_iff` instead."]
theorem OneHom.ext_iff [One M] [One N] {f g : OneHom M N} : f = g ↔ ∀ x, f x = g x :=
  DFunLike.ext_iff
#align one_hom.ext_iff OneHom.ext_iff
#align zero_hom.ext_iff ZeroHom.ext_iff

/-- Deprecated: use `DFunLike.ext_iff` instead. -/
@[to_additive (attr := deprecated) "Deprecated: use `DFunLike.ext_iff` instead."]
theorem MulHom.ext_iff [Mul M] [Mul N] {f g : M →ₙ* N} : f = g ↔ ∀ x, f x = g x :=
  DFunLike.ext_iff
#align mul_hom.ext_iff MulHom.ext_iff
#align add_hom.ext_iff AddHom.ext_iff

/-- Deprecated: use `DFunLike.ext_iff` instead. -/
@[to_additive (attr := deprecated) "Deprecated: use `DFunLike.ext_iff` instead."]
theorem MonoidHom.ext_iff [MulOneClass M] [MulOneClass N] {f g : M →* N} : f = g ↔ ∀ x, f x = g x :=
  DFunLike.ext_iff
#align monoid_hom.ext_iff MonoidHom.ext_iff
#align add_monoid_hom.ext_iff AddMonoidHom.ext_iff

end Deprecated

@[to_additive (attr := simp)]
theorem OneHom.mk_coe [One M] [One N] (f : OneHom M N) (h1) : OneHom.mk f h1 = f :=
  OneHom.ext fun _ => rfl
#align one_hom.mk_coe OneHom.mk_coe
#align zero_hom.mk_coe ZeroHom.mk_coe

@[to_additive (attr := simp)]
theorem MulHom.mk_coe [Mul M] [Mul N] (f : M →ₙ* N) (hmul) : MulHom.mk f hmul = f :=
  MulHom.ext fun _ => rfl
#align mul_hom.mk_coe MulHom.mk_coe
#align add_hom.mk_coe AddHom.mk_coe

@[to_additive (attr := simp)]
theorem MonoidHom.mk_coe [MulOneClass M] [MulOneClass N] (f : M →* N) (hmul) :
    MonoidHom.mk f hmul = f := MonoidHom.ext fun _ => rfl
#align monoid_hom.mk_coe MonoidHom.mk_coe
#align add_monoid_hom.mk_coe AddMonoidHom.mk_coe

end Coes

/-- Copy of a `OneHom` with a new `toFun` equal to the old one. Useful to fix definitional
equalities. -/
@[to_additive
  "Copy of a `ZeroHom` with a new `toFun` equal to the old one. Useful to fix
  definitional equalities."]
protected def OneHom.copy [One M] [One N] (f : OneHom M N) (f' : M → N) (h : f' = f) :
    OneHom M N where
  toFun := f'
  map_one' := h.symm ▸ f.map_one'
#align one_hom.copy OneHom.copy
#align zero_hom.copy ZeroHom.copy

@[to_additive (attr := simp)]
theorem OneHom.coe_copy {_ : One M} {_ : One N} (f : OneHom M N) (f' : M → N) (h : f' = f) :
    (f.copy f' h) = f' :=
  rfl
#align one_hom.coe_copy OneHom.coe_copy
#align zero_hom.coe_copy ZeroHom.coe_copy

@[to_additive]
theorem OneHom.coe_copy_eq {_ : One M} {_ : One N} (f : OneHom M N) (f' : M → N) (h : f' = f) :
    f.copy f' h = f :=
  DFunLike.ext' h
#align one_hom.coe_copy_eq OneHom.coe_copy_eq
#align zero_hom.coe_copy_eq ZeroHom.coe_copy_eq

/-- Copy of a `MulHom` with a new `toFun` equal to the old one. Useful to fix definitional
equalities. -/
@[to_additive
  "Copy of an `AddHom` with a new `toFun` equal to the old one. Useful to fix
  definitional equalities."]
protected def MulHom.copy [Mul M] [Mul N] (f : M →ₙ* N) (f' : M → N) (h : f' = f) :
    M →ₙ* N where
  toFun := f'
  map_mul' := h.symm ▸ f.map_mul'
#align mul_hom.copy MulHom.copy
#align add_hom.copy AddHom.copy

@[to_additive (attr := simp)]
theorem MulHom.coe_copy {_ : Mul M} {_ : Mul N} (f : M →ₙ* N) (f' : M → N) (h : f' = f) :
    (f.copy f' h) = f' :=
  rfl
#align mul_hom.coe_copy MulHom.coe_copy
#align add_hom.coe_copy AddHom.coe_copy

@[to_additive]
theorem MulHom.coe_copy_eq {_ : Mul M} {_ : Mul N} (f : M →ₙ* N) (f' : M → N) (h : f' = f) :
    f.copy f' h = f :=
  DFunLike.ext' h
#align mul_hom.coe_copy_eq MulHom.coe_copy_eq
#align add_hom.coe_copy_eq AddHom.coe_copy_eq

/-- Copy of a `MonoidHom` with a new `toFun` equal to the old one. Useful to fix
definitional equalities. -/
@[to_additive
  "Copy of an `AddMonoidHom` with a new `toFun` equal to the old one. Useful to fix
  definitional equalities."]
protected def MonoidHom.copy [MulOneClass M] [MulOneClass N] (f : M →* N) (f' : M → N)
    (h : f' = f) : M →* N :=
  { f.toOneHom.copy f' h, f.toMulHom.copy f' h with }
#align monoid_hom.copy MonoidHom.copy
#align add_monoid_hom.copy AddMonoidHom.copy

@[to_additive (attr := simp)]
theorem MonoidHom.coe_copy {_ : MulOneClass M} {_ : MulOneClass N} (f : M →* N) (f' : M → N)
    (h : f' = f) : (f.copy f' h) = f' :=
  rfl
#align monoid_hom.coe_copy MonoidHom.coe_copy
#align add_monoid_hom.coe_copy AddMonoidHom.coe_copy

@[to_additive]
theorem MonoidHom.copy_eq {_ : MulOneClass M} {_ : MulOneClass N} (f : M →* N) (f' : M → N)
    (h : f' = f) : f.copy f' h = f :=
  DFunLike.ext' h
#align monoid_hom.copy_eq MonoidHom.copy_eq
#align add_monoid_hom.copy_eq AddMonoidHom.copy_eq

@[to_additive]
protected theorem OneHom.map_one [One M] [One N] (f : OneHom M N) : f 1 = 1 :=
  f.map_one'
#align one_hom.map_one OneHom.map_one
#align zero_hom.map_zero ZeroHom.map_zero

/-- If `f` is a monoid homomorphism then `f 1 = 1`. -/
@[to_additive "If `f` is an additive monoid homomorphism then `f 0 = 0`."]
protected theorem MonoidHom.map_one [MulOneClass M] [MulOneClass N] (f : M →* N) : f 1 = 1 :=
  f.map_one'
#align monoid_hom.map_one MonoidHom.map_one
#align add_monoid_hom.map_zero AddMonoidHom.map_zero

@[to_additive]
protected theorem MulHom.map_mul [Mul M] [Mul N] (f : M →ₙ* N) (a b : M) : f (a * b) = f a * f b :=
  f.map_mul' a b
#align mul_hom.map_mul MulHom.map_mul
#align add_hom.map_add AddHom.map_add

/-- If `f` is a monoid homomorphism then `f (a * b) = f a * f b`. -/
@[to_additive "If `f` is an additive monoid homomorphism then `f (a + b) = f a + f b`."]
protected theorem MonoidHom.map_mul [MulOneClass M] [MulOneClass N] (f : M →* N) (a b : M) :
    f (a * b) = f a * f b := f.map_mul' a b
#align monoid_hom.map_mul MonoidHom.map_mul
#align add_monoid_hom.map_add AddMonoidHom.map_add

namespace MonoidHom

variable [MulOneClass M] [MulOneClass N] [FunLike F M N] [MonoidHomClass F M N]

/-- Given a monoid homomorphism `f : M →* N` and an element `x : M`, if `x` has a right inverse,
then `f x` has a right inverse too. For elements invertible on both sides see `IsUnit.map`. -/
@[to_additive
  "Given an AddMonoid homomorphism `f : M →+ N` and an element `x : M`, if `x` has
  a right inverse, then `f x` has a right inverse too."]
theorem map_exists_right_inv (f : F) {x : M} (hx : ∃ y, x * y = 1) : ∃ y, f x * y = 1 :=
  let ⟨y, hy⟩ := hx
  ⟨f y, map_mul_eq_one f hy⟩
#align monoid_hom.map_exists_right_inv MonoidHom.map_exists_right_inv
#align add_monoid_hom.map_exists_right_neg AddMonoidHom.map_exists_right_neg

/-- Given a monoid homomorphism `f : M →* N` and an element `x : M`, if `x` has a left inverse,
then `f x` has a left inverse too. For elements invertible on both sides see `IsUnit.map`. -/
@[to_additive
  "Given an AddMonoid homomorphism `f : M →+ N` and an element `x : M`, if `x` has
  a left inverse, then `f x` has a left inverse too. For elements invertible on both sides see
  `IsAddUnit.map`."]
theorem map_exists_left_inv (f : F) {x : M} (hx : ∃ y, y * x = 1) : ∃ y, y * f x = 1 :=
  let ⟨y, hy⟩ := hx
  ⟨f y, map_mul_eq_one f hy⟩
#align monoid_hom.map_exists_left_inv MonoidHom.map_exists_left_inv
#align add_monoid_hom.map_exists_left_neg AddMonoidHom.map_exists_left_neg

end MonoidHom

/-- The identity map from a type with 1 to itself. -/
@[to_additive (attr := simps) "The identity map from a type with zero to itself."]
def OneHom.id (M : Type*) [One M] : OneHom M M where
  toFun x := x
  map_one' := rfl
#align one_hom.id OneHom.id
#align zero_hom.id ZeroHom.id
#align zero_hom.id_apply ZeroHom.id_apply
#align one_hom.id_apply OneHom.id_apply

/-- The identity map from a type with multiplication to itself. -/
@[to_additive (attr := simps) "The identity map from a type with addition to itself."]
def MulHom.id (M : Type*) [Mul M] : M →ₙ* M where
  toFun x := x
  map_mul' _ _ := rfl
#align mul_hom.id MulHom.id
#align add_hom.id AddHom.id
#align add_hom.id_apply AddHom.id_apply
#align mul_hom.id_apply MulHom.id_apply

/-- The identity map from a monoid to itself. -/
<<<<<<< HEAD
@[to_additive (attr := simps)]
abbrev MonoidHom.id (M : Type*) [MulOneClass M] : M →* M where
  toFun := _root_.id
=======
@[to_additive (attr := simps) "The identity map from an additive monoid to itself."]
def MonoidHom.id (M : Type*) [MulOneClass M] : M →* M where
  toFun x := x
>>>>>>> 4f8cced6
  map_one' := rfl
  map_mul' _ _ := rfl
#align monoid_hom.id MonoidHom.id
#align add_monoid_hom.id AddMonoidHom.id
#align monoid_hom.id_apply MonoidHom.id_apply
#align add_monoid_hom.id_apply AddMonoidHom.id_apply

/-- Composition of `OneHom`s as a `OneHom`. -/
@[to_additive "Composition of `ZeroHom`s as a `ZeroHom`."]
def OneHom.comp [One M] [One N] [One P] (hnp : OneHom N P) (hmn : OneHom M N) : OneHom M P where
  toFun := hnp ∘ hmn
  map_one' := by simp
#align one_hom.comp OneHom.comp
#align zero_hom.comp ZeroHom.comp

/-- Composition of `MulHom`s as a `MulHom`. -/
@[to_additive "Composition of `AddHom`s as an `AddHom`."]
def MulHom.comp [Mul M] [Mul N] [Mul P] (hnp : N →ₙ* P) (hmn : M →ₙ* N) : M →ₙ* P where
  toFun := hnp ∘ hmn
  map_mul' x y := by simp
#align mul_hom.comp MulHom.comp
#align add_hom.comp AddHom.comp

/-- Composition of monoid morphisms as a monoid morphism. -/
@[to_additive "Composition of additive monoid morphisms as an additive monoid morphism."]
def MonoidHom.comp [MulOneClass M] [MulOneClass N] [MulOneClass P] (hnp : N →* P) (hmn : M →* N) :
    M →* P where
  toFun := hnp ∘ hmn
  map_one' := by simp
  map_mul' := by simp
#align monoid_hom.comp MonoidHom.comp
#align add_monoid_hom.comp AddMonoidHom.comp

@[to_additive (attr := simp)]
theorem OneHom.coe_comp [One M] [One N] [One P] (g : OneHom N P) (f : OneHom M N) :
    ↑(g.comp f) = g ∘ f := rfl
#align one_hom.coe_comp OneHom.coe_comp
#align zero_hom.coe_comp ZeroHom.coe_comp

@[to_additive (attr := simp)]
theorem MulHom.coe_comp [Mul M] [Mul N] [Mul P] (g : N →ₙ* P) (f : M →ₙ* N) :
    ↑(g.comp f) = g ∘ f := rfl
#align mul_hom.coe_comp MulHom.coe_comp
#align add_hom.coe_comp AddHom.coe_comp

@[to_additive (attr := simp)]
theorem MonoidHom.coe_comp [MulOneClass M] [MulOneClass N] [MulOneClass P]
    (g : N →* P) (f : M →* N) : ↑(g.comp f) = g ∘ f := rfl
#align monoid_hom.coe_comp MonoidHom.coe_comp
#align add_monoid_hom.coe_comp AddMonoidHom.coe_comp

@[to_additive]
theorem OneHom.comp_apply [One M] [One N] [One P] (g : OneHom N P) (f : OneHom M N) (x : M) :
    g.comp f x = g (f x) := rfl
#align one_hom.comp_apply OneHom.comp_apply
#align zero_hom.comp_apply ZeroHom.comp_apply

@[to_additive]
theorem MulHom.comp_apply [Mul M] [Mul N] [Mul P] (g : N →ₙ* P) (f : M →ₙ* N) (x : M) :
    g.comp f x = g (f x) := rfl
#align mul_hom.comp_apply MulHom.comp_apply
#align add_hom.comp_apply AddHom.comp_apply

@[to_additive]
theorem MonoidHom.comp_apply [MulOneClass M] [MulOneClass N] [MulOneClass P]
    (g : N →* P) (f : M →* N) (x : M) : g.comp f x = g (f x) := rfl
#align monoid_hom.comp_apply MonoidHom.comp_apply
#align add_monoid_hom.comp_apply AddMonoidHom.comp_apply

/-- Composition of monoid homomorphisms is associative. -/
@[to_additive "Composition of additive monoid homomorphisms is associative."]
theorem OneHom.comp_assoc {Q : Type*} [One M] [One N] [One P] [One Q]
    (f : OneHom M N) (g : OneHom N P) (h : OneHom P Q) :
    (h.comp g).comp f = h.comp (g.comp f) := rfl
#align one_hom.comp_assoc OneHom.comp_assoc
#align zero_hom.comp_assoc ZeroHom.comp_assoc

@[to_additive]
theorem MulHom.comp_assoc {Q : Type*} [Mul M] [Mul N] [Mul P] [Mul Q]
    (f : M →ₙ* N) (g : N →ₙ* P) (h : P →ₙ* Q) : (h.comp g).comp f = h.comp (g.comp f) := rfl
#align mul_hom.comp_assoc MulHom.comp_assoc
#align add_hom.comp_assoc AddHom.comp_assoc

@[to_additive]
theorem MonoidHom.comp_assoc {Q : Type*} [MulOneClass M] [MulOneClass N] [MulOneClass P]
    [MulOneClass Q] (f : M →* N) (g : N →* P) (h : P →* Q) :
    (h.comp g).comp f = h.comp (g.comp f) := rfl
#align monoid_hom.comp_assoc MonoidHom.comp_assoc
#align add_monoid_hom.comp_assoc AddMonoidHom.comp_assoc

@[to_additive]
theorem OneHom.cancel_right [One M] [One N] [One P] {g₁ g₂ : OneHom N P} {f : OneHom M N}
    (hf : Function.Surjective f) : g₁.comp f = g₂.comp f ↔ g₁ = g₂ :=
  ⟨fun h => OneHom.ext <| hf.forall.2 (DFunLike.ext_iff.1 h), fun h => h ▸ rfl⟩
#align one_hom.cancel_right OneHom.cancel_right
#align zero_hom.cancel_right ZeroHom.cancel_right

@[to_additive]
theorem MulHom.cancel_right [Mul M] [Mul N] [Mul P] {g₁ g₂ : N →ₙ* P} {f : M →ₙ* N}
    (hf : Function.Surjective f) : g₁.comp f = g₂.comp f ↔ g₁ = g₂ :=
  ⟨fun h => MulHom.ext <| hf.forall.2 (DFunLike.ext_iff.1 h), fun h => h ▸ rfl⟩
#align mul_hom.cancel_right MulHom.cancel_right
#align add_hom.cancel_right AddHom.cancel_right

@[to_additive]
theorem MonoidHom.cancel_right [MulOneClass M] [MulOneClass N] [MulOneClass P]
    {g₁ g₂ : N →* P} {f : M →* N} (hf : Function.Surjective f) :
    g₁.comp f = g₂.comp f ↔ g₁ = g₂ :=
  ⟨fun h => MonoidHom.ext <| hf.forall.2 (DFunLike.ext_iff.1 h), fun h => h ▸ rfl⟩
#align monoid_hom.cancel_right MonoidHom.cancel_right
#align add_monoid_hom.cancel_right AddMonoidHom.cancel_right

@[to_additive]
theorem OneHom.cancel_left [One M] [One N] [One P] {g : OneHom N P} {f₁ f₂ : OneHom M N}
    (hg : Function.Injective g) : g.comp f₁ = g.comp f₂ ↔ f₁ = f₂ :=
  ⟨fun h => OneHom.ext fun x => hg <| by rw [← OneHom.comp_apply, h, OneHom.comp_apply],
    fun h => h ▸ rfl⟩
#align one_hom.cancel_left OneHom.cancel_left
#align zero_hom.cancel_left ZeroHom.cancel_left

@[to_additive]
theorem MulHom.cancel_left [Mul M] [Mul N] [Mul P] {g : N →ₙ* P} {f₁ f₂ : M →ₙ* N}
    (hg : Function.Injective g) : g.comp f₁ = g.comp f₂ ↔ f₁ = f₂ :=
  ⟨fun h => MulHom.ext fun x => hg <| by rw [← MulHom.comp_apply, h, MulHom.comp_apply],
    fun h => h ▸ rfl⟩
#align mul_hom.cancel_left MulHom.cancel_left
#align add_hom.cancel_left AddHom.cancel_left

@[to_additive]
theorem MonoidHom.cancel_left [MulOneClass M] [MulOneClass N] [MulOneClass P]
    {g : N →* P} {f₁ f₂ : M →* N} (hg : Function.Injective g) : g.comp f₁ = g.comp f₂ ↔ f₁ = f₂ :=
  ⟨fun h => MonoidHom.ext fun x => hg <| by rw [← MonoidHom.comp_apply, h, MonoidHom.comp_apply],
    fun h => h ▸ rfl⟩
#align monoid_hom.cancel_left MonoidHom.cancel_left
#align add_monoid_hom.cancel_left AddMonoidHom.cancel_left

set_option linter.deprecated false in
section

@[to_additive]
theorem MonoidHom.toOneHom_injective [MulOneClass M] [MulOneClass N] :
    Function.Injective (MonoidHom.toOneHom : (M →* N) → OneHom M N) :=
  fun _ _ h => MonoidHom.ext <| OneHom.ext_iff.mp h
#align monoid_hom.to_one_hom_injective MonoidHom.toOneHom_injective
#align add_monoid_hom.to_zero_hom_injective AddMonoidHom.toZeroHom_injective

@[to_additive]
theorem MonoidHom.toMulHom_injective [MulOneClass M] [MulOneClass N] :
    Function.Injective (MonoidHom.toMulHom : (M →* N) → M →ₙ* N) :=
  fun _ _ h => MonoidHom.ext <| MulHom.ext_iff.mp h
#align monoid_hom.to_mul_hom_injective MonoidHom.toMulHom_injective
#align add_monoid_hom.to_add_hom_injective AddMonoidHom.toAddHom_injective

end

@[to_additive (attr := simp)]
theorem OneHom.comp_id [One M] [One N] (f : OneHom M N) : f.comp (OneHom.id M) = f :=
  OneHom.ext fun _ => rfl
#align one_hom.comp_id OneHom.comp_id
#align zero_hom.comp_id ZeroHom.comp_id

@[to_additive (attr := simp)]
theorem MulHom.comp_id [Mul M] [Mul N] (f : M →ₙ* N) : f.comp (MulHom.id M) = f :=
  MulHom.ext fun _ => rfl
#align mul_hom.comp_id MulHom.comp_id
#align add_hom.comp_id AddHom.comp_id

@[to_additive (attr := simp)]
theorem MonoidHom.comp_id [MulOneClass M] [MulOneClass N] (f : M →* N) :
    f.comp (MonoidHom.id M) = f := MonoidHom.ext fun _ => rfl
#align monoid_hom.comp_id MonoidHom.comp_id
#align add_monoid_hom.comp_id AddMonoidHom.comp_id

@[to_additive (attr := simp)]
theorem OneHom.id_comp [One M] [One N] (f : OneHom M N) : (OneHom.id N).comp f = f :=
  OneHom.ext fun _ => rfl
#align one_hom.id_comp OneHom.id_comp
#align zero_hom.id_comp ZeroHom.id_comp

@[to_additive (attr := simp)]
theorem MulHom.id_comp [Mul M] [Mul N] (f : M →ₙ* N) : (MulHom.id N).comp f = f :=
  MulHom.ext fun _ => rfl
#align mul_hom.id_comp MulHom.id_comp
#align add_hom.id_comp AddHom.id_comp

@[to_additive (attr := simp)]
theorem MonoidHom.id_comp [MulOneClass M] [MulOneClass N] (f : M →* N) :
    (MonoidHom.id N).comp f = f := MonoidHom.ext fun _ => rfl
#align monoid_hom.id_comp MonoidHom.id_comp
#align add_monoid_hom.id_comp AddMonoidHom.id_comp

@[to_additive]
protected theorem MonoidHom.map_pow [Monoid M] [Monoid N] (f : M →* N) (a : M) (n : ℕ) :
    f (a ^ n) = f a ^ n := map_pow f a n
#align monoid_hom.map_pow MonoidHom.map_pow
#align add_monoid_hom.map_nsmul AddMonoidHom.map_nsmul

@[to_additive]
protected theorem MonoidHom.map_zpow' [DivInvMonoid M] [DivInvMonoid N] (f : M →* N)
    (hf : ∀ x, f x⁻¹ = (f x)⁻¹) (a : M) (n : ℤ) :
    f (a ^ n) = f a ^ n := map_zpow' f hf a n
#align monoid_hom.map_zpow' MonoidHom.map_zpow'
#align add_monoid_hom.map_zsmul' AddMonoidHom.map_zsmul'

section End

namespace Monoid

variable (M) [MulOneClass M]

/-- The monoid of endomorphisms. -/
protected def End := M →* M
#align monoid.End Monoid.End

namespace End

instance : Monoid (Monoid.End M) where
  mul := MonoidHom.comp
  one := MonoidHom.id M
  mul_assoc _ _ _ := MonoidHom.comp_assoc _ _ _
  mul_one := MonoidHom.comp_id
  one_mul := MonoidHom.id_comp

instance : Inhabited (Monoid.End M) := ⟨1⟩

instance : FunLike (Monoid.End M) M M := MonoidHom.instFunLike

instance : MonoidHomClass (Monoid.End M) M M := MonoidHom.instMonoidHomClass

end End

@[simp]
theorem coe_one : ((1 : Monoid.End M) : M → M) = id := rfl
#align monoid.coe_one Monoid.coe_one

@[simp]
theorem coe_mul (f g) : ((f * g : Monoid.End M) : M → M) = f ∘ g := rfl
#align monoid.coe_mul Monoid.coe_mul

end Monoid

namespace AddMonoid

variable (A : Type*) [AddZeroClass A]

/-- The monoid of endomorphisms. -/
protected def End := A →+ A
#align add_monoid.End AddMonoid.End

namespace End

instance monoid : Monoid (AddMonoid.End A) where
  mul := AddMonoidHom.comp
  one := AddMonoidHom.id A
  mul_assoc _ _ _ := AddMonoidHom.comp_assoc _ _ _
  mul_one := AddMonoidHom.comp_id
  one_mul := AddMonoidHom.id_comp

instance : Inhabited (AddMonoid.End A) := ⟨1⟩

instance : FunLike (AddMonoid.End A) A A := AddMonoidHom.instFunLike

instance : AddMonoidHomClass (AddMonoid.End A) A A := AddMonoidHom.instAddMonoidHomClass

end End

@[simp]
theorem coe_one : ((1 : AddMonoid.End A) : A → A) = id := rfl
#align add_monoid.coe_one AddMonoid.coe_one

@[simp]
theorem coe_mul (f g) : ((f * g : AddMonoid.End A) : A → A) = f ∘ g := rfl
#align add_monoid.coe_mul AddMonoid.coe_mul

end AddMonoid

end End

/-- `1` is the homomorphism sending all elements to `1`. -/
@[to_additive "`0` is the homomorphism sending all elements to `0`."]
instance [One M] [One N] : One (OneHom M N) := ⟨⟨fun _ => 1, rfl⟩⟩

/-- `1` is the multiplicative homomorphism sending all elements to `1`. -/
@[to_additive "`0` is the additive homomorphism sending all elements to `0`"]
instance [Mul M] [MulOneClass N] : One (M →ₙ* N) :=
  ⟨⟨fun _ => 1, fun _ _ => (one_mul 1).symm⟩⟩

/-- `1` is the monoid homomorphism sending all elements to `1`. -/
@[to_additive "`0` is the additive monoid homomorphism sending all elements to `0`."]
instance [MulOneClass M] [MulOneClass N] : One (M →* N) :=
  ⟨⟨⟨fun _ => 1, rfl⟩, fun _ _ => (one_mul 1).symm⟩⟩

@[to_additive (attr := simp)]
theorem OneHom.one_apply [One M] [One N] (x : M) : (1 : OneHom M N) x = 1 := rfl
#align one_hom.one_apply OneHom.one_apply
#align zero_hom.zero_apply ZeroHom.zero_apply

@[to_additive (attr := simp)]
theorem MonoidHom.one_apply [MulOneClass M] [MulOneClass N] (x : M) : (1 : M →* N) x = 1 := rfl
#align monoid_hom.one_apply MonoidHom.one_apply
#align add_monoid_hom.zero_apply AddMonoidHom.zero_apply

@[to_additive (attr := simp)]
theorem OneHom.one_comp [One M] [One N] [One P] (f : OneHom M N) :
    (1 : OneHom N P).comp f = 1 := rfl
#align one_hom.one_comp OneHom.one_comp
#align zero_hom.zero_comp ZeroHom.zero_comp

@[to_additive (attr := simp)]
theorem OneHom.comp_one [One M] [One N] [One P] (f : OneHom N P) : f.comp (1 : OneHom M N) = 1 := by
  ext
  simp only [OneHom.map_one, OneHom.coe_comp, Function.comp_apply, OneHom.one_apply]
#align one_hom.comp_one OneHom.comp_one
#align zero_hom.comp_zero ZeroHom.comp_zero

@[to_additive]
instance [One M] [One N] : Inhabited (OneHom M N) := ⟨1⟩

@[to_additive]
instance [Mul M] [MulOneClass N] : Inhabited (M →ₙ* N) := ⟨1⟩

@[to_additive]
instance [MulOneClass M] [MulOneClass N] : Inhabited (M →* N) := ⟨1⟩

namespace MonoidHom

variable [Group G] [CommGroup H]

@[to_additive (attr := simp)]
theorem one_comp [MulOneClass M] [MulOneClass N] [MulOneClass P] (f : M →* N) :
    (1 : N →* P).comp f = 1 := rfl
#align monoid_hom.one_comp MonoidHom.one_comp
#align add_monoid_hom.zero_comp AddMonoidHom.zero_comp

@[to_additive (attr := simp)]
theorem comp_one [MulOneClass M] [MulOneClass N] [MulOneClass P] (f : N →* P) :
    f.comp (1 : M →* N) = 1 := by
  ext
  simp only [map_one, coe_comp, Function.comp_apply, one_apply]
#align monoid_hom.comp_one MonoidHom.comp_one
#align add_monoid_hom.comp_zero AddMonoidHom.comp_zero

/-- Group homomorphisms preserve inverse. -/
@[to_additive "Additive group homomorphisms preserve negation."]
protected theorem map_inv [Group α] [DivisionMonoid β] (f : α →* β) (a : α) : f a⁻¹ = (f a)⁻¹ :=
  map_inv f _
#align monoid_hom.map_inv MonoidHom.map_inv
#align add_monoid_hom.map_neg AddMonoidHom.map_neg

/-- Group homomorphisms preserve integer power. -/
@[to_additive "Additive group homomorphisms preserve integer scaling."]
protected theorem map_zpow [Group α] [DivisionMonoid β] (f : α →* β) (g : α) (n : ℤ) :
    f (g ^ n) = f g ^ n := map_zpow f g n
#align monoid_hom.map_zpow MonoidHom.map_zpow
#align add_monoid_hom.map_zsmul AddMonoidHom.map_zsmul

/-- Group homomorphisms preserve division. -/
@[to_additive "Additive group homomorphisms preserve subtraction."]
protected theorem map_div [Group α] [DivisionMonoid β] (f : α →* β) (g h : α) :
    f (g / h) = f g / f h := map_div f g h
#align monoid_hom.map_div MonoidHom.map_div
#align add_monoid_hom.map_sub AddMonoidHom.map_sub

/-- Group homomorphisms preserve division. -/
@[to_additive "Additive group homomorphisms preserve subtraction."]
protected theorem map_mul_inv [Group α] [DivisionMonoid β] (f : α →* β) (g h : α) :
    f (g * h⁻¹) = f g * (f h)⁻¹ := by simp
#align monoid_hom.map_mul_inv MonoidHom.map_mul_inv
#align add_monoid_hom.map_add_neg AddMonoidHom.map_add_neg

end MonoidHom<|MERGE_RESOLUTION|>--- conflicted
+++ resolved
@@ -842,15 +842,9 @@
 #align mul_hom.id_apply MulHom.id_apply
 
 /-- The identity map from a monoid to itself. -/
-<<<<<<< HEAD
-@[to_additive (attr := simps)]
-abbrev MonoidHom.id (M : Type*) [MulOneClass M] : M →* M where
-  toFun := _root_.id
-=======
 @[to_additive (attr := simps) "The identity map from an additive monoid to itself."]
 def MonoidHom.id (M : Type*) [MulOneClass M] : M →* M where
   toFun x := x
->>>>>>> 4f8cced6
   map_one' := rfl
   map_mul' _ _ := rfl
 #align monoid_hom.id MonoidHom.id
