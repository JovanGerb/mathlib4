/-
Copyright (c) 2017 Johannes Hölzl. All rights reserved.
Released under Apache 2.0 license as described in the file LICENSE.
Authors: Johannes Hölzl, Floris van Doorn, Sébastien Gouëzel, Alex J. Best
-/
import Mathlib.Algebra.Divisibility.Basic
import Mathlib.Algebra.Group.Int
import Mathlib.Algebra.Group.Nat
import Mathlib.Algebra.Group.Opposite
import Mathlib.Algebra.Group.Units.Basic
import Mathlib.Data.List.Perm
import Mathlib.Data.List.ProdSigma
import Mathlib.Data.List.Range
import Mathlib.Data.List.Rotate
import Mathlib.Data.List.Pairwise
import Mathlib.Data.List.Join

/-!
# Sums and products from lists

This file provides basic results about `List.prod`, `List.sum`, which calculate the product and sum
of elements of a list and `List.alternatingProd`, `List.alternatingSum`, their alternating
counterparts.
-/

assert_not_imported Mathlib.Algebra.Order.Group.Nat

variable {ι α β M N P G : Type*}

namespace List
section Defs

/-- Product of a list.

<<<<<<< HEAD
`List.prod [a, b, c] = a * (b * (c * 1))` -/
@[to_additive "Sum of a list.\n\n`List.sum [a, b, c] = a + (b + (c + 0))`"]
=======
`List.prod [a, b, c] = ((1 * a) * b) * c` -/
@[to_additive existing]
>>>>>>> origin/lean-pr-testing-5703
def prod {α} [Mul α] [One α] : List α → α :=
  foldr (· * ·) 1

/-- The alternating sum of a list. -/
def alternatingSum {G : Type*} [Zero G] [Add G] [Neg G] : List G → G
  | [] => 0
  | g :: [] => g
  | g :: h :: t => g + -h + alternatingSum t

/-- The alternating product of a list. -/
@[to_additive existing]
def alternatingProd {G : Type*} [One G] [Mul G] [Inv G] : List G → G
  | [] => 1
  | g :: [] => g
  | g :: h :: t => g * h⁻¹ * alternatingProd t

end Defs

section Mul

variable [Mul M] [One M] {l : List M} {a : M}

@[to_additive existing, simp]
theorem prod_nil : ([] : List M).prod = 1 :=
  rfl

@[to_additive (attr := simp)]
theorem prod_cons : (a :: l).prod = a * l.prod := rfl

@[to_additive]
lemma prod_induction
    (p : M → Prop) (hom : ∀ a b, p a → p b → p (a * b)) (unit : p 1) (base : ∀ x ∈ l, p x) :
    p l.prod := by
  induction l with
  | nil => simpa
  | cons a l ih =>
    rw [List.prod_cons]
    simp only [mem_cons, forall_eq_or_imp] at base
    exact hom _ _ (base.1) (ih base.2)

end Mul

section MulOneClass

variable [MulOneClass M] {l : List M} {a : M}

@[to_additive]
theorem prod_singleton : [a].prod = a :=
  mul_one a

@[to_additive]
theorem prod_one_cons : (1 :: l).prod = l.prod := by
  rw [prod, foldr, one_mul]

@[to_additive]
theorem prod_map_one {l : List ι} :
    (l.map fun _ => (1 : M)).prod = 1 := by
  induction l with
  | nil => rfl
  | cons hd tl ih => rw [map_cons, prod_one_cons, ih]

end MulOneClass

section Monoid

variable [Monoid M] [Monoid N] [Monoid P] {l l₁ l₂ : List M} {a : M}

@[to_additive]
theorem prod_eq_foldl : ∀ {l : List M}, l.prod = foldl (· * ·) 1 l
  | [] => rfl
  | cons a l => by
    rw [prod_cons, prod_eq_foldl, ← foldl_assoc (α := M) (op := (· * ·))]
    simp

@[to_additive (attr := simp)]
theorem prod_append : (l₁ ++ l₂).prod = l₁.prod * l₂.prod :=
  calc
    (l₁ ++ l₂).prod = foldr (· * ·) (1 * foldr (· * ·) 1 l₂) l₁ := by simp [List.prod]
    _ = l₁.prod * l₂.prod := foldr_assoc

@[to_additive]
theorem prod_concat : (l.concat a).prod = l.prod * a := by
  rw [concat_eq_append, prod_append, prod_singleton]

@[to_additive (attr := simp)]
theorem prod_flatten {l : List (List M)} : l.flatten.prod = (l.map List.prod).prod := by
  induction l <;> [rfl; simp only [*, List.flatten, map, prod_append, prod_cons]]

@[deprecated (since := "2024-10-15")] alias prod_join := prod_flatten
@[deprecated (since := "2024-10-15")] alias sum_join := sum_flatten

@[to_additive]
theorem prod_eq_foldr {l : List M} : l.prod = foldr (· * ·) 1 l := rfl

@[to_additive (attr := simp)]
theorem prod_replicate (n : ℕ) (a : M) : (replicate n a).prod = a ^ n := by
  induction n with
  | zero => rw [pow_zero]; rfl
  | succ n ih => rw [replicate_succ, prod_cons, ih, pow_succ']

@[to_additive sum_eq_card_nsmul]
theorem prod_eq_pow_card (l : List M) (m : M) (h : ∀ x ∈ l, x = m) : l.prod = m ^ l.length := by
  rw [← prod_replicate, ← List.eq_replicate_iff.mpr ⟨rfl, h⟩]

@[to_additive]
theorem prod_hom_rel (l : List ι) {r : M → N → Prop} {f : ι → M} {g : ι → N} (h₁ : r 1 1)
    (h₂ : ∀ ⦃i a b⦄, r a b → r (f i * a) (g i * b)) : r (l.map f).prod (l.map g).prod :=
  List.recOn l h₁ fun a l hl => by simp only [map_cons, prod_cons, h₂ hl]

@[to_additive]
theorem rel_prod {R : M → N → Prop} (h : R 1 1) (hf : (R ⇒ R ⇒ R) (· * ·) (· * ·)) :
    (Forall₂ R ⇒ R) prod prod :=
  rel_foldr hf h

@[to_additive]
theorem prod_hom_nonempty {l : List M} {F : Type*} [FunLike F M N] [MulHomClass F M N] (f : F)
    (hl : l ≠ []) : (l.map f).prod = f l.prod :=
  match l, hl with | x :: xs, hl => by induction xs generalizing x <;> aesop

@[to_additive]
theorem prod_hom (l : List M) {F : Type*} [FunLike F M N] [MonoidHomClass F M N] (f : F) :
    (l.map f).prod = f l.prod := by
  simp only [prod, foldr_map, ← map_one f]
  exact l.foldr_hom f (· * ·) (f · * ·) 1 (fun x y => (map_mul f x y).symm)

@[to_additive]
theorem prod_hom₂_nonempty {l : List ι} (f : M → N → P)
    (hf : ∀ a b c d, f (a * b) (c * d) = f a c * f b d) (f₁ : ι → M) (f₂ : ι → N) (hl : l ≠ []) :
    (l.map fun i => f (f₁ i) (f₂ i)).prod = f (l.map f₁).prod (l.map f₂).prod := by
  match l, hl with | x :: xs, hl => induction xs generalizing x <;> aesop

@[to_additive]
theorem prod_hom₂ (l : List ι) (f : M → N → P) (hf : ∀ a b c d, f (a * b) (c * d) = f a c * f b d)
    (hf' : f 1 1 = 1) (f₁ : ι → M) (f₂ : ι → N) :
    (l.map fun i => f (f₁ i) (f₂ i)).prod = f (l.map f₁).prod (l.map f₂).prod := by
  rw [prod, prod, prod, foldr_map, foldr_map, foldr_map,
    ← l.foldr_hom₂ f _ _ (fun x y => f (f₁ x) (f₂ x) * y) _ _ (by simp [hf]), hf']

@[to_additive (attr := simp)]
theorem prod_map_mul {α : Type*} [CommMonoid α] {l : List ι} {f g : ι → α} :
    (l.map fun i => f i * g i).prod = (l.map f).prod * (l.map g).prod :=
  l.prod_hom₂ (· * ·) mul_mul_mul_comm (mul_one _) _ _

@[to_additive]
theorem prod_map_hom (L : List ι) (f : ι → M) {G : Type*} [FunLike G M N] [MonoidHomClass G M N]
    (g : G) :
    (L.map (g ∘ f)).prod = g (L.map f).prod := by rw [← prod_hom, map_map]

@[to_additive]
theorem prod_isUnit : ∀ {L : List M}, (∀ m ∈ L, IsUnit m) → IsUnit L.prod
  | [], _ => by simp
  | h :: t, u => by
    simp only [List.prod_cons]
    exact IsUnit.mul (u h (mem_cons_self h t)) (prod_isUnit fun m mt => u m (mem_cons_of_mem h mt))

@[to_additive]
theorem prod_isUnit_iff {α : Type*} [CommMonoid α] {L : List α} :
    IsUnit L.prod ↔ ∀ m ∈ L, IsUnit m := by
  refine ⟨fun h => ?_, prod_isUnit⟩
  induction L with
  | nil => exact fun m' h' => False.elim (not_mem_nil m' h')
  | cons m L ih =>
    rw [prod_cons, IsUnit.mul_iff] at h
    exact fun m' h' ↦ Or.elim (eq_or_mem_of_mem_cons h') (fun H => H.substr h.1) fun H => ih h.2 _ H

@[to_additive (attr := simp)]
theorem prod_take_mul_prod_drop (L : List M) (i : ℕ) :
    (L.take i).prod * (L.drop i).prod = L.prod := by
  simp [← prod_append]

@[to_additive (attr := simp)]
theorem prod_take_succ (L : List M) (i : ℕ) (p : i < L.length) :
    (L.take (i + 1)).prod = (L.take i).prod * L[i] := by
  simp [take_succ, p]

/-- A list with product not one must have positive length. -/
@[to_additive "A list with sum not zero must have positive length."]
theorem length_pos_of_prod_ne_one (L : List M) (h : L.prod ≠ 1) : 0 < L.length := by
  cases L
  · simp at h
  · simp

/-- A list with product greater than one must have positive length. -/
@[to_additive length_pos_of_sum_pos "A list with positive sum must have positive length."]
theorem length_pos_of_one_lt_prod [Preorder M] (L : List M) (h : 1 < L.prod) : 0 < L.length :=
  length_pos_of_prod_ne_one L h.ne'

/-- A list with product less than one must have positive length. -/
@[to_additive "A list with negative sum must have positive length."]
theorem length_pos_of_prod_lt_one [Preorder M] (L : List M) (h : L.prod < 1) : 0 < L.length :=
  length_pos_of_prod_ne_one L h.ne

@[to_additive]
theorem prod_set :
    ∀ (L : List M) (n : ℕ) (a : M),
      (L.set n a).prod =
        ((L.take n).prod * if n < L.length then a else 1) * (L.drop (n + 1)).prod
  | x :: xs, 0, a => by simp [set]
  | x :: xs, i + 1, a => by
    simp [set, prod_set xs i a, mul_assoc, Nat.add_lt_add_iff_right]
  | [], _, _ => by simp [set, (Nat.zero_le _).not_lt, Nat.zero_le]

/-- We'd like to state this as `L.headI * L.tail.prod = L.prod`, but because `L.headI` relies on an
inhabited instance to return a garbage value on the empty list, this is not possible.
Instead, we write the statement in terms of `(L.get? 0).getD 1`.
-/
@[to_additive "We'd like to state this as `L.headI + L.tail.sum = L.sum`, but because `L.headI`
  relies on an inhabited instance to return a garbage value on the empty list, this is not possible.
  Instead, we write the statement in terms of `(L.get? 0).getD 0`."]
theorem get?_zero_mul_tail_prod (l : List M) : (l.get? 0).getD 1 * l.tail.prod = l.prod := by
  cases l <;> simp

/-- Same as `get?_zero_mul_tail_prod`, but avoiding the `List.headI` garbage complication by
  requiring the list to be nonempty. -/
@[to_additive "Same as `get?_zero_add_tail_sum`, but avoiding the `List.headI` garbage complication
  by requiring the list to be nonempty."]
theorem headI_mul_tail_prod_of_ne_nil [Inhabited M] (l : List M) (h : l ≠ []) :
    l.headI * l.tail.prod = l.prod := by cases l <;> [contradiction; simp]

@[to_additive]
theorem _root_.Commute.list_prod_right (l : List M) (y : M) (h : ∀ x ∈ l, Commute y x) :
    Commute y l.prod := by
  induction l with
  | nil => simp
  | cons z l IH =>
    rw [List.forall_mem_cons] at h
    rw [List.prod_cons]
    exact Commute.mul_right h.1 (IH h.2)

@[to_additive]
theorem _root_.Commute.list_prod_left (l : List M) (y : M) (h : ∀ x ∈ l, Commute x y) :
    Commute l.prod y :=
  ((Commute.list_prod_right _ _) fun _ hx => (h _ hx).symm).symm

@[to_additive] lemma prod_range_succ (f : ℕ → M) (n : ℕ) :
    ((range n.succ).map f).prod = ((range n).map f).prod * f n := by
  rw [range_succ, map_append, map_singleton, prod_append, prod_cons, prod_nil, mul_one]

/-- A variant of `prod_range_succ` which pulls off the first term in the product rather than the
last. -/
@[to_additive
"A variant of `sum_range_succ` which pulls off the first term in the sum rather than the last."]
lemma prod_range_succ' (f : ℕ → M) (n : ℕ) :
    ((range n.succ).map f).prod = f 0 * ((range n).map fun i ↦ f i.succ).prod := by
  rw [range_succ_eq_map]
  simp [Function.comp_def]

@[to_additive] lemma prod_eq_one (hl : ∀ x ∈ l, x = 1) : l.prod = 1 := by
  induction l with
  | nil => rfl
  | cons i l hil =>
    rw [List.prod_cons, hil fun x hx ↦ hl _ (mem_cons_of_mem i hx),
      hl _ (mem_cons_self i l), one_mul]

@[to_additive] lemma exists_mem_ne_one_of_prod_ne_one (h : l.prod ≠ 1) :
    ∃ x ∈ l, x ≠ (1 : M) := by simpa only [not_forall, exists_prop] using mt prod_eq_one h

@[to_additive]
lemma prod_erase_of_comm [DecidableEq M] (ha : a ∈ l) (comm : ∀ x ∈ l, ∀ y ∈ l, x * y = y * x) :
    a * (l.erase a).prod = l.prod := by
  induction l with
  | nil => simp only [not_mem_nil] at ha
  | cons b l ih =>
    obtain rfl | ⟨ne, h⟩ := List.eq_or_ne_mem_of_mem ha
    · simp only [erase_cons_head, prod_cons]
    rw [List.erase, beq_false_of_ne ne.symm, List.prod_cons, List.prod_cons, ← mul_assoc,
      comm a ha b (l.mem_cons_self b), mul_assoc,
      ih h fun x hx y hy ↦ comm _ (List.mem_cons_of_mem b hx) _ (List.mem_cons_of_mem b hy)]

@[to_additive]
lemma prod_map_eq_pow_single [DecidableEq α] {l : List α} (a : α) (f : α → M)
    (hf : ∀ a', a' ≠ a → a' ∈ l → f a' = 1) : (l.map f).prod = f a ^ l.count a := by
  induction l generalizing a with
  | nil => rw [map_nil, prod_nil, count_nil, _root_.pow_zero]
  | cons a' as h =>
    specialize h a fun a' ha' hfa' => hf a' ha' (mem_cons_of_mem _ hfa')
    rw [List.map_cons, List.prod_cons, count_cons, h]
    simp only [beq_iff_eq]
    split_ifs with ha'
    · rw [ha', _root_.pow_succ']
    · rw [hf a' ha' (List.mem_cons_self a' as), one_mul, add_zero]

@[to_additive]
lemma prod_eq_pow_single [DecidableEq M] (a : M) (h : ∀ a', a' ≠ a → a' ∈ l → a' = 1) :
    l.prod = a ^ l.count a :=
  _root_.trans (by rw [map_id]) (prod_map_eq_pow_single a id h)

/-- If elements of a list commute with each other, then their product does not
depend on the order of elements. -/
@[to_additive "If elements of a list additively commute with each other, then their sum does not
depend on the order of elements."]
lemma Perm.prod_eq' (h : l₁ ~ l₂) (hc : l₁.Pairwise Commute) : l₁.prod = l₂.prod := by
  refine h.foldr_eq' ?_ _
  apply Pairwise.forall_of_forall
  · intro x y h z
    exact (h z).symm
  · intros; rfl
  · apply hc.imp
    intro a b h z
    rw [← mul_assoc, ← mul_assoc, h]

end Monoid

section CommMonoid
variable [CommMonoid M] {a : M} {l l₁ l₂ : List M}

@[to_additive (attr := simp)]
lemma prod_erase [DecidableEq M] (ha : a ∈ l) : a * (l.erase a).prod = l.prod :=
  prod_erase_of_comm ha fun x _ y _ ↦ mul_comm x y

@[to_additive (attr := simp)]
lemma prod_map_erase [DecidableEq α] (f : α → M) {a} :
    ∀ {l : List α}, a ∈ l → f a * ((l.erase a).map f).prod = (l.map f).prod
  | b :: l, h => by
    obtain rfl | ⟨ne, h⟩ := List.eq_or_ne_mem_of_mem h
    · simp only [map, erase_cons_head, prod_cons]
    · simp only [map, erase_cons_tail (not_beq_of_ne ne.symm), prod_cons, prod_map_erase _ h,
        mul_left_comm (f a) (f b)]

@[to_additive] lemma Perm.prod_eq (h : Perm l₁ l₂) : prod l₁ = prod l₂ := h.foldr_op_eq

@[to_additive] lemma prod_reverse (l : List M) : prod l.reverse = prod l := (reverse_perm l).prod_eq

@[to_additive]
lemma prod_mul_prod_eq_prod_zipWith_mul_prod_drop :
    ∀ l l' : List M,
      l.prod * l'.prod =
        (zipWith (· * ·) l l').prod * (l.drop l'.length).prod * (l'.drop l.length).prod
  | [], ys => by simp [Nat.zero_le]
  | xs, [] => by simp [Nat.zero_le]
  | x :: xs, y :: ys => by
    simp only [drop, length, zipWith_cons_cons, prod_cons]
    conv =>
      lhs; rw [mul_assoc]; right; rw [mul_comm, mul_assoc]; right
      rw [mul_comm, prod_mul_prod_eq_prod_zipWith_mul_prod_drop xs ys]
    simp [mul_assoc]

@[to_additive]
lemma prod_mul_prod_eq_prod_zipWith_of_length_eq (l l' : List M) (h : l.length = l'.length) :
    l.prod * l'.prod = (zipWith (· * ·) l l').prod := by
  apply (prod_mul_prod_eq_prod_zipWith_mul_prod_drop l l').trans
  rw [← h, drop_length, h, drop_length, prod_nil, mul_one, mul_one]

@[to_additive]
lemma prod_map_ite (p : α → Prop) [DecidablePred p] (f g : α → M) (l : List α) :
    (l.map fun a => if p a then f a else g a).prod =
      ((l.filter p).map f).prod * ((l.filter fun a ↦ ¬p a).map g).prod := by
  induction l with
  | nil => simp
  | cons x xs ih =>
    simp only [map_cons, filter_cons, prod_cons, nodup_cons, ne_eq, mem_cons, count_cons] at ih ⊢
    rw [ih]
    clear ih
    by_cases hx : p x
    · simp only [hx, ↓reduceIte, decide_not, decide_True, map_cons, prod_cons, not_true_eq_false,
        decide_False, Bool.false_eq_true, mul_assoc]
    · simp only [hx, ↓reduceIte, decide_not, decide_False, Bool.false_eq_true, not_false_eq_true,
      decide_True, map_cons, prod_cons, mul_left_comm]

@[to_additive]
lemma prod_map_filter_mul_prod_map_filter_not (p : α → Prop) [DecidablePred p] (f : α → M)
    (l : List α) :
    ((l.filter p).map f).prod * ((l.filter fun x => ¬p x).map f).prod = (l.map f).prod := by
  rw [← prod_map_ite]
  simp only [ite_self]

end CommMonoid

@[to_additive]
lemma eq_of_prod_take_eq [LeftCancelMonoid M] {L L' : List M} (h : L.length = L'.length)
    (h' : ∀ i ≤ L.length, (L.take i).prod = (L'.take i).prod) : L = L' := by
  refine ext_get h fun i h₁ h₂ => ?_
  have : (L.take (i + 1)).prod = (L'.take (i + 1)).prod := h' _ (Nat.succ_le_of_lt h₁)
  rw [prod_take_succ L i h₁, prod_take_succ L' i h₂, h' i (le_of_lt h₁)] at this
  convert mul_left_cancel this

section Group

variable [Group G]

/-- This is the `List.prod` version of `mul_inv_rev` -/
@[to_additive "This is the `List.sum` version of `add_neg_rev`"]
theorem prod_inv_reverse : ∀ L : List G, L.prod⁻¹ = (L.map fun x => x⁻¹).reverse.prod
  | [] => by simp
  | x :: xs => by simp [prod_inv_reverse xs]

/-- A non-commutative variant of `List.prod_reverse` -/
@[to_additive "A non-commutative variant of `List.sum_reverse`"]
theorem prod_reverse_noncomm : ∀ L : List G, L.reverse.prod = (L.map fun x => x⁻¹).prod⁻¹ := by
  simp [prod_inv_reverse]

/-- Counterpart to `List.prod_take_succ` when we have an inverse operation -/
@[to_additive (attr := simp)
  "Counterpart to `List.sum_take_succ` when we have a negation operation"]
theorem prod_drop_succ :
    ∀ (L : List G) (i : ℕ) (p : i < L.length), (L.drop (i + 1)).prod = L[i]⁻¹ * (L.drop i).prod
  | [], _, p => False.elim (Nat.not_lt_zero _ p)
  | _ :: _, 0, _ => by simp
  | _ :: xs, i + 1, p => prod_drop_succ xs i (Nat.lt_of_succ_lt_succ p)

/-- Cancellation of a telescoping product. -/
@[to_additive "Cancellation of a telescoping sum."]
theorem prod_range_div' (n : ℕ) (f : ℕ → G) :
    ((range n).map fun k ↦ f k / f (k + 1)).prod = f 0 / f n := by
  induction n with
  | zero => exact (div_self' (f 0)).symm
  | succ n h =>
    rw [range_succ, map_append, map_singleton, prod_append, prod_singleton, h, div_mul_div_cancel]

lemma prod_rotate_eq_one_of_prod_eq_one :
    ∀ {l : List G} (_ : l.prod = 1) (n : ℕ), (l.rotate n).prod = 1
  | [], _, _ => by simp
  | a :: l, hl, n => by
    have : n % List.length (a :: l) ≤ List.length (a :: l) := le_of_lt (Nat.mod_lt _ (by simp))
    rw [← List.take_append_drop (n % List.length (a :: l)) (a :: l)] at hl
    rw [← rotate_mod, rotate_eq_drop_append_take this, List.prod_append, mul_eq_one_iff_inv_eq,
      ← one_mul (List.prod _)⁻¹, ← hl, List.prod_append, mul_assoc, mul_inv_cancel, mul_one]

end Group

section CommGroup

variable [CommGroup G]

/-- This is the `List.prod` version of `mul_inv` -/
@[to_additive "This is the `List.sum` version of `add_neg`"]
theorem prod_inv : ∀ L : List G, L.prod⁻¹ = (L.map fun x => x⁻¹).prod
  | [] => by simp
  | x :: xs => by simp [mul_comm, prod_inv xs]

/-- Cancellation of a telescoping product. -/
@[to_additive "Cancellation of a telescoping sum."]
theorem prod_range_div (n : ℕ) (f : ℕ → G) :
    ((range n).map fun k ↦ f (k + 1) / f k).prod = f n / f 0 := by
  have h : ((·⁻¹) ∘ fun k ↦ f (k + 1) / f k) = fun k ↦ f k / f (k + 1) := by ext; apply inv_div
  rw [← inv_inj, prod_inv, map_map, inv_div, h, prod_range_div']

/-- Alternative version of `List.prod_set` when the list is over a group -/
@[to_additive "Alternative version of `List.sum_set` when the list is over a group"]
theorem prod_set' (L : List G) (n : ℕ) (a : G) :
    (L.set n a).prod = L.prod * if hn : n < L.length then L[n]⁻¹ * a else 1 := by
  refine (prod_set L n a).trans ?_
  split_ifs with hn
  · rw [mul_comm _ a, mul_assoc a, prod_drop_succ L n hn, mul_comm _ (drop n L).prod, ←
      mul_assoc (take n L).prod, prod_take_mul_prod_drop, mul_comm a, mul_assoc]
  · simp only [take_of_length_le (le_of_not_lt hn), prod_nil, mul_one,
      drop_eq_nil_of_le ((le_of_not_lt hn).trans n.le_succ)]

@[to_additive]
lemma prod_map_ite_eq {A : Type*} [DecidableEq A] (l : List A) (f g : A → G) (a : A) :
    (l.map fun x => if x = a then f x else g x).prod
      = (f a / g a) ^ (l.count a) * (l.map g).prod := by
  induction l with
  | nil => simp
  | cons x xs ih =>
    simp only [map_cons, prod_cons, nodup_cons, ne_eq, mem_cons, count_cons] at ih ⊢
    rw [ih]
    clear ih
    by_cases hx : x = a
    · simp only [hx, ite_true, div_pow, pow_add, pow_one, div_eq_mul_inv, mul_assoc, mul_comm,
        mul_left_comm, mul_inv_cancel_left, beq_self_eq_true]
    · simp only [hx, ite_false, ne_comm.mp hx, add_zero, mul_assoc, mul_comm (g x) _, beq_iff_eq]

end CommGroup

theorem sum_const_nat (m n : ℕ) : sum (replicate m n) = m * n :=
  sum_replicate m n

/-!
Several lemmas about sum/head/tail for `List ℕ`.
These are hard to generalize well, as they rely on the fact that `default ℕ = 0`.
If desired, we could add a class stating that `default = 0`.
-/

/-- This relies on `default ℕ = 0`. -/
theorem headI_add_tail_sum (L : List ℕ) : L.headI + L.tail.sum = L.sum := by
  cases L <;> simp

/-- This relies on `default ℕ = 0`. -/
theorem headI_le_sum (L : List ℕ) : L.headI ≤ L.sum :=
  Nat.le.intro (headI_add_tail_sum L)

/-- This relies on `default ℕ = 0`. -/
theorem tail_sum (L : List ℕ) : L.tail.sum = L.sum - L.headI := by
  rw [← headI_add_tail_sum L, add_comm, Nat.add_sub_cancel_right]

section Alternating

section

variable [One α] [Mul α] [Inv α]

@[to_additive (attr := simp)]
theorem alternatingProd_nil : alternatingProd ([] : List α) = 1 :=
  rfl

@[to_additive (attr := simp)]
theorem alternatingProd_singleton (a : α) : alternatingProd [a] = a :=
  rfl

@[to_additive]
theorem alternatingProd_cons_cons' (a b : α) (l : List α) :
    alternatingProd (a :: b :: l) = a * b⁻¹ * alternatingProd l :=
  rfl

end

@[to_additive]
theorem alternatingProd_cons_cons [DivInvMonoid α] (a b : α) (l : List α) :
    alternatingProd (a :: b :: l) = a / b * alternatingProd l := by
  rw [div_eq_mul_inv, alternatingProd_cons_cons']

variable [CommGroup α]

@[to_additive]
theorem alternatingProd_cons' :
    ∀ (a : α) (l : List α), alternatingProd (a :: l) = a * (alternatingProd l)⁻¹
  | a, [] => by rw [alternatingProd_nil, inv_one, mul_one, alternatingProd_singleton]
  | a, b :: l => by
    rw [alternatingProd_cons_cons', alternatingProd_cons' b l, mul_inv, inv_inv, mul_assoc]

@[to_additive (attr := simp)]
theorem alternatingProd_cons (a : α) (l : List α) :
    alternatingProd (a :: l) = a / alternatingProd l := by
  rw [div_eq_mul_inv, alternatingProd_cons']

end Alternating

lemma sum_nat_mod (l : List ℕ) (n : ℕ) : l.sum % n = (l.map (· % n)).sum % n := by
  induction l with
  | nil => simp only [Nat.zero_mod, map_nil]
  | cons a l ih =>
    simpa only [map_cons, sum_cons, Nat.mod_add_mod, Nat.add_mod_mod] using congr((a + $ih) % n)

lemma prod_nat_mod (l : List ℕ) (n : ℕ) : l.prod % n = (l.map (· % n)).prod % n := by
  induction l with
  | nil => simp only [Nat.zero_mod, map_nil]
  | cons a l ih =>
    simpa only [prod_cons, map_cons, Nat.mod_mul_mod, Nat.mul_mod_mod] using congr((a * $ih) % n)

lemma sum_int_mod (l : List ℤ) (n : ℤ) : l.sum % n = (l.map (· % n)).sum % n := by
  induction l <;> simp [Int.add_emod, *]

lemma prod_int_mod (l : List ℤ) (n : ℤ) : l.prod % n = (l.map (· % n)).prod % n := by
  induction l <;> simp [Int.mul_emod, *]

variable [DecidableEq α]

/-- Summing the count of `x` over a list filtered by some `p` is just `countP` applied to `p` -/
theorem sum_map_count_dedup_filter_eq_countP (p : α → Bool) (l : List α) :
    ((l.dedup.filter p).map fun x => l.count x).sum = l.countP p := by
  induction l with
  | nil => simp
  | cons a as h =>
    simp_rw [List.countP_cons, List.count_cons, List.sum_map_add]
    congr 1
    · refine _root_.trans ?_ h
      by_cases ha : a ∈ as
      · simp [dedup_cons_of_mem ha]
      · simp only [dedup_cons_of_not_mem ha, List.filter]
        match p a with
        | true => simp only [List.map_cons, List.sum_cons, List.count_eq_zero.2 ha, zero_add]
        | false => simp only
    · simp only [beq_iff_eq]
      by_cases hp : p a
      · refine _root_.trans (sum_map_eq_nsmul_single a _ fun _ h _ => by simp [h.symm]) ?_
        simp [hp, count_dedup]
      · refine _root_.trans (List.sum_eq_zero fun n hn => ?_) (by simp [hp])
        obtain ⟨a', ha'⟩ := List.mem_map.1 hn
        split_ifs at ha' with ha
        · simp only [ha.symm, mem_filter, mem_dedup, find?, mem_cons, true_or, hp,
            and_false, false_and, reduceCtorEq] at ha'
        · exact ha'.2.symm

theorem sum_map_count_dedup_eq_length (l : List α) :
    (l.dedup.map fun x => l.count x).sum = l.length := by
  simpa using sum_map_count_dedup_filter_eq_countP (fun _ => True) l

end List

section MonoidHom

variable [Monoid M] [Monoid N]

@[to_additive]
theorem map_list_prod {F : Type*} [FunLike F M N] [MonoidHomClass F M N] (f : F) (l : List M) :
    f l.prod = (l.map f).prod :=
  (l.prod_hom f).symm

namespace MonoidHom

@[to_additive]
protected theorem map_list_prod (f : M →* N) (l : List M) : f l.prod = (l.map f).prod :=
  map_list_prod f l

attribute [deprecated map_list_prod (since := "2023-01-10")] MonoidHom.map_list_prod
attribute [deprecated map_list_sum (since := "2024-05-02")] AddMonoidHom.map_list_sum

end MonoidHom

end MonoidHom

@[simp] lemma Nat.sum_eq_listSum (l : List ℕ) : Nat.sum l = l.sum := rfl

namespace List

lemma length_sigma {σ : α → Type*} (l₁ : List α) (l₂ : ∀ a, List (σ a)) :
    length (l₁.sigma l₂) = (l₁.map fun a ↦ length (l₂ a)).sum := by simp [length_sigma']

lemma ranges_flatten (l : List ℕ) : l.ranges.flatten = range l.sum := by simp [ranges_flatten']

@[deprecated (since := "2024-10-15")] alias ranges_join := ranges_flatten

/-- Any entry of any member of `l.ranges` is strictly smaller than `l.sum`. -/
lemma mem_mem_ranges_iff_lt_sum (l : List ℕ) {n : ℕ} :
    (∃ s ∈ l.ranges, n ∈ s) ↔ n < l.sum := by simp [mem_mem_ranges_iff_lt_natSum]

@[simp]
theorem length_bind (l : List α) (f : α → List β) :
    length (List.bind l f) = sum (map (length ∘ f) l) := by
  rw [List.bind, length_flatten, map_map, Nat.sum_eq_listSum]

lemma countP_bind (p : β → Bool) (l : List α) (f : α → List β) :
    countP p (l.bind f) = sum (map (countP p ∘ f) l) := by
  rw [List.bind, countP_flatten, map_map]
  simp

lemma count_bind [BEq β] (l : List α) (f : α → List β) (x : β) :
    count x (l.bind f) = sum (map (count x ∘ f) l) := countP_bind _ _ _

/-- In a flatten, taking the first elements up to an index which is the sum of the lengths of the
first `i` sublists, is the same as taking the flatten of the first `i` sublists. -/
lemma take_sum_flatten (L : List (List α)) (i : ℕ) :
    L.flatten.take ((L.map length).take i).sum = (L.take i).flatten := by
  simpa using take_sum_flatten' _ _

@[deprecated (since := "2024-10-15")] alias take_sum_join := take_sum_flatten

/-- In a flatten, dropping all the elements up to an index which is the sum of the lengths of the
first `i` sublists, is the same as taking the join after dropping the first `i` sublists. -/
lemma drop_sum_flatten (L : List (List α)) (i : ℕ) :
    L.flatten.drop ((L.map length).take i).sum = (L.drop i).flatten := by
  simpa using drop_sum_flatten' _ _

@[deprecated (since := "2024-10-15")] alias drop_sum_join := drop_sum_flatten

/-- In a flatten of sublists, taking the slice between the indices `A` and `B - 1` gives back the
original sublist of index `i` if `A` is the sum of the lengths of sublists of index `< i`, and
`B` is the sum of the lengths of sublists of index `≤ i`. -/
lemma drop_take_succ_flatten_eq_getElem (L : List (List α)) (i : Nat) (h : i < L.length) :
    (L.flatten.take ((L.map length).take (i + 1)).sum).drop ((L.map length).take i).sum = L[i] := by
  simpa using drop_take_succ_flatten_eq_getElem' _ _ _

@[deprecated (since := "2024-06-11")]
alias drop_take_succ_join_eq_getElem := drop_take_succ_flatten_eq_getElem

@[deprecated drop_take_succ_flatten_eq_getElem (since := "2024-06-11")]
lemma drop_take_succ_join_eq_get (L : List (List α)) (i : Fin L.length) :
    (L.flatten.take ((L.map length).take (i + 1)).sum).drop
      ((L.map length).take i).sum = get L i := by
  rw [drop_take_succ_flatten_eq_getElem _ _ i.2]
  simp

end List


namespace List

/-- If a product of integers is `-1`, then at least one factor must be `-1`. -/
theorem neg_one_mem_of_prod_eq_neg_one {l : List ℤ} (h : l.prod = -1) : (-1 : ℤ) ∈ l := by
  obtain ⟨x, h₁, h₂⟩ := exists_mem_ne_one_of_prod_ne_one (ne_of_eq_of_ne h (by decide))
  exact Or.resolve_left
    (Int.isUnit_iff.mp (prod_isUnit_iff.mp
      (h.symm ▸ ⟨⟨-1, -1, by decide, by decide⟩, rfl⟩ : IsUnit l.prod) x h₁)) h₂ ▸ h₁

/-- If all elements in a list are bounded below by `1`, then the length of the list is bounded
by the sum of the elements. -/
theorem length_le_sum_of_one_le (L : List ℕ) (h : ∀ i ∈ L, 1 ≤ i) : L.length ≤ L.sum := by
  induction L with
  | nil => simp
  | cons j L IH =>
    rw [sum_cons, length, add_comm]
    exact Nat.add_le_add (h _ (mem_cons_self _ _)) (IH fun i hi => h i (mem_cons.2 (Or.inr hi)))

theorem dvd_prod [CommMonoid M] {a} {l : List M} (ha : a ∈ l) : a ∣ l.prod := by
  let ⟨s, t, h⟩ := append_of_mem ha
  rw [h, prod_append, prod_cons, mul_left_comm]
  exact dvd_mul_right _ _

theorem Sublist.prod_dvd_prod [CommMonoid M] {l₁ l₂ : List M} (h : l₁ <+ l₂) :
    l₁.prod ∣ l₂.prod := by
  obtain ⟨l, hl⟩ := h.exists_perm_append
  rw [hl.prod_eq, prod_append]
  exact dvd_mul_right _ _

section Alternating

variable [CommGroup α]

@[to_additive]
theorem alternatingProd_append :
    ∀ l₁ l₂ : List α,
      alternatingProd (l₁ ++ l₂) = alternatingProd l₁ * alternatingProd l₂ ^ (-1 : ℤ) ^ length l₁
  | [], l₂ => by simp
  | a :: l₁, l₂ => by
    simp_rw [cons_append, alternatingProd_cons, alternatingProd_append, length_cons, pow_succ',
      Int.neg_mul, one_mul, zpow_neg, ← div_eq_mul_inv, div_div]

@[to_additive]
theorem alternatingProd_reverse :
    ∀ l : List α, alternatingProd (reverse l) = alternatingProd l ^ (-1 : ℤ) ^ (length l + 1)
  | [] => by simp only [alternatingProd_nil, one_zpow, reverse_nil]
  | a :: l => by
    simp_rw [reverse_cons, alternatingProd_append, alternatingProd_reverse,
      alternatingProd_singleton, alternatingProd_cons, length_reverse, length, pow_succ',
      Int.neg_mul, one_mul, zpow_neg, inv_inv]
    rw [mul_comm, ← div_eq_mul_inv, div_zpow]

end Alternating

end List

open List

namespace MulOpposite
variable [Monoid M]

lemma op_list_prod : ∀ l : List M, op l.prod = (l.map op).reverse.prod := by
  intro l; induction l with
  | nil => rfl
  | cons x xs ih =>
    rw [List.prod_cons, List.map_cons, List.reverse_cons', List.prod_concat, op_mul, ih]

lemma unop_list_prod (l : List Mᵐᵒᵖ) : l.prod.unop = (l.map unop).reverse.prod := by
  rw [← op_inj, op_unop, MulOpposite.op_list_prod, map_reverse, map_map, reverse_reverse,
    op_comp_unop, map_id]

end MulOpposite

section MonoidHom
variable [Monoid M] [Monoid N]

/-- A morphism into the opposite monoid acts on the product by acting on the reversed elements. -/
lemma unop_map_list_prod {F : Type*} [FunLike F M Nᵐᵒᵖ] [MonoidHomClass F M Nᵐᵒᵖ]
    (f : F) (l : List M) :
    (f l.prod).unop = (l.map (MulOpposite.unop ∘ f)).reverse.prod := by
  rw [map_list_prod f l, MulOpposite.unop_list_prod, List.map_map]

end MonoidHom<|MERGE_RESOLUTION|>--- conflicted
+++ resolved
@@ -32,13 +32,8 @@
 
 /-- Product of a list.
 
-<<<<<<< HEAD
-`List.prod [a, b, c] = a * (b * (c * 1))` -/
-@[to_additive "Sum of a list.\n\n`List.sum [a, b, c] = a + (b + (c + 0))`"]
-=======
 `List.prod [a, b, c] = ((1 * a) * b) * c` -/
 @[to_additive existing]
->>>>>>> origin/lean-pr-testing-5703
 def prod {α} [Mul α] [One α] : List α → α :=
   foldr (· * ·) 1
 
@@ -65,8 +60,8 @@
 theorem prod_nil : ([] : List M).prod = 1 :=
   rfl
 
-@[to_additive (attr := simp)]
-theorem prod_cons : (a :: l).prod = a * l.prod := rfl
+@[to_additive existing, simp]
+theorem prod_cons {a} {l : List M} : (a :: l).prod = a * l.prod := rfl
 
 @[to_additive]
 lemma prod_induction
@@ -659,12 +654,11 @@
 @[simp]
 theorem length_bind (l : List α) (f : α → List β) :
     length (List.bind l f) = sum (map (length ∘ f) l) := by
-  rw [List.bind, length_flatten, map_map, Nat.sum_eq_listSum]
+  rw [List.bind, length_flatten, map_map]
 
 lemma countP_bind (p : β → Bool) (l : List α) (f : α → List β) :
     countP p (l.bind f) = sum (map (countP p ∘ f) l) := by
   rw [List.bind, countP_flatten, map_map]
-  simp
 
 lemma count_bind [BEq β] (l : List α) (f : α → List β) (x : β) :
     count x (l.bind f) = sum (map (count x ∘ f) l) := countP_bind _ _ _
