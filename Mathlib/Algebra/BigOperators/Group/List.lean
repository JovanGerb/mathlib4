--- conflicted
+++ resolved
@@ -652,27 +652,23 @@
     (∃ s ∈ l.ranges, n ∈ s) ↔ n < l.sum := by simp [mem_mem_ranges_iff_lt_natSum]
 
 @[simp]
-<<<<<<< HEAD
-theorem length_bind (l : List α) (f : α → List β) :
-    length (List.bind l f) = sum (map (length ∘ f) l) := by
-  rw [List.bind, length_flatten, map_map]
-
-lemma countP_bind (p : β → Bool) (l : List α) (f : α → List β) :
-    countP p (l.bind f) = sum (map (countP p ∘ f) l) := by
-  rw [List.bind, countP_flatten, map_map]
-=======
 theorem length_flatMap (l : List α) (f : α → List β) :
     length (List.flatMap l f) = sum (map (length ∘ f) l) := by
   rw [List.flatMap, length_flatten, map_map]
 
 @[deprecated (since := "2024-10-16")] alias length_bind := length_flatMap
->>>>>>> 71802680
 
 lemma countP_flatMap (p : β → Bool) (l : List α) (f : α → List β) :
     countP p (l.flatMap f) = sum (map (countP p ∘ f) l) := by
   rw [List.flatMap, countP_flatten, map_map]
 
-<<<<<<< HEAD
+@[deprecated (since := "2024-10-16")] alias countP_bind := countP_flatMap
+
+lemma count_flatMap [BEq β] (l : List α) (f : α → List β) (x : β) :
+    count x (l.flatMap f) = sum (map (count x ∘ f) l) := countP_flatMap _ _ _
+
+@[deprecated (since := "2024-10-16")] alias count_bind := count_flatMap
+
 /-- In a flatten, taking the first elements up to an index which is the sum of the lengths of the
 first `i` sublists, is the same as taking the flatten of the first `i` sublists. -/
 lemma take_sum_flatten (L : List (List α)) (i : ℕ) :
@@ -681,37 +677,14 @@
 
 @[deprecated (since := "2024-10-15")] alias take_sum_join := take_sum_flatten
 
-=======
-@[deprecated (since := "2024-10-16")] alias countP_bind := countP_flatMap
-
-lemma count_flatMap [BEq β] (l : List α) (f : α → List β) (x : β) :
-    count x (l.flatMap f) = sum (map (count x ∘ f) l) := countP_flatMap _ _ _
-
-@[deprecated (since := "2024-10-16")] alias count_bind := count_flatMap
-
-/-- In a flatten, taking the first elements up to an index which is the sum of the lengths of the
-first `i` sublists, is the same as taking the flatten of the first `i` sublists. -/
-lemma take_sum_flatten (L : List (List α)) (i : ℕ) :
-    L.flatten.take ((L.map length).take i).sum = (L.take i).flatten := by
-  simpa using take_sum_flatten' _ _
-
-@[deprecated (since := "2024-10-15")] alias take_sum_join := take_sum_flatten
-
->>>>>>> 71802680
 /-- In a flatten, dropping all the elements up to an index which is the sum of the lengths of the
 first `i` sublists, is the same as taking the join after dropping the first `i` sublists. -/
 lemma drop_sum_flatten (L : List (List α)) (i : ℕ) :
     L.flatten.drop ((L.map length).take i).sum = (L.drop i).flatten := by
   simpa using drop_sum_flatten' _ _
-<<<<<<< HEAD
 
 @[deprecated (since := "2024-10-15")] alias drop_sum_join := drop_sum_flatten
 
-=======
-
-@[deprecated (since := "2024-10-15")] alias drop_sum_join := drop_sum_flatten
-
->>>>>>> 71802680
 /-- In a flatten of sublists, taking the slice between the indices `A` and `B - 1` gives back the
 original sublist of index `i` if `A` is the sum of the lengths of sublists of index `< i`, and
 `B` is the sum of the lengths of sublists of index `≤ i`. -/
