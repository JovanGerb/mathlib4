/-
Copyright (c) 2017 Johannes Hölzl. All rights reserved.
Released under Apache 2.0 license as described in the file LICENSE.
Authors: Johannes Hölzl, Floris van Doorn, Sébastien Gouëzel, Alex J. Best
-/
import Mathlib.Algebra.Divisibility.Basic
import Mathlib.Algebra.Group.Hom.Defs
import Mathlib.Algebra.BigOperators.Group.List.Defs
import Mathlib.Order.RelClasses
import Mathlib.Data.List.TakeDrop
import Mathlib.Data.List.Forall2
import Mathlib.Data.List.Perm.Basic
import Mathlib.Algebra.Group.Basic
import Mathlib.Algebra.Group.Commute.Defs
import Mathlib.Algebra.Group.Nat.Defs
import Mathlib.Algebra.Group.Int.Defs

/-!
# Sums and products from lists

This file provides basic results about `List.prod`, `List.sum`, which calculate the product and sum
of elements of a list and `List.alternatingProd`, `List.alternatingSum`, their alternating
counterparts.
-/
assert_not_imported Mathlib.Algebra.Order.Group.Nat

variable {ι α β M N P G : Type*}

namespace List

section Monoid

variable [Monoid M] [Monoid N] [Monoid P] {l l₁ l₂ : List M} {a : M}

@[to_additive]
theorem prod_eq_foldl : ∀ {l : List M}, l.prod = foldl (· * ·) 1 l
  | [] => rfl
  | cons a l => by
    rw [prod_cons, prod_eq_foldl, ← foldl_assoc (α := M) (op := (· * ·))]
    simp

@[to_additive (attr := simp)]
theorem prod_append : (l₁ ++ l₂).prod = l₁.prod * l₂.prod :=
  calc
    (l₁ ++ l₂).prod = foldr (· * ·) (1 * foldr (· * ·) 1 l₂) l₁ := by simp [List.prod]
    _ = l₁.prod * l₂.prod := foldr_assoc

@[to_additive]
theorem prod_concat : (l.concat a).prod = l.prod * a := by
  rw [concat_eq_append, prod_append, prod_singleton]

@[to_additive (attr := simp)]
theorem prod_flatten {l : List (List M)} : l.flatten.prod = (l.map List.prod).prod := by
  induction l with
  | nil => simp
  | cons head tail ih => simp only [*, List.flatten, map, prod_append, prod_cons]

open scoped Relator in
@[to_additive]
theorem rel_prod {R : M → N → Prop} (h : R 1 1) (hf : (R ⇒ R ⇒ R) (· * ·) (· * ·)) :
    (Forall₂ R ⇒ R) prod prod :=
  rel_foldr hf h

@[to_additive]
theorem prod_hom_nonempty {l : List M} {F : Type*} [FunLike F M N] [MulHomClass F M N] (f : F)
    (hl : l ≠ []) : (l.map f).prod = f l.prod :=
  match l, hl with | x :: xs, hl => by induction xs generalizing x <;> aesop

@[to_additive]
theorem prod_hom (l : List M) {F : Type*} [FunLike F M N] [MonoidHomClass F M N] (f : F) :
    (l.map f).prod = f l.prod := by
  simp only [prod, foldr_map, ← map_one f]
  exact l.foldr_hom f (fun x y => (map_mul f x y).symm)

@[to_additive]
theorem prod_hom₂_nonempty {l : List ι} (f : M → N → P)
    (hf : ∀ a b c d, f (a * b) (c * d) = f a c * f b d) (f₁ : ι → M) (f₂ : ι → N) (hl : l ≠ []) :
    (l.map fun i => f (f₁ i) (f₂ i)).prod = f (l.map f₁).prod (l.map f₂).prod := by
  match l, hl with | x :: xs, hl => induction xs generalizing x <;> aesop

@[to_additive]
theorem prod_hom₂ (l : List ι) (f : M → N → P) (hf : ∀ a b c d, f (a * b) (c * d) = f a c * f b d)
    (hf' : f 1 1 = 1) (f₁ : ι → M) (f₂ : ι → N) :
    (l.map fun i => f (f₁ i) (f₂ i)).prod = f (l.map f₁).prod (l.map f₂).prod := by
  rw [prod, prod, prod, foldr_map, foldr_map, foldr_map,
    ← l.foldr_hom₂ f _ _ (fun x y => f (f₁ x) (f₂ x) * y) _ _ (by simp [hf]), hf']

@[to_additive (attr := simp)]
theorem prod_map_mul {α : Type*} [CommMonoid α] {l : List ι} {f g : ι → α} :
    (l.map fun i => f i * g i).prod = (l.map f).prod * (l.map g).prod :=
  l.prod_hom₂ (· * ·) mul_mul_mul_comm (mul_one _) _ _

@[to_additive]
theorem prod_map_hom (L : List ι) (f : ι → M) {G : Type*} [FunLike G M N] [MonoidHomClass G M N]
    (g : G) :
    (L.map (g ∘ f)).prod = g (L.map f).prod := by rw [← prod_hom, map_map]

@[to_additive (attr := simp)]
theorem prod_take_mul_prod_drop (L : List M) (i : ℕ) :
    (L.take i).prod * (L.drop i).prod = L.prod := by
  simp [← prod_append]

@[to_additive (attr := simp)]
theorem prod_take_succ (L : List M) (i : ℕ) (p : i < L.length) :
    (L.take (i + 1)).prod = (L.take i).prod * L[i] := by
  rw [← take_concat_get' _ _ p, prod_append]
  simp

/-- A list with product not one must have positive length. -/
@[to_additive "A list with sum not zero must have positive length."]
theorem length_pos_of_prod_ne_one (L : List M) (h : L.prod ≠ 1) : 0 < L.length := by
  cases L
  · simp at h
  · simp

/-- A list with product greater than one must have positive length. -/
@[to_additive length_pos_of_sum_pos "A list with positive sum must have positive length."]
theorem length_pos_of_one_lt_prod [Preorder M] (L : List M) (h : 1 < L.prod) : 0 < L.length :=
  length_pos_of_prod_ne_one L h.ne'

/-- A list with product less than one must have positive length. -/
@[to_additive "A list with negative sum must have positive length."]
theorem length_pos_of_prod_lt_one [Preorder M] (L : List M) (h : L.prod < 1) : 0 < L.length :=
  length_pos_of_prod_ne_one L h.ne

@[to_additive]
theorem prod_set :
    ∀ (L : List M) (n : ℕ) (a : M),
      (L.set n a).prod =
        ((L.take n).prod * if n < L.length then a else 1) * (L.drop (n + 1)).prod
  | x :: xs, 0, a => by simp [set]
  | x :: xs, i + 1, a => by
    simp [set, prod_set xs i a, mul_assoc, Nat.add_lt_add_iff_right]
  | [], _, _ => by simp [set, (Nat.zero_le _).not_gt]

/-- We'd like to state this as `L.headI * L.tail.prod = L.prod`, but because `L.headI` relies on an
inhabited instance to return a garbage value on the empty list, this is not possible.
Instead, we write the statement in terms of `L[0]?.getD 1`.
-/
@[to_additive "We'd like to state this as `L.headI + L.tail.sum = L.sum`, but because `L.headI`
  relies on an inhabited instance to return a garbage value on the empty list, this is not possible.
  Instead, we write the statement in terms of `L[0]?.getD 0`."]
theorem getElem?_zero_mul_tail_prod (l : List M) : l[0]?.getD 1 * l.tail.prod = l.prod := by
  cases l <;> simp

@[deprecated (since := "2025-02-15")] alias get?_zero_mul_tail_prod := getElem?_zero_mul_tail_prod
@[deprecated (since := "2025-02-15")] alias get?_zero_add_tail_sum := getElem?_zero_add_tail_sum

/-- Same as `get?_zero_mul_tail_prod`, but avoiding the `List.headI` garbage complication by
  requiring the list to be nonempty. -/
@[to_additive "Same as `get?_zero_add_tail_sum`, but avoiding the `List.headI` garbage complication
  by requiring the list to be nonempty."]
theorem headI_mul_tail_prod_of_ne_nil [Inhabited M] (l : List M) (h : l ≠ []) :
    l.headI * l.tail.prod = l.prod := by cases l <;> [contradiction; simp]

@[to_additive]
theorem _root_.Commute.list_prod_right (l : List M) (y : M) (h : ∀ x ∈ l, Commute y x) :
    Commute y l.prod := by
  induction l with
  | nil => simp
  | cons z l IH =>
    rw [List.forall_mem_cons] at h
    rw [List.prod_cons]
    exact Commute.mul_right h.1 (IH h.2)

@[to_additive]
theorem _root_.Commute.list_prod_left (l : List M) (y : M) (h : ∀ x ∈ l, Commute x y) :
    Commute l.prod y :=
  ((Commute.list_prod_right _ _) fun _ hx => (h _ hx).symm).symm

@[to_additive] lemma prod_range_succ (f : ℕ → M) (n : ℕ) :
    ((range n.succ).map f).prod = ((range n).map f).prod * f n := by
  rw [range_succ, map_append, map_singleton, prod_append, prod_cons, prod_nil, mul_one]

/-- A variant of `prod_range_succ` which pulls off the first term in the product rather than the
last. -/
@[to_additive
"A variant of `sum_range_succ` which pulls off the first term in the sum rather than the last."]
lemma prod_range_succ' (f : ℕ → M) (n : ℕ) :
    ((range n.succ).map f).prod = f 0 * ((range n).map fun i ↦ f i.succ).prod := by
  rw [range_succ_eq_map]
  simp [Function.comp_def]

@[to_additive] lemma prod_eq_one (hl : ∀ x ∈ l, x = 1) : l.prod = 1 := by
  induction l with
  | nil => rfl
  | cons i l hil =>
    rw [List.prod_cons, hil fun x hx ↦ hl _ (mem_cons_of_mem i hx),
      hl _ mem_cons_self, one_mul]

@[to_additive] lemma exists_mem_ne_one_of_prod_ne_one (h : l.prod ≠ 1) :
    ∃ x ∈ l, x ≠ (1 : M) := by simpa only [not_forall, exists_prop] using mt prod_eq_one h

@[to_additive]
lemma prod_erase_of_comm [DecidableEq M] (ha : a ∈ l) (comm : ∀ x ∈ l, ∀ y ∈ l, x * y = y * x) :
    a * (l.erase a).prod = l.prod := by
  induction l with
  | nil => simp only [not_mem_nil] at ha
  | cons b l ih =>
    obtain rfl | ⟨ne, h⟩ := List.eq_or_ne_mem_of_mem ha
    · simp only [erase_cons_head, prod_cons]
    rw [List.erase, beq_false_of_ne ne.symm, List.prod_cons, List.prod_cons, ← mul_assoc,
      comm a ha b mem_cons_self, mul_assoc,
      ih h fun x hx y hy ↦ comm _ (List.mem_cons_of_mem b hx) _ (List.mem_cons_of_mem b hy)]

@[to_additive]
lemma prod_map_eq_pow_single [DecidableEq α] {l : List α} (a : α) (f : α → M)
    (hf : ∀ a', a' ≠ a → a' ∈ l → f a' = 1) : (l.map f).prod = f a ^ l.count a := by
  induction l generalizing a with
  | nil => rw [map_nil, prod_nil, count_nil, _root_.pow_zero]
  | cons a' as h =>
    specialize h a fun a' ha' hfa' => hf a' ha' (mem_cons_of_mem _ hfa')
    rw [List.map_cons, List.prod_cons, count_cons, h]
    simp only [beq_iff_eq]
    split_ifs with ha'
    · rw [ha', _root_.pow_succ']
    · rw [hf a' ha' mem_cons_self, one_mul, add_zero]

@[to_additive]
lemma prod_eq_pow_single [DecidableEq M] (a : M) (h : ∀ a', a' ≠ a → a' ∈ l → a' = 1) :
    l.prod = a ^ l.count a :=
  _root_.trans (by rw [map_id]) (prod_map_eq_pow_single a id h)

end Monoid

section CommMonoid
variable [CommMonoid M] {a : M} {l l₁ l₂ : List M}

@[to_additive (attr := simp)]
lemma prod_erase [DecidableEq M] (ha : a ∈ l) : a * (l.erase a).prod = l.prod :=
  prod_erase_of_comm ha fun x _ y _ ↦ mul_comm x y

@[to_additive (attr := simp)]
lemma prod_map_erase [DecidableEq α] (f : α → M) {a} :
    ∀ {l : List α}, a ∈ l → f a * ((l.erase a).map f).prod = (l.map f).prod
  | b :: l, h => by
    obtain rfl | ⟨ne, h⟩ := List.eq_or_ne_mem_of_mem h
    · simp only [map, erase_cons_head, prod_cons]
    · simp only [map, erase_cons_tail (not_beq_of_ne ne.symm), prod_cons, prod_map_erase _ h,
        mul_left_comm (f a) (f b)]

@[to_additive] lemma Perm.prod_eq (h : Perm l₁ l₂) : prod l₁ = prod l₂ := h.foldr_op_eq

@[to_additive (attr := simp)]
lemma prod_reverse (l : List M) : prod l.reverse = prod l := (reverse_perm l).prod_eq

@[to_additive]
lemma prod_mul_prod_eq_prod_zipWith_mul_prod_drop :
    ∀ l l' : List M,
      l.prod * l'.prod =
        (zipWith (· * ·) l l').prod * (l.drop l'.length).prod * (l'.drop l.length).prod
  | [], ys => by simp
  | xs, [] => by simp
  | x :: xs, y :: ys => by
    simp only [drop, length, zipWith_cons_cons, prod_cons]
    conv =>
      lhs; rw [mul_assoc]; right; rw [mul_comm, mul_assoc]; right
      rw [mul_comm, prod_mul_prod_eq_prod_zipWith_mul_prod_drop xs ys]
    simp [mul_assoc]

@[to_additive]
lemma prod_mul_prod_eq_prod_zipWith_of_length_eq (l l' : List M) (h : l.length = l'.length) :
    l.prod * l'.prod = (zipWith (· * ·) l l').prod := by
  apply (prod_mul_prod_eq_prod_zipWith_mul_prod_drop l l').trans
  rw [← h, drop_length, h, drop_length, prod_nil, mul_one, mul_one]

@[to_additive]
lemma prod_map_ite (p : α → Prop) [DecidablePred p] (f g : α → M) (l : List α) :
    (l.map fun a => if p a then f a else g a).prod =
      ((l.filter p).map f).prod * ((l.filter fun a ↦ ¬p a).map g).prod := by
  induction l with
  | nil => simp
  | cons x xs ih =>
    simp only [map_cons, filter_cons, prod_cons] at ih ⊢
    rw [ih]
    clear ih
    by_cases hx : p x
    · simp only [hx, ↓reduceIte, decide_not, decide_true, map_cons, prod_cons, not_true_eq_false,
        decide_false, Bool.false_eq_true, mul_assoc]
    · simp only [hx, ↓reduceIte, decide_not, decide_false, Bool.false_eq_true, not_false_eq_true,
      decide_true, map_cons, prod_cons, mul_left_comm]

@[to_additive]
lemma prod_map_filter_mul_prod_map_filter_not (p : α → Prop) [DecidablePred p] (f : α → M)
    (l : List α) :
    ((l.filter p).map f).prod * ((l.filter fun x => ¬p x).map f).prod = (l.map f).prod := by
  rw [← prod_map_ite]
  simp only [ite_self]

end CommMonoid

@[to_additive]
lemma eq_of_prod_take_eq [LeftCancelMonoid M] {L L' : List M} (h : L.length = L'.length)
    (h' : ∀ i ≤ L.length, (L.take i).prod = (L'.take i).prod) : L = L' := by
  refine ext_get h fun i h₁ h₂ => ?_
  have : (L.take (i + 1)).prod = (L'.take (i + 1)).prod := h' _ (Nat.succ_le_of_lt h₁)
  rw [prod_take_succ L i h₁, prod_take_succ L' i h₂, h' i (le_of_lt h₁)] at this
  convert mul_left_cancel this

section Group

variable [Group G]

/-- This is the `List.prod` version of `mul_inv_rev` -/
@[to_additive "This is the `List.sum` version of `add_neg_rev`"]
theorem prod_inv_reverse : ∀ L : List G, L.prod⁻¹ = (L.map fun x => x⁻¹).reverse.prod
  | [] => by simp
  | x :: xs => by simp [prod_inv_reverse xs]

/-- A non-commutative variant of `List.prod_reverse` -/
@[to_additive "A non-commutative variant of `List.sum_reverse`"]
theorem prod_reverse_noncomm : ∀ L : List G, L.reverse.prod = (L.map fun x => x⁻¹).prod⁻¹ := by
  simp [prod_inv_reverse]

/-- Counterpart to `List.prod_take_succ` when we have an inverse operation -/
@[to_additive (attr := simp)
  "Counterpart to `List.sum_take_succ` when we have a negation operation"]
theorem prod_drop_succ :
    ∀ (L : List G) (i : ℕ) (p : i < L.length), (L.drop (i + 1)).prod = L[i]⁻¹ * (L.drop i).prod
  | [], _, p => False.elim (Nat.not_lt_zero _ p)
  | _ :: _, 0, _ => by simp
  | _ :: xs, i + 1, p => prod_drop_succ xs i (Nat.lt_of_succ_lt_succ p)

/-- Cancellation of a telescoping product. -/
@[to_additive "Cancellation of a telescoping sum."]
theorem prod_range_div' (n : ℕ) (f : ℕ → G) :
    ((range n).map fun k ↦ f k / f (k + 1)).prod = f 0 / f n := by
  induction n with
  | zero => exact (div_self' (f 0)).symm
  | succ n h =>
    rw [range_succ, map_append, map_singleton, prod_append, prod_singleton, h, div_mul_div_cancel]

end Group

section CommGroup

variable [CommGroup G]

/-- This is the `List.prod` version of `mul_inv` -/
@[to_additive "This is the `List.sum` version of `add_neg`"]
theorem prod_inv : ∀ L : List G, L.prod⁻¹ = (L.map fun x => x⁻¹).prod
  | [] => by simp
  | x :: xs => by simp [mul_comm, prod_inv xs]

/-- Cancellation of a telescoping product. -/
@[to_additive "Cancellation of a telescoping sum."]
theorem prod_range_div (n : ℕ) (f : ℕ → G) :
    ((range n).map fun k ↦ f (k + 1) / f k).prod = f n / f 0 := by
  have h : ((·⁻¹) ∘ fun k ↦ f (k + 1) / f k) = fun k ↦ f k / f (k + 1) := by ext; apply inv_div
  rw [← inv_inj, prod_inv, map_map, inv_div, h, prod_range_div']

/-- Alternative version of `List.prod_set` when the list is over a group -/
@[to_additive "Alternative version of `List.sum_set` when the list is over a group"]
theorem prod_set' (L : List G) (n : ℕ) (a : G) :
    (L.set n a).prod = L.prod * if hn : n < L.length then L[n]⁻¹ * a else 1 := by
  refine (prod_set L n a).trans ?_
  split_ifs with hn
  · rw [mul_comm _ a, mul_assoc a, prod_drop_succ L n hn, mul_comm _ (drop n L).prod, ←
      mul_assoc (take n L).prod, prod_take_mul_prod_drop, mul_comm a, mul_assoc]
  · simp only [take_of_length_le (le_of_not_gt hn), prod_nil, mul_one,
      drop_eq_nil_of_le ((le_of_not_gt hn).trans n.le_succ)]

@[to_additive]
lemma prod_map_ite_eq {A : Type*} [DecidableEq A] (l : List A) (f g : A → G) (a : A) :
    (l.map fun x => if x = a then f x else g x).prod
      = (f a / g a) ^ (l.count a) * (l.map g).prod := by
  induction l with
  | nil => simp
  | cons x xs ih =>
    simp only [map_cons, prod_cons, count_cons] at ih ⊢
    rw [ih]
    clear ih
    by_cases hx : x = a
    · simp only [hx, ite_true, pow_add, pow_one, div_eq_mul_inv, mul_assoc, mul_comm, mul_left_comm,
      mul_inv_cancel_left, beq_self_eq_true]
    · simp only [hx, ite_false, add_zero, mul_assoc, mul_comm (g x) _, beq_iff_eq]

end CommGroup

theorem sum_const_nat (m n : ℕ) : sum (replicate m n) = m * n :=
  sum_replicate m n

/-!
Several lemmas about sum/head/tail for `List ℕ`.
These are hard to generalize well, as they rely on the fact that `default ℕ = 0`.
If desired, we could add a class stating that `default = 0`.
-/

/-- This relies on `default ℕ = 0`. -/
theorem headI_add_tail_sum (L : List ℕ) : L.headI + L.tail.sum = L.sum := by
  cases L <;> simp

/-- This relies on `default ℕ = 0`. -/
theorem headI_le_sum (L : List ℕ) : L.headI ≤ L.sum :=
  Nat.le.intro (headI_add_tail_sum L)

/-- This relies on `default ℕ = 0`. -/
theorem tail_sum (L : List ℕ) : L.tail.sum = L.sum - L.headI := by
  rw [← headI_add_tail_sum L, add_comm, Nat.add_sub_cancel_right]

section Alternating

section

variable [One α] [Mul α] [Inv α]

@[to_additive (attr := simp)]
theorem alternatingProd_nil : alternatingProd ([] : List α) = 1 :=
  rfl

@[to_additive (attr := simp)]
theorem alternatingProd_singleton (a : α) : alternatingProd [a] = a :=
  rfl

@[to_additive]
theorem alternatingProd_cons_cons' (a b : α) (l : List α) :
    alternatingProd (a :: b :: l) = a * b⁻¹ * alternatingProd l :=
  rfl

end

@[to_additive]
theorem alternatingProd_cons_cons [DivInvMonoid α] (a b : α) (l : List α) :
    alternatingProd (a :: b :: l) = a / b * alternatingProd l := by
  rw [div_eq_mul_inv, alternatingProd_cons_cons']

variable [CommGroup α]

@[to_additive]
theorem alternatingProd_cons' :
    ∀ (a : α) (l : List α), alternatingProd (a :: l) = a * (alternatingProd l)⁻¹
  | a, [] => by rw [alternatingProd_nil, inv_one, mul_one, alternatingProd_singleton]
  | a, b :: l => by
    rw [alternatingProd_cons_cons', alternatingProd_cons' b l, mul_inv, inv_inv, mul_assoc]

@[to_additive (attr := simp)]
theorem alternatingProd_cons (a : α) (l : List α) :
    alternatingProd (a :: l) = a / alternatingProd l := by
  rw [div_eq_mul_inv, alternatingProd_cons']

end Alternating

lemma sum_nat_mod (l : List ℕ) (n : ℕ) : l.sum % n = (l.map (· % n)).sum % n := by
  induction l with
  | nil => simp only [map_nil]
  | cons a l ih =>
    simpa only [map_cons, sum_cons, Nat.mod_add_mod, Nat.add_mod_mod] using congr((a + $ih) % n)

lemma prod_nat_mod (l : List ℕ) (n : ℕ) : l.prod % n = (l.map (· % n)).prod % n := by
  induction l with
  | nil => simp only [map_nil]
  | cons a l ih =>
    simpa only [prod_cons, map_cons, Nat.mod_mul_mod, Nat.mul_mod_mod] using congr((a * $ih) % n)

lemma sum_int_mod (l : List ℤ) (n : ℤ) : l.sum % n = (l.map (· % n)).sum % n := by
  induction l <;> simp [Int.add_emod, *]

lemma prod_int_mod (l : List ℤ) (n : ℤ) : l.prod % n = (l.map (· % n)).prod % n := by
  induction l <;> simp [Int.mul_emod, *]

end List

section MonoidHom

variable [Monoid M] [Monoid N]

@[to_additive]
theorem map_list_prod {F : Type*} [FunLike F M N] [MonoidHomClass F M N] (f : F) (l : List M) :
    f l.prod = (l.map f).prod :=
  (l.prod_hom f).symm

namespace MonoidHom

@[to_additive]
protected theorem map_list_prod (f : M →* N) (l : List M) : f l.prod = (l.map f).prod :=
  map_list_prod f l

end MonoidHom

end MonoidHom

namespace List

/-- In a flatten, taking the first elements up to an index which is the sum of the lengths of the
first `i` sublists, is the same as taking the flatten of the first `i` sublists. -/
lemma take_sum_flatten (L : List (List α)) (i : ℕ) :
    L.flatten.take ((L.map length).take i).sum = (L.take i).flatten := by
  induction L generalizing i
  · simp
  · cases i <;> simp [take_length_add_append, *]

/-- In a flatten, dropping all the elements up to an index which is the sum of the lengths of the
first `i` sublists, is the same as taking the join after dropping the first `i` sublists. -/
lemma drop_sum_flatten (L : List (List α)) (i : ℕ) :
    L.flatten.drop ((L.map length).take i).sum = (L.drop i).flatten := by
  induction L generalizing i
  · simp
<<<<<<< HEAD
  · cases i <;> simp [take_length_add_append, *]
=======
  · cases i <;> simp [*]
>>>>>>> 96db0ceb

@[deprecated (since := "2024-10-25")] alias take_sum_join' := take_sum_flatten
@[deprecated (since := "2024-10-25")] alias drop_sum_join' := drop_sum_flatten

end List


namespace List

/-- If all elements in a list are bounded below by `1`, then the length of the list is bounded
by the sum of the elements. -/
theorem length_le_sum_of_one_le (L : List ℕ) (h : ∀ i ∈ L, 1 ≤ i) : L.length ≤ L.sum := by
  induction L with
  | nil => simp
  | cons j L IH =>
    rw [sum_cons, length, add_comm]
    exact Nat.add_le_add (h _ mem_cons_self) (IH fun i hi => h i (mem_cons.2 (Or.inr hi)))

end List<|MERGE_RESOLUTION|>--- conflicted
+++ resolved
@@ -495,11 +495,7 @@
     L.flatten.drop ((L.map length).take i).sum = (L.drop i).flatten := by
   induction L generalizing i
   · simp
-<<<<<<< HEAD
-  · cases i <;> simp [take_length_add_append, *]
-=======
   · cases i <;> simp [*]
->>>>>>> 96db0ceb
 
 @[deprecated (since := "2024-10-25")] alias take_sum_join' := take_sum_flatten
 @[deprecated (since := "2024-10-25")] alias drop_sum_join' := drop_sum_flatten
