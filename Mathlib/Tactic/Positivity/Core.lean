--- conflicted
+++ resolved
@@ -49,24 +49,14 @@
   | nonzero _ => "nonzero"
   | none => "none"
 
-<<<<<<< HEAD
-/-- Combinator to turn a `Strictness` information about `e` into a proof that `e` is nonnegative, if
-possible. -/
-=======
 /-- Extract a proof that `e` is nonnegative, if possible, from `Strictness` information about `e`.
 -/
->>>>>>> c2748120
 def Strictness.toNonneg {e} : Strictness zα pα e → Option Q(0 ≤ $e)
   | .positive pf => some q(le_of_lt $pf)
   | .nonnegative pf => some pf
   | _ => .none
 
-<<<<<<< HEAD
-/-- Combinator to turn a `Strictness` information about `e` into a proof that `e` is nonzero, if
-possible. -/
-=======
 /-- Extract a proof that `e` is nonzero, if possible, from `Strictness` information about `e`. -/
->>>>>>> c2748120
 def Strictness.toNonzero {e} : Strictness zα pα e → Option Q($e ≠ 0)
   | .positive pf => some q(ne_of_gt $pf)
   | .nonzero pf => some pf
