--- conflicted
+++ resolved
@@ -19,11 +19,8 @@
 
 -- Now import all tactics defined in Mathlib that do not require theory files.
 import Mathlib.Mathport.Rename
-<<<<<<< HEAD
 import Mathlib.Tactic.AidedBy
 import Mathlib.Tactic.Alias
-=======
->>>>>>> 9f97ec19
 import Mathlib.Tactic.ApplyCongr
 -- ApplyFun imports `Mathlib.Order.Monotone.Basic`
 -- import Mathlib.Tactic.ApplyFun
