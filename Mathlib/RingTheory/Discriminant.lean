/-
Copyright (c) 2021 Riccardo Brasca. All rights reserved.
Released under Apache 2.0 license as described in the file LICENSE.
Authors: Riccardo Brasca
-/
import Mathlib.RingTheory.IntegrallyClosed
import Mathlib.RingTheory.Trace
import Mathlib.RingTheory.Norm

#align_import ring_theory.discriminant from "leanprover-community/mathlib"@"3e068ece210655b7b9a9477c3aff38a492400aa1"

/-!
# Discriminant of a family of vectors

Given an `A`-algebra `B` and `b`, an `ι`-indexed family of elements of `B`, we define the
*discriminant* of `b` as the determinant of the matrix whose `(i j)`-th element is the trace of
`b i * b j`.

## Main definition

* `Algebra.discr A b` : the discriminant of `b : ι → B`.

## Main results

* `Algebra.discr_zero_of_not_linearIndependent` : if `b` is not linear independent, then
  `Algebra.discr A b = 0`.
* `Algebra.discr_of_matrix_vecMul` and `Algebra.discr_of_matrix_mulVec` : formulas relating
  `Algebra.discr A ι b` with `Algebra.discr A (b ᵥ* P.map (algebraMap A B))` and
  `Algebra.discr A (P.map (algebraMap A B) *ᵥ b)`.
* `Algebra.discr_not_zero_of_basis` : over a field, if `b` is a basis, then
  `Algebra.discr K b ≠ 0`.
* `Algebra.discr_eq_det_embeddingsMatrixReindex_pow_two` : if `L/K` is a field extension and
  `b : ι → L`, then `discr K b` is the square of the determinant of the matrix whose `(i, j)`
  coefficient is `σⱼ (b i)`, where `σⱼ : L →ₐ[K] E` is the embedding in an algebraically closed
  field `E` corresponding to `j : ι` via a bijection `e : ι ≃ (L →ₐ[K] E)`.
* `Algebra.discr_powerBasis_eq_prod` : the discriminant of a power basis.
* `Algebra.discr_isIntegral` : if `K` and `L` are fields and `IsScalarTower R K L`, if
  `b : ι → L` satisfies `∀ i, IsIntegral R (b i)`, then `IsIntegral R (discr K b)`.
* `Algebra.discr_mul_isIntegral_mem_adjoin` : let `K` be the fraction field of an integrally
  closed domain `R` and let `L` be a finite separable extension of `K`. Let `B : PowerBasis K L`
  be such that `IsIntegral R B.gen`. Then for all, `z : L` we have
  `(discr K B.basis) • z ∈ adjoin R ({B.gen} : Set L)`.

## Implementation details

Our definition works for any `A`-algebra `B`, but note that if `B` is not free as an `A`-module,
then `trace A B = 0` by definition, so `discr A b = 0` for any `b`.
-/


universe u v w z

open scoped Matrix BigOperators

open Matrix FiniteDimensional Fintype Polynomial Finset IntermediateField

namespace Algebra

variable (A : Type u) {B : Type v} (C : Type z) {ι : Type w} [DecidableEq ι]

variable [CommRing A] [CommRing B] [Algebra A B] [CommRing C] [Algebra A C]

section Discr

/-- Given an `A`-algebra `B` and `b`, an `ι`-indexed family of elements of `B`, we define
`discr A ι b` as the determinant of `traceMatrix A ι b`. -/
-- Porting note: using `[DecidableEq ι]` instead of `by classical...` did not work in
-- mathlib3.
noncomputable def discr (A : Type u) {B : Type v} [CommRing A] [CommRing B] [Algebra A B]
    [Fintype ι] (b : ι → B) := (traceMatrix A b).det
#align algebra.discr Algebra.discr

theorem discr_def [Fintype ι] (b : ι → B) : discr A b = (traceMatrix A b).det := rfl

variable {A C} in
/-- Mapping a family of vectors along an `AlgEquiv` preserves the discriminant. -/
theorem discr_eq_discr_of_algEquiv [Fintype ι] (b : ι → B) (f : B ≃ₐ[A] C) :
    Algebra.discr A b = Algebra.discr A (f ∘ b) := by
  rw [discr_def]; congr; ext
  simp_rw [traceMatrix_apply, traceForm_apply, Function.comp, ← map_mul f, trace_eq_of_algEquiv]

#align algebra.discr_def Algebra.discr_def

variable {ι' : Type*} [Fintype ι'] [Fintype ι] [DecidableEq ι']

section Basic

@[simp]
theorem discr_reindex (b : Basis ι A B) (f : ι ≃ ι') : discr A (b ∘ ⇑f.symm) = discr A b := by
  classical rw [← Basis.coe_reindex, discr_def, traceMatrix_reindex, det_reindex_self, ← discr_def]
#align algebra.discr_reindex Algebra.discr_reindex

/-- If `b` is not linear independent, then `Algebra.discr A b = 0`. -/
theorem discr_zero_of_not_linearIndependent [IsDomain A] {b : ι → B}
    (hli : ¬LinearIndependent A b) : discr A b = 0 := by
  classical
  obtain ⟨g, hg, i, hi⟩ := Fintype.not_linearIndependent_iff.1 hli
  have : (traceMatrix A b) *ᵥ g = 0 := by
    ext i
    have : ∀ j, (trace A B) (b i * b j) * g j = (trace A B) (g j • b j * b i) := by
      intro j;
      simp [mul_comm]
    simp only [mulVec, dotProduct, traceMatrix_apply, Pi.zero_apply, traceForm_apply, fun j =>
      this j, ← map_sum, ← sum_mul, hg, zero_mul, LinearMap.map_zero]
  by_contra h
  rw [discr_def] at h
  simp [Matrix.eq_zero_of_mulVec_eq_zero h this] at hi
#align algebra.discr_zero_of_not_linear_independent Algebra.discr_zero_of_not_linearIndependent

variable {A}

/-- Relation between `Algebra.discr A ι b` and
`Algebra.discr A (b ᵥ* P.map (algebraMap A B))`. -/
theorem discr_of_matrix_vecMul (b : ι → B) (P : Matrix ι ι A) :
    discr A (b ᵥ* P.map (algebraMap A B)) = P.det ^ 2 * discr A b := by
  rw [discr_def, traceMatrix_of_matrix_vecMul, det_mul, det_mul, det_transpose, mul_comm, ←
    mul_assoc, discr_def, pow_two]
#align algebra.discr_of_matrix_vec_mul Algebra.discr_of_matrix_vecMul

/-- Relation between `Algebra.discr A ι b` and
`Algebra.discr A ((P.map (algebraMap A B)) *ᵥ b)`. -/
theorem discr_of_matrix_mulVec (b : ι → B) (P : Matrix ι ι A) :
    discr A (P.map (algebraMap A B) *ᵥ b) = P.det ^ 2 * discr A b := by
  rw [discr_def, traceMatrix_of_matrix_mulVec, det_mul, det_mul, det_transpose, mul_comm, ←
    mul_assoc, discr_def, pow_two]
#align algebra.discr_of_matrix_mul_vec Algebra.discr_of_matrix_mulVec

end Basic

section Field

variable (K : Type u) {L : Type v} (E : Type z) [Field K] [Field L] [Field E]

variable [Algebra K L] [Algebra K E]

variable [Module.Finite K L] [IsAlgClosed E]

/-- If `b` is a basis of a finite separable field extension `L/K`, then `Algebra.discr K b ≠ 0`. -/
theorem discr_not_zero_of_basis [IsSeparable K L] (b : Basis ι K L) :
    discr K b ≠ 0 := by
<<<<<<< HEAD
  classical
  rw [discr_def, traceMatrix]
  rw [← traceMatrix, traceMatrix_of_basis, ← BilinForm.nondegenerate_iff_det_ne_zero]
=======
  rw [discr_def, traceMatrix_of_basis, ← BilinForm.nondegenerate_iff_det_ne_zero]
>>>>>>> 2288eab6
  exact traceForm_nondegenerate _ _
#align algebra.discr_not_zero_of_basis Algebra.discr_not_zero_of_basis

/-- If `b` is a basis of a finite separable field extension `L/K`,
  then `Algebra.discr K b` is a unit. -/
theorem discr_isUnit_of_basis [IsSeparable K L] (b : Basis ι K L) : IsUnit (discr K b) :=
  IsUnit.mk0 _ (discr_not_zero_of_basis _ _)
#align algebra.discr_is_unit_of_basis Algebra.discr_isUnit_of_basis

variable (b : ι → L) (pb : PowerBasis K L)

/-- If `L/K` is a field extension and `b : ι → L`, then `discr K b` is the square of the
determinant of the matrix whose `(i, j)` coefficient is `σⱼ (b i)`, where `σⱼ : L →ₐ[K] E` is the
embedding in an algebraically closed field `E` corresponding to `j : ι` via a bijection
`e : ι ≃ (L →ₐ[K] E)`. -/
theorem discr_eq_det_embeddingsMatrixReindex_pow_two [IsSeparable K L] (e : ι ≃ (L →ₐ[K] E)) :
    algebraMap K E (discr K b) = (embeddingsMatrixReindex K E b e).det ^ 2 := by
  rw [discr_def, RingHom.map_det, RingHom.mapMatrix_apply,
    traceMatrix_eq_embeddingsMatrixReindex_mul_trans, det_mul, det_transpose, pow_two]
#align algebra.discr_eq_det_embeddings_matrix_reindex_pow_two Algebra.discr_eq_det_embeddingsMatrixReindex_pow_two

/-- The discriminant of a power basis. -/
theorem discr_powerBasis_eq_prod (e : Fin pb.dim ≃ (L →ₐ[K] E)) [IsSeparable K L] :
    algebraMap K E (discr K pb.basis) =
      ∏ i : Fin pb.dim, ∏ j in Ioi i, (e j pb.gen - e i pb.gen) ^ 2 := by
  rw [discr_eq_det_embeddingsMatrixReindex_pow_two K E pb.basis e,
    embeddingsMatrixReindex_eq_vandermonde, det_transpose, det_vandermonde, ← prod_pow]
  congr; ext i
  rw [← prod_pow]
#align algebra.discr_power_basis_eq_prod Algebra.discr_powerBasis_eq_prod

/-- A variation of `Algebra.discr_powerBasis_eq_prod`. -/
theorem discr_powerBasis_eq_prod' [IsSeparable K L] (e : Fin pb.dim ≃ (L →ₐ[K] E)) :
    algebraMap K E (discr K pb.basis) =
      ∏ i : Fin pb.dim, ∏ j in Ioi i, -((e j pb.gen - e i pb.gen) * (e i pb.gen - e j pb.gen)) := by
  rw [discr_powerBasis_eq_prod _ _ _ e]
  congr; ext i; congr; ext j
  ring
#align algebra.discr_power_basis_eq_prod' Algebra.discr_powerBasis_eq_prod'

local notation "n" => finrank K L

/-- A variation of `Algebra.discr_powerBasis_eq_prod`. -/
theorem discr_powerBasis_eq_prod'' [IsSeparable K L] (e : Fin pb.dim ≃ (L →ₐ[K] E)) :
    algebraMap K E (discr K pb.basis) =
      (-1) ^ (n * (n - 1) / 2) *
        ∏ i : Fin pb.dim, ∏ j in Ioi i, (e j pb.gen - e i pb.gen) * (e i pb.gen - e j pb.gen) := by
  rw [discr_powerBasis_eq_prod' _ _ _ e]
  simp_rw [fun i j => neg_eq_neg_one_mul ((e j pb.gen - e i pb.gen) * (e i pb.gen - e j pb.gen)),
    prod_mul_distrib]
  congr
  simp only [prod_pow_eq_pow_sum, prod_const]
  congr
  rw [← @Nat.cast_inj ℚ, Nat.cast_sum]
  have : ∀ x : Fin pb.dim, ↑x + 1 ≤ pb.dim := by simp [Nat.succ_le_iff, Fin.is_lt]
  simp_rw [Fin.card_Ioi, Nat.sub_sub, add_comm 1]
  simp only [Nat.cast_sub, this, Finset.card_fin, nsmul_eq_mul, sum_const, sum_sub_distrib,
    Nat.cast_add, Nat.cast_one, sum_add_distrib, mul_one]
  rw [← Nat.cast_sum, ← @Finset.sum_range ℕ _ pb.dim fun i => i, sum_range_id]
  have hn : n = pb.dim := by
    rw [← AlgHom.card K L E, ← Fintype.card_fin pb.dim]
    exact card_congr (Equiv.symm e)
  have h₂ : 2 ∣ pb.dim * (pb.dim - 1) := pb.dim.even_mul_pred_self.two_dvd
  have hne : ((2 : ℕ) : ℚ) ≠ 0 := by simp
  have hle : 1 ≤ pb.dim := by
    rw [← hn, Nat.one_le_iff_ne_zero, ← zero_lt_iff, FiniteDimensional.finrank_pos_iff]
    infer_instance
  rw [hn, Nat.cast_div h₂ hne, Nat.cast_mul, Nat.cast_sub hle]
  field_simp
  ring
#align algebra.discr_power_basis_eq_prod'' Algebra.discr_powerBasis_eq_prod''

/-- Formula for the discriminant of a power basis using the norm of the field extension. -/
-- Porting note: `(minpoly K pb.gen).derivative` does not work anymore.
theorem discr_powerBasis_eq_norm [IsSeparable K L] :
    discr K pb.basis =
      (-1) ^ (n * (n - 1) / 2) *
      norm K (aeval pb.gen (derivative (R := K) (minpoly K pb.gen))) := by
  let E := AlgebraicClosure L
  letI := fun a b : E => Classical.propDecidable (Eq a b)
  have e : Fin pb.dim ≃ (L →ₐ[K] E) := by
    refine' equivOfCardEq _
    rw [Fintype.card_fin, AlgHom.card]
    exact (PowerBasis.finrank pb).symm
  have hnodup : ((minpoly K pb.gen).aroots E).Nodup :=
    nodup_roots (Separable.map (IsSeparable.separable K pb.gen))
  have hroots : ∀ σ : L →ₐ[K] E, σ pb.gen ∈ (minpoly K pb.gen).aroots E := by
    intro σ
    rw [mem_roots, IsRoot.def, eval_map, ← aeval_def, aeval_algHom_apply]
    repeat' simp [minpoly.ne_zero (IsSeparable.isIntegral K pb.gen)]
  apply (algebraMap K E).injective
  rw [RingHom.map_mul, RingHom.map_pow, RingHom.map_neg, RingHom.map_one,
    discr_powerBasis_eq_prod'' _ _ _ e]
  congr
  rw [norm_eq_prod_embeddings, prod_prod_Ioi_mul_eq_prod_prod_off_diag]
  conv_rhs =>
    congr
    rfl
    ext σ
    rw [← aeval_algHom_apply,
      aeval_root_derivative_of_splits (minpoly.monic (IsSeparable.isIntegral K pb.gen))
        (IsAlgClosed.splits_codomain _) (hroots σ),
      ← Finset.prod_mk _ (hnodup.erase _)]
  rw [prod_sigma', prod_sigma']
  refine prod_bij' (fun i _ ↦ ⟨e i.2, e i.1 pb.gen⟩)
    (fun σ hσ ↦ ⟨e.symm (PowerBasis.lift pb σ.2 ?_), e.symm σ.1⟩) ?_ ?_ ?_ ?_ (fun i _ ↦ by simp)
  -- Porting note: `@mem_compl` was not necessary.
    <;> simp only [mem_sigma, mem_univ, Finset.mem_mk, hnodup.mem_erase_iff, IsRoot.def, mem_roots',
      minpoly.ne_zero (IsSeparable.isIntegral K pb.gen), not_false_eq_true, mem_singleton, true_and,
      @mem_compl _ _ _ (_), Sigma.forall, Equiv.apply_symm_apply, PowerBasis.lift_gen, and_imp,
      implies_true, forall_const, Equiv.symm_apply_apply, Sigma.ext_iff, Equiv.symm_apply_eq,
      heq_eq_eq, and_true] at *
  · simpa only [aeval_def, eval₂_eq_eval_map] using hσ.2.2
  · exact fun a b hba ↦ ⟨fun h ↦ hba <| e.injective <| pb.algHom_ext h.symm, hroots _⟩
  · rintro a b hba ha
    rw [ha, PowerBasis.lift_gen] at hba
    exact hba.1 rfl
  · exact fun a b _ ↦ pb.algHom_ext <| pb.lift_gen _ _
#align algebra.discr_power_basis_eq_norm Algebra.discr_powerBasis_eq_norm

section Integral

variable {R : Type z} [CommRing R] [Algebra R K] [Algebra R L] [IsScalarTower R K L]

/-- If `K` and `L` are fields and `IsScalarTower R K L`, and `b : ι → L` satisfies
` ∀ i, IsIntegral R (b i)`, then `IsIntegral R (discr K b)`. -/
theorem discr_isIntegral {b : ι → L} (h : ∀ i, IsIntegral R (b i)) : IsIntegral R (discr K b) := by
  classical
  rw [discr_def]
  exact IsIntegral.det fun i j ↦ isIntegral_trace ((h i).mul (h j))
#align algebra.discr_is_integral Algebra.discr_isIntegral

/-- Let `K` be the fraction field of an integrally closed domain `R` and let `L` be a finite
separable extension of `K`. Let `B : PowerBasis K L` be such that `IsIntegral R B.gen`.
Then for all, `z : L` that are integral over `R`, we have
`(discr K B.basis) • z ∈ adjoin R ({B.gen} : Set L)`. -/
theorem discr_mul_isIntegral_mem_adjoin [IsSeparable K L] [IsIntegrallyClosed R]
    [IsFractionRing R K] {B : PowerBasis K L} (hint : IsIntegral R B.gen) {z : L}
    (hz : IsIntegral R z) : discr K B.basis • z ∈ adjoin R ({B.gen} : Set L) := by
  have hinv : IsUnit (traceMatrix K B.basis).det := by
    simpa [← discr_def] using discr_isUnit_of_basis _ B.basis
  have H :
    (traceMatrix K B.basis).det • (traceMatrix K B.basis) *ᵥ (B.basis.equivFun z) =
      (traceMatrix K B.basis).det • fun i => trace K L (z * B.basis i) :=
    by congr; exact traceMatrix_of_basis_mulVec _ _
  have cramer := mulVec_cramer (traceMatrix K B.basis) fun i => trace K L (z * B.basis i)
  suffices ∀ i, ((traceMatrix K B.basis).det • B.basis.equivFun z) i ∈ (⊥ : Subalgebra R K) by
    rw [← B.basis.sum_repr z, Finset.smul_sum]
    refine' Subalgebra.sum_mem _ fun i _ => _
    replace this := this i
    rw [← discr_def, Pi.smul_apply, mem_bot] at this
    obtain ⟨r, hr⟩ := this
    rw [Basis.equivFun_apply] at hr
    rw [← smul_assoc, ← hr, algebraMap_smul]
    refine' Subalgebra.smul_mem _ _ _
    rw [B.basis_eq_pow i]
    refine' Subalgebra.pow_mem _ (subset_adjoin (Set.mem_singleton _)) _
  intro i
  rw [← H, ← mulVec_smul] at cramer
  replace cramer := congr_arg (mulVec (traceMatrix K B.basis)⁻¹) cramer
  rw [mulVec_mulVec, nonsing_inv_mul _ hinv, mulVec_mulVec, nonsing_inv_mul _ hinv, one_mulVec,
    one_mulVec] at cramer
  rw [← congr_fun cramer i, cramer_apply, det_apply]
  refine'
    Subalgebra.sum_mem _ fun σ _ => Subalgebra.zsmul_mem _ (Subalgebra.prod_mem _ fun j _ => _) _
  by_cases hji : j = i
  · simp only [updateColumn_apply, hji, eq_self_iff_true, PowerBasis.coe_basis]
    exact mem_bot.2 (IsIntegrallyClosed.isIntegral_iff.1 <| isIntegral_trace (hz.mul <| hint.pow _))
  · simp only [updateColumn_apply, hji, PowerBasis.coe_basis]
    exact mem_bot.2
      (IsIntegrallyClosed.isIntegral_iff.1 <| isIntegral_trace <| (hint.pow _).mul (hint.pow _))
#align algebra.discr_mul_is_integral_mem_adjoin Algebra.discr_mul_isIntegral_mem_adjoin

end Integral

end Field

section Int

/-- Two (finite) ℤ-bases have the same discriminant. -/
theorem discr_eq_discr [Fintype ι] (b : Basis ι ℤ A) (b' : Basis ι ℤ A) :
    Algebra.discr ℤ b = Algebra.discr ℤ b' := by
  convert Algebra.discr_of_matrix_vecMul b' (b'.toMatrix b)
  · rw [Basis.toMatrix_map_vecMul]
  · suffices IsUnit (b'.toMatrix b).det by
      rw [Int.isUnit_iff, ← sq_eq_one_iff] at this
      rw [this, one_mul]
    rw [← LinearMap.toMatrix_id_eq_basis_toMatrix b b']
    exact LinearEquiv.isUnit_det (LinearEquiv.refl ℤ A) b b'

end Int

end Discr

end Algebra<|MERGE_RESOLUTION|>--- conflicted
+++ resolved
@@ -138,13 +138,7 @@
 /-- If `b` is a basis of a finite separable field extension `L/K`, then `Algebra.discr K b ≠ 0`. -/
 theorem discr_not_zero_of_basis [IsSeparable K L] (b : Basis ι K L) :
     discr K b ≠ 0 := by
-<<<<<<< HEAD
-  classical
-  rw [discr_def, traceMatrix]
-  rw [← traceMatrix, traceMatrix_of_basis, ← BilinForm.nondegenerate_iff_det_ne_zero]
-=======
   rw [discr_def, traceMatrix_of_basis, ← BilinForm.nondegenerate_iff_det_ne_zero]
->>>>>>> 2288eab6
   exact traceForm_nondegenerate _ _
 #align algebra.discr_not_zero_of_basis Algebra.discr_not_zero_of_basis
 
