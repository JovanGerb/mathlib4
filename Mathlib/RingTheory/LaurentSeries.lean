/-
Copyright (c) 2021 Aaron Anderson. All rights reserved.
Released under Apache 2.0 license as described in the file LICENSE.
Authors: Aaron Anderson, María Inés de Frutos-Fernández, Filippo A. E. Nuccio
-/
import Mathlib.Data.Int.Interval
import Mathlib.FieldTheory.RatFunc.AsPolynomial
import Mathlib.RingTheory.Binomial
import Mathlib.RingTheory.HahnSeries.PowerSeries
import Mathlib.RingTheory.HahnSeries.Summable
import Mathlib.RingTheory.PowerSeries.Inverse
import Mathlib.RingTheory.PowerSeries.Trunc
import Mathlib.RingTheory.Localization.FractionRing
import Mathlib.Topology.UniformSpace.Cauchy
import Mathlib.Algebra.Group.Int.TypeTags


/-!
# Laurent Series

In this file we define `LaurentSeries R`, the formal Laurent series over `R`, here an *arbitrary*
type with a zero. They are denoted `R⸨X⸩`.

## Main Definitions

* Defines `LaurentSeries` as an abbreviation for `HahnSeries ℤ`.
* Defines `hasseDeriv` of a Laurent series with coefficients in a module over a ring.
* Provides a coercion from power series `R⟦X⟧` into `R⸨X⸩` given by `HahnSeries.ofPowerSeries`.
* Defines `LaurentSeries.powerSeriesPart`
* Defines the localization map `LaurentSeries.of_powerSeries_localization` which evaluates to
  `HahnSeries.ofPowerSeries`.
* Embedding of rational functions into Laurent series, provided as a coercion, utilizing
the underlying `RatFunc.coeAlgHom`.
* Study of the `X`-Adic valuation on the ring of Laurent series over a field
* In `LaurentSeries.uniformContinuous_coeff` we show that sending a Laurent series to its `d`th
coefficient is uniformly continuous, ensuring that it sends a Cauchy filter `ℱ` in `K⸨X⸩`
to a Cauchy filter in `K`: since this latter is given the discrete topology, this provides an
element `LaurentSeries.Cauchy.coeff ℱ d` in `K` that serves as `d`th coefficient of the Laurent
series to which the filter `ℱ` converges.

## Main Results

* Basic properties of Hasse derivatives
### About the `X`-Adic valuation:
* The (integral) valuation of a power series is the order of the first non-zero coefficient, see
`LaurentSeries.intValuation_le_iff_coeff_lt_eq_zero`.
* The valuation of a Laurent series is the order of the first non-zero coefficient, see
`LaurentSeries.valuation_le_iff_coeff_lt_eq_zero`.
* Every Laurent series of valuation less than `(1 : ℤₘ₀)` comes from a power series, see
`LaurentSeries.val_le_one_iff_eq_coe`.
* The uniform space of `LaurentSeries` over a field is complete, formalized in the instance
`instLaurentSeriesComplete`.
* The field of rational functions is dense in `LaurentSeries`: this is the declaration
`LaurentSeries.coe_range_dense` and relies principally upon `LaurentSeries.exists_ratFunc_val_lt`,
stating that for every Laurent series `f` and every `γ : ℤₘ₀` one can find a rational function `Q`
such that the `X`-adic valuation `v` satisfies `v (f - Q) < γ`.
* In `LaurentSeries.valuation_compare` we prove that the extension of the `X`-adic valuation from
`RatFunc K` up to its abstract completion coincides, modulo the isomorphism with `K⸨X⸩`, with the
`X`-adic valuation on `K⸨X⸩`.
* The two declarations `LaurentSeries.mem_integers_of_powerSeries` and
`LaurentSeries.exists_powerSeries_of_memIntegers` show that an element in the completion of
`RatFunc K` is in the unit ball if and only if it comes from a power series through the isomorphism
`LaurentSeriesRingEquiv`.
* `LaurentSeries.powerSeriesAlgEquiv` is the `K`-algebra isomorphism between `K⟦X⟧`
and the unit ball inside the `X`-adic completion of `RatFunc K`.

## Implementation details

* Since `LaurentSeries` is just an abbreviation of `HahnSeries ℤ R`, the definition of the
coefficients is given in terms of `HahnSeries.coeff` and this forces sometimes to go back-and-forth
from `X : R⸨X⸩` to `single 1 1 : HahnSeries ℤ R`.
* To prove the isomorphism between the `X`-adic completion of `RatFunc K` and `K⸨X⸩` we construct
two completions of `RatFunc K`: the first (`LaurentSeries.ratfuncAdicComplPkg`) is its abstract
uniform completion; the second (`LaurentSeries.LaurentSeriesPkg`) is simply `K⸨X⸩`, once we prove
that it is complete and contains `RatFunc K` as a dense subspace. The isomorphism is the comparison
equivalence, expressing the mathematical idea that the completion "is unique". It is
`LaurentSeries.comparePkg`.
* For applications to `K⟦X⟧` it is actually more handy to use the *inverse* of the above
equivalence: `LaurentSeries.LaurentSeriesAlgEquiv` is the *topological, algebra equivalence*
`K⸨X⸩ ≃ₐ[K] RatFuncAdicCompl K`.
* In order to compare `K⟦X⟧` with the valuation subring in the `X`-adic completion of
`RatFunc K` we consider its alias `LaurentSeries.powerSeries_as_subring` as a subring of `K⸨X⸩`,
that is itself clearly isomorphic (via the inverse of `LaurentSeries.powerSeriesEquivSubring`)
to `K⟦X⟧`.

-/
universe u

open scoped PowerSeries
open HahnSeries Polynomial

noncomputable section

/-- `LaurentSeries R` is the type of formal Laurent series with coefficients in `R`, denoted `R⸨X⸩`.

  It is implemented as a `HahnSeries` with value group `ℤ`.
-/
abbrev LaurentSeries (R : Type u) [Zero R] :=
  HahnSeries ℤ R

variable {R : Type*}

namespace LaurentSeries

section

/-- `R⸨X⸩` is notation for `LaurentSeries R`. -/
scoped notation:9000 R "⸨X⸩" => LaurentSeries R

end

section HasseDeriv

/-- The Hasse derivative of Laurent series, as a linear map. -/
def hasseDeriv (R : Type*) {V : Type*} [AddCommGroup V] [Semiring R] [Module R V] (k : ℕ) :
    V⸨X⸩ →ₗ[R] V⸨X⸩ where
  toFun f := HahnSeries.ofSuppBddBelow (fun (n : ℤ) => (Ring.choose (n + k) k) • f.coeff (n + k))
    (forallLTEqZero_supp_BddBelow _ (f.order - k : ℤ)
    (fun _ h_lt ↦ by rw [coeff_eq_zero_of_lt_order <| lt_sub_iff_add_lt.mp h_lt, smul_zero]))
  map_add' f g := by
    ext
    simp only [ofSuppBddBelow, coeff_add', Pi.add_apply, smul_add]
  map_smul' r f := by
    ext
    simp only [ofSuppBddBelow, HahnSeries.coeff_smul, RingHom.id_apply, smul_comm r]

variable [Semiring R] {V : Type*} [AddCommGroup V] [Module R V]

@[simp]
theorem hasseDeriv_coeff (k : ℕ) (f : LaurentSeries V) (n : ℤ) :
    (hasseDeriv R k f).coeff n = Ring.choose (n + k) k • f.coeff (n + k) :=
  rfl

@[simp]
theorem hasseDeriv_zero : hasseDeriv R 0 = LinearMap.id (M := LaurentSeries V) := by
  ext f n
  simp

theorem hasseDeriv_single_add (k : ℕ) (n : ℤ) (x : V) :
    hasseDeriv R k (single (n + k) x) = single n ((Ring.choose (n + k) k) • x) := by
  ext m
  dsimp only [hasseDeriv_coeff]
  by_cases h : m = n
  · simp [h]
  · simp [h, show m + k ≠ n + k by omega]

@[simp]
theorem hasseDeriv_single (k : ℕ) (n : ℤ) (x : V) :
    hasseDeriv R k (single n x) = single (n - k) ((Ring.choose n k) • x) := by
  rw [← Int.sub_add_cancel n k, hasseDeriv_single_add, Int.sub_add_cancel n k]

theorem hasseDeriv_comp_coeff (k l : ℕ) (f : LaurentSeries V) (n : ℤ) :
    (hasseDeriv R k (hasseDeriv R l f)).coeff n =
      ((Nat.choose (k + l) k) • hasseDeriv R (k + l) f).coeff n := by
  rw [coeff_nsmul]
  simp only [hasseDeriv_coeff, Pi.smul_apply, Nat.cast_add]
  rw [smul_smul, mul_comm, ← Ring.choose_add_smul_choose (n + k), add_assoc, Nat.choose_symm_add,
    smul_assoc]

@[simp]
theorem hasseDeriv_comp (k l : ℕ) (f : LaurentSeries V) :
    hasseDeriv R k (hasseDeriv R l f) = (k + l).choose k • hasseDeriv R (k + l) f := by
  ext n
  simp [hasseDeriv_comp_coeff k l f n]

/-- The derivative of a Laurent series. -/
def derivative (R : Type*) {V : Type*} [AddCommGroup V] [Semiring R] [Module R V] :
    LaurentSeries V →ₗ[R] LaurentSeries V :=
  hasseDeriv R 1

@[simp]
theorem derivative_apply (f : LaurentSeries V) : derivative R f = hasseDeriv R 1 f := by
  exact rfl

theorem derivative_iterate (k : ℕ) (f : LaurentSeries V) :
    (derivative R)^[k] f = k.factorial • (hasseDeriv R k f) := by
  ext n
  induction k generalizing f with
  | zero => simp
  | succ k ih =>
    rw [Function.iterate_succ, Function.comp_apply, ih, derivative_apply, hasseDeriv_comp,
      Nat.choose_symm_add, Nat.choose_one_right, Nat.factorial, mul_nsmul]

@[simp]
theorem derivative_iterate_coeff (k : ℕ) (f : LaurentSeries V) (n : ℤ) :
    ((derivative R)^[k] f).coeff n = (descPochhammer ℤ k).smeval (n + k) • f.coeff (n + k) := by
  rw [derivative_iterate, coeff_nsmul, Pi.smul_apply, hasseDeriv_coeff,
    Ring.descPochhammer_eq_factorial_smul_choose, smul_assoc]

end HasseDeriv

section Semiring

variable [Semiring R]

instance : Coe R⟦X⟧ R⸨X⸩ :=
  ⟨HahnSeries.ofPowerSeries ℤ R⟩

@[simp]
theorem coeff_coe_powerSeries (x : R⟦X⟧) (n : ℕ) :
    HahnSeries.coeff (x : R⸨X⸩) n = PowerSeries.coeff R n x := by
  rw [ofPowerSeries_apply_coeff]

/-- This is a power series that can be multiplied by an integer power of `X` to give our
  Laurent series. If the Laurent series is nonzero, `powerSeriesPart` has a nonzero
  constant term. -/
def powerSeriesPart (x : R⸨X⸩) : R⟦X⟧ :=
  PowerSeries.mk fun n => x.coeff (x.order + n)

@[simp]
theorem powerSeriesPart_coeff (x : R⸨X⸩) (n : ℕ) :
    PowerSeries.coeff R n x.powerSeriesPart = x.coeff (x.order + n) :=
  PowerSeries.coeff_mk _ _

@[simp]
theorem powerSeriesPart_zero : powerSeriesPart (0 : R⸨X⸩) = 0 := by
  ext
  simp [(PowerSeries.coeff _ _).map_zero] -- Note: this doesn't get picked up any more

@[simp]
theorem powerSeriesPart_eq_zero (x : R⸨X⸩) : x.powerSeriesPart = 0 ↔ x = 0 := by
  constructor
  · contrapose!
    simp only [ne_eq]
    intro h
    rw [PowerSeries.ext_iff, not_forall]
    refine ⟨0, ?_⟩
    simp [coeff_order_ne_zero h]
  · rintro rfl
    simp

@[simp]
theorem single_order_mul_powerSeriesPart (x : R⸨X⸩) :
    (single x.order 1 : R⸨X⸩) * x.powerSeriesPart = x := by
  ext n
  rw [← sub_add_cancel n x.order, coeff_single_mul_add, sub_add_cancel, one_mul]
  by_cases h : x.order ≤ n
  · rw [Int.eq_natAbs_of_nonneg (sub_nonneg_of_le h), coeff_coe_powerSeries,
      powerSeriesPart_coeff, ← Int.eq_natAbs_of_nonneg (sub_nonneg_of_le h),
      add_sub_cancel]
  · rw [ofPowerSeries_apply, embDomain_notin_range]
    · contrapose! h
      exact order_le_of_coeff_ne_zero h.symm
    · contrapose! h
      simp only [Set.mem_range, RelEmbedding.coe_mk, Function.Embedding.coeFn_mk] at h
      obtain ⟨m, hm⟩ := h
      rw [← sub_nonneg, ← hm]
      simp only [Nat.cast_nonneg]

theorem ofPowerSeries_powerSeriesPart (x : R⸨X⸩) :
    ofPowerSeries ℤ R x.powerSeriesPart = single (-x.order) 1 * x := by
  refine Eq.trans ?_ (congr rfl x.single_order_mul_powerSeriesPart)
  rw [← mul_assoc, single_mul_single, neg_add_cancel, mul_one, ← C_apply, C_one, one_mul]

theorem X_order_mul_powerSeriesPart {n : ℕ} {f : R⸨X⸩} (hn : n = f.order) :
    (PowerSeries.X ^ n * f.powerSeriesPart : R⟦X⟧) = f := by
  simp only [map_mul, map_pow, ofPowerSeries_X, single_pow, nsmul_eq_mul, mul_one, one_pow, hn,
    single_order_mul_powerSeriesPart]

end Semiring

instance [CommSemiring R] : Algebra R⟦X⟧ R⸨X⸩ := (HahnSeries.ofPowerSeries ℤ R).toAlgebra

@[simp]
theorem coe_algebraMap [CommSemiring R] :
    ⇑(algebraMap R⟦X⟧ R⸨X⸩) = HahnSeries.ofPowerSeries ℤ R :=
  rfl

/-- The localization map from power series to Laurent series. -/
@[simps (config := { rhsMd := .all, simpRhs := true })]
instance of_powerSeries_localization [CommRing R] :
    IsLocalization (Submonoid.powers (PowerSeries.X : R⟦X⟧)) R⸨X⸩ where
  map_units' := by
    rintro ⟨_, n, rfl⟩
    refine ⟨⟨single (n : ℤ) 1, single (-n : ℤ) 1, ?_, ?_⟩, ?_⟩
    · simp
    · simp
    · dsimp; rw [ofPowerSeries_X_pow]
  surj' z := by
    by_cases h : 0 ≤ z.order
    · refine ⟨⟨PowerSeries.X ^ Int.natAbs z.order * powerSeriesPart z, 1⟩, ?_⟩
      simp only [RingHom.map_one, mul_one, RingHom.map_mul, coe_algebraMap, ofPowerSeries_X_pow,
        Submonoid.coe_one]
      rw [Int.natAbs_of_nonneg h, single_order_mul_powerSeriesPart]
    · refine ⟨⟨powerSeriesPart z, PowerSeries.X ^ Int.natAbs z.order, ⟨_, rfl⟩⟩, ?_⟩
      simp only [coe_algebraMap, ofPowerSeries_powerSeriesPart]
      rw [mul_comm _ z]
      refine congr rfl ?_
      rw [ofPowerSeries_X_pow, Int.ofNat_natAbs_of_nonpos]
      exact le_of_not_ge h
  exists_of_eq {x y} := by
    rw [coe_algebraMap, ofPowerSeries_injective.eq_iff]
    rintro rfl
    exact ⟨1, rfl⟩

instance {K : Type*} [Field K] : IsFractionRing K⟦X⟧ K⸨X⸩ :=
  IsLocalization.of_le (Submonoid.powers (PowerSeries.X : K⟦X⟧)) _
    (powers_le_nonZeroDivisors_of_noZeroDivisors PowerSeries.X_ne_zero) fun _ hf =>
    isUnit_of_mem_nonZeroDivisors <| map_mem_nonZeroDivisors _ HahnSeries.ofPowerSeries_injective hf

end LaurentSeries

namespace PowerSeries

open LaurentSeries

variable {R' : Type*} [Semiring R] [Ring R'] (f g : R⟦X⟧) (f' g' : R'⟦X⟧)

@[norm_cast]
theorem coe_zero : ((0 : R⟦X⟧) : R⸨X⸩) = 0 :=
  (ofPowerSeries ℤ R).map_zero

@[norm_cast]
theorem coe_one : ((1 : R⟦X⟧) : R⸨X⸩) = 1 :=
  (ofPowerSeries ℤ R).map_one

@[norm_cast]
theorem coe_add : ((f + g : R⟦X⟧) : R⸨X⸩) = f + g :=
  (ofPowerSeries ℤ R).map_add _ _

@[norm_cast]
theorem coe_sub : ((f' - g' : R'⟦X⟧) : R'⸨X⸩) = f' - g' :=
  (ofPowerSeries ℤ R').map_sub _ _

@[norm_cast]
theorem coe_neg : ((-f' : R'⟦X⟧) : R'⸨X⸩) = -f' :=
  (ofPowerSeries ℤ R').map_neg _

@[norm_cast]
theorem coe_mul : ((f * g : R⟦X⟧) : R⸨X⸩) = f * g :=
  (ofPowerSeries ℤ R).map_mul _ _

theorem coeff_coe (i : ℤ) :
    ((f : R⟦X⟧) : R⸨X⸩).coeff i =
      if i < 0 then 0 else PowerSeries.coeff R i.natAbs f := by
  cases i
  · rw [Int.ofNat_eq_coe, coeff_coe_powerSeries, if_neg (Int.natCast_nonneg _).not_lt,
      Int.natAbs_ofNat]
  · rw [ofPowerSeries_apply, embDomain_notin_image_support, if_pos (Int.negSucc_lt_zero _)]
    simp only [not_exists, RelEmbedding.coe_mk, Set.mem_image, not_and, Function.Embedding.coeFn_mk,
      Ne, toPowerSeries_symm_apply_coeff, mem_support, imp_true_iff,
      not_false_iff, reduceCtorEq]

theorem coe_C (r : R) : ((C R r : R⟦X⟧) : R⸨X⸩) = HahnSeries.C r :=
  ofPowerSeries_C _

theorem coe_X : ((X : R⟦X⟧) : R⸨X⸩) = single 1 1 :=
  ofPowerSeries_X

@[simp, norm_cast]
theorem coe_smul {S : Type*} [Semiring S] [Module R S] (r : R) (x : S⟦X⟧) :
    ((r • x : S⟦X⟧) : S⸨X⸩) = r • (ofPowerSeries ℤ S x) := by
  ext
  simp [coeff_coe, coeff_smul, smul_ite]

@[norm_cast]
theorem coe_pow (n : ℕ) : ((f ^ n : R⟦X⟧) : R⸨X⸩) = (ofPowerSeries ℤ R f) ^ n :=
  (ofPowerSeries ℤ R).map_pow _ _

end PowerSeries

namespace RatFunc

open scoped LaurentSeries

variable {F : Type u} [Field F] (p q : F[X]) (f g : RatFunc F)

/-- The coercion `RatFunc F → F⸨X⸩` as bundled alg hom. -/
def coeAlgHom (F : Type u) [Field F] : RatFunc F →ₐ[F[X]] F⸨X⸩ :=
  liftAlgHom (Algebra.ofId _ _) <|
    nonZeroDivisors_le_comap_nonZeroDivisors_of_injective _ <|
      Polynomial.algebraMap_hahnSeries_injective _

/-- The coercion `RatFunc F → F⸨X⸩` as a function.

This is the implementation of `coeToLaurentSeries`.
-/
@[coe]
def coeToLaurentSeries_fun {F : Type u} [Field F] : RatFunc F → F⸨X⸩ :=
  coeAlgHom F

instance coeToLaurentSeries : Coe (RatFunc F) F⸨X⸩ :=
  ⟨coeToLaurentSeries_fun⟩

theorem coe_def : (f : F⸨X⸩) = coeAlgHom F f :=
  rfl

attribute [-instance] RatFunc.instCoePolynomial in
-- avoids a diamond, see https://leanprover.zulipchat.com/#narrow/stream/287929-mathlib4/topic/compiling.20behaviour.20within.20one.20file
theorem coe_num_denom : (f : F⸨X⸩) = f.num / f.denom :=
  liftAlgHom_apply _ _ f

theorem coe_injective : Function.Injective ((↑) : RatFunc F → F⸨X⸩) :=
  liftAlgHom_injective _ (Polynomial.algebraMap_hahnSeries_injective _)

-- Porting note: removed the `norm_cast` tag:
-- `norm_cast: badly shaped lemma, rhs can't start with coe `↑(coeAlgHom F) f`
@[simp]
theorem coe_apply : coeAlgHom F f = f :=
  rfl

-- avoids a diamond, see https://leanprover.zulipchat.com/#narrow/stream/287929-mathlib4/topic/compiling.20behaviour.20within.20one.20file
theorem coe_coe (P : Polynomial F) : ((P : F⟦X⟧) : F⸨X⸩) = (P : RatFunc F) := by
  simp only [coePolynomial, coe_def, AlgHom.commutes, algebraMap_hahnSeries_apply]

@[simp, norm_cast]
theorem coe_zero : ((0 : RatFunc F) : F⸨X⸩) = 0 :=
  map_zero (coeAlgHom F)

theorem coe_ne_zero {f : Polynomial F} (hf : f ≠ 0) : (↑f : F⟦X⟧) ≠ 0 := by
  simp only [ne_eq, Polynomial.coe_eq_zero_iff, hf, not_false_eq_true]

@[simp, norm_cast]
theorem coe_one : ((1 : RatFunc F) : F⸨X⸩) = 1 :=
  map_one (coeAlgHom F)

@[simp, norm_cast]
theorem coe_add : ((f + g : RatFunc F) : F⸨X⸩) = f + g :=
  map_add (coeAlgHom F) _ _

@[simp, norm_cast]
theorem coe_sub : ((f - g : RatFunc F) : F⸨X⸩) = f - g :=
  map_sub (coeAlgHom F) _ _

@[simp, norm_cast]
theorem coe_neg : ((-f : RatFunc F) : F⸨X⸩) = -f :=
  map_neg (coeAlgHom F) _

@[simp, norm_cast]
theorem coe_mul : ((f * g : RatFunc F) : F⸨X⸩) = f * g :=
  map_mul (coeAlgHom F) _ _

@[simp, norm_cast]
theorem coe_pow (n : ℕ) : ((f ^ n : RatFunc F) : F⸨X⸩) = (f : F⸨X⸩) ^ n :=
  map_pow (coeAlgHom F) _ _

@[simp, norm_cast]
theorem coe_div : ((f / g : RatFunc F) : F⸨X⸩) = (f : F⸨X⸩) / (g : F⸨X⸩) :=
  map_div₀ (coeAlgHom F) _ _

@[simp, norm_cast]
theorem coe_C (r : F) : ((RatFunc.C r : RatFunc F) : F⸨X⸩) = HahnSeries.C r := by
  rw [coe_num_denom, num_C, denom_C, Polynomial.coe_C, -- Porting note: removed `coe_C`
    Polynomial.coe_one,
    PowerSeries.coe_one, div_one]
  simp only [algebraMap_eq_C, ofPowerSeries_C, C_apply]  -- Porting note: added

-- TODO: generalize over other modules
@[simp, norm_cast]
theorem coe_smul (r : F) : ((r • f : RatFunc F) : F⸨X⸩) = r • (f : F⸨X⸩) := by
  rw [RatFunc.smul_eq_C_mul, ← C_mul_eq_smul, coe_mul, coe_C]

-- Porting note: removed `norm_cast` because "badly shaped lemma, rhs can't start with coe"
-- even though `single 1 1` is a bundled function application, not a "real" coercion
@[simp]
theorem coe_X : ((X : RatFunc F) : F⸨X⸩) = single 1 1 := by
  rw [coe_num_denom, num_X, denom_X, Polynomial.coe_X, -- Porting note: removed `coe_C`
     Polynomial.coe_one,
     PowerSeries.coe_one, div_one]
  simp only [ofPowerSeries_X]  -- Porting note: added

theorem single_one_eq_pow {R : Type _} [Ring R] (n : ℕ) :
    single (n : ℤ) (1 : R) = single (1 : ℤ) 1 ^ n := by
  induction' n with n h_ind
  · simp
  · rw [← Int.ofNat_add_one_out, pow_succ', ← h_ind, HahnSeries.single_mul_single, one_mul,
      add_comm]

theorem single_inv (d : ℤ) {α : F} (hα : α ≠ 0) :
    single (-d) (α⁻¹ : F) = (single (d : ℤ) (α : F))⁻¹ := by
  apply eq_inv_of_mul_eq_one_right
  simp [hα]

theorem single_zpow (n : ℤ) :
    single (n : ℤ) (1 : F) = single (1 : ℤ) 1 ^ n := by
  match n with
  | (n : ℕ) => apply single_one_eq_pow
  | -(n + 1 : ℕ) =>
    rw [← Nat.cast_one, ← inv_one, single_inv _ one_ne_zero, zpow_neg, ← Nat.cast_one, Nat.cast_one,
      inv_inj, zpow_natCast, single_one_eq_pow, inv_one]

instance : Algebra (RatFunc F) F⸨X⸩ := RingHom.toAlgebra (coeAlgHom F).toRingHom

theorem algebraMap_apply_div :
    algebraMap (RatFunc F) F⸨X⸩ (algebraMap _ _ p / algebraMap _ _ q) =
      algebraMap F[X] F⸨X⸩ p / algebraMap _ _ q := by
  convert coe_div _ _ <;>
    rw [← mk_one, coe_def, coeAlgHom, mk_eq_div, liftAlgHom_apply_div, map_one, div_one,
      Algebra.ofId_apply]

instance : IsScalarTower F[X] (RatFunc F) F⸨X⸩ :=
  ⟨fun x y z => by
    ext
    simp⟩

end RatFunc
section AdicValuation

open scoped Multiplicative

variable (K : Type*) [Field K]
namespace PowerSeries

/-- The prime ideal `(X)` of `K⟦X⟧`, when `K` is a field, as a term of the `HeightOneSpectrum`. -/
def idealX : IsDedekindDomain.HeightOneSpectrum K⟦X⟧ where
  asIdeal := Ideal.span {X}
  isPrime := PowerSeries.span_X_isPrime
  ne_bot  := by rw [ne_eq, Ideal.span_singleton_eq_bot]; exact X_ne_zero

open RatFunc IsDedekindDomain.HeightOneSpectrum

variable {K}

/- The `X`-adic valuation of a polynomial equals the `X`-adic valuation of
its coercion to `K⟦X⟧`. -/
theorem intValuation_eq_of_coe (P : K[X]) :
    (Polynomial.idealX K).intValuation P = (idealX K).intValuation (P : K⟦X⟧) := by
  by_cases hP : P = 0
  · rw [hP, Valuation.map_zero, Polynomial.coe_zero, Valuation.map_zero]
  simp only [intValuation_apply]
  rw [intValuationDef_if_neg _ hP, intValuationDef_if_neg _ <| coe_ne_zero hP]
  simp only [idealX_span, ofAdd_neg, inv_inj, WithZero.coe_inj, EmbeddingLike.apply_eq_iff_eq,
    Nat.cast_inj]
  have span_ne_zero :
    (Ideal.span {P} : Ideal K[X]) ≠ 0 ∧ (Ideal.span {Polynomial.X} : Ideal K[X]) ≠ 0 := by
    simp only [Ideal.zero_eq_bot, ne_eq, Ideal.span_singleton_eq_bot, hP, Polynomial.X_ne_zero,
      not_false_iff, and_self_iff]
  have span_ne_zero' :
    (Ideal.span {↑P} : Ideal K⟦X⟧) ≠ 0 ∧ ((idealX K).asIdeal : Ideal K⟦X⟧) ≠ 0 := by
    simp only [Ideal.zero_eq_bot, ne_eq, Ideal.span_singleton_eq_bot, coe_eq_zero_iff, hP,
      not_false_eq_true, true_and, (idealX K).3]
  classical
  rw [count_associates_factors_eq  (span_ne_zero).1
    (Ideal.span_singleton_prime Polynomial.X_ne_zero|>.mpr prime_X) (span_ne_zero).2,
    count_associates_factors_eq]
  on_goal 1 => convert (normalized_count_X_eq_of_coe hP).symm
  exacts [count_span_normalizedFactors_eq_of_normUnit hP Polynomial.normUnit_X prime_X,
    count_span_normalizedFactors_eq_of_normUnit (coe_ne_zero hP) normUnit_X X_prime,
    span_ne_zero'.1, (idealX K).isPrime, span_ne_zero'.2]

/-- The integral valuation of the power series `X : K⟦X⟧` equals `(ofAdd -1) : ℤₘ₀`. -/
@[simp]
theorem intValuation_X : (idealX K).intValuationDef X = ↑(Multiplicative.ofAdd (-1 : ℤ)) := by
  rw [← Polynomial.coe_X, ← intValuation_apply, ← intValuation_eq_of_coe]
  apply intValuation_singleton _ Polynomial.X_ne_zero (by rfl)

end PowerSeries

namespace RatFunc

open IsDedekindDomain.HeightOneSpectrum PowerSeries
open scoped LaurentSeries

theorem valuation_eq_LaurentSeries_valuation (P : RatFunc K) :
    (Polynomial.idealX K).valuation _ P = (PowerSeries.idealX K).valuation K⸨X⸩ P := by
  refine RatFunc.induction_on' P ?_
  intro f g h
  rw [Polynomial.valuation_of_mk K f h, RatFunc.mk_eq_mk' f h, Eq.comm]
  convert @valuation_of_mk' K⟦X⟧ _ _ K⸨X⸩ _ _ _ (PowerSeries.idealX K) f
        ⟨g, mem_nonZeroDivisors_iff_ne_zero.2 <| coe_ne_zero h⟩
  · simp only [IsFractionRing.mk'_eq_div, coe_div, LaurentSeries.coe_algebraMap, coe_coe]
    rfl
  exacts [intValuation_eq_of_coe _, intValuation_eq_of_coe _]

end RatFunc

namespace LaurentSeries


open IsDedekindDomain.HeightOneSpectrum PowerSeries RatFunc

instance : Valued K⸨X⸩ ℤₘ₀ := Valued.mk' ((PowerSeries.idealX K).valuation _)

theorem valuation_X_pow (s : ℕ) :
    Valued.v (((X : K⟦X⟧) : K⸨X⸩) ^ s) = Multiplicative.ofAdd (-(s : ℤ)) := by
  erw [map_pow, ← one_mul (s : ℤ), ← neg_mul (1 : ℤ) s, Int.ofAdd_mul,
    WithZero.coe_zpow, ofAdd_neg, WithZero.coe_inv, zpow_natCast, valuation_of_algebraMap,
    intValuation_toFun, intValuation_X, ofAdd_neg, WithZero.coe_inv, inv_pow]

theorem valuation_single_zpow (s : ℤ) :
    Valued.v (HahnSeries.single s (1 : K) : K⸨X⸩) =
      Multiplicative.ofAdd (-(s : ℤ)) := by
  have : Valued.v (1 : K⸨X⸩) = (1 : ℤₘ₀) := Valued.v.map_one
  rw [← single_zero_one, ← add_neg_cancel s, ← mul_one 1, ← single_mul_single, map_mul,
    mul_eq_one_iff_eq_inv₀] at this
  · rw [this]
    obtain s | s := s
    · rw [Int.ofNat_eq_coe, ← HahnSeries.ofPowerSeries_X_pow] at this
      rw [Int.ofNat_eq_coe, ← this, PowerSeries.coe_pow, valuation_X_pow]
<<<<<<< HEAD
    · simp only [Int.negSucc_eq]
      norm_cast
      simp only [neg_neg, ← HahnSeries.ofPowerSeries_X_pow, PowerSeries.coe_pow,
        valuation_X_pow, ofAdd_neg, WithZero.coe_inv, inv_inv]
=======
    · simp only [Int.negSucc_eq, ← Int.natCast_succ, neg_neg, ← HahnSeries.ofPowerSeries_X_pow,
        PowerSeries.coe_pow, valuation_X_pow, ofAdd_neg, WithZero.coe_inv, inv_inv]
>>>>>>> b9af8513
  · simp only [Valuation.ne_zero_iff, ne_eq, one_ne_zero, not_false_iff, HahnSeries.single_ne_zero]

/- The coefficients of a power series vanish in degree strictly less than its valuation. -/
theorem coeff_zero_of_lt_intValuation {n d : ℕ} {f : K⟦X⟧}
    (H : Valued.v (f : K⸨X⸩) ≤ Multiplicative.ofAdd (-d : ℤ)) :
    n < d → coeff K n f = 0 := by
  intro hnd
  apply (PowerSeries.X_pow_dvd_iff).mp _ n hnd
  erw [← span_singleton_dvd_span_singleton_iff_dvd, ← Ideal.span_singleton_pow,
    ← (intValuation_le_pow_iff_dvd (PowerSeries.idealX K) f d), ← intValuation_apply,
    ← valuation_of_algebraMap (R := K⟦X⟧) (K := K⸨X⸩)]
  exact H

/- The valuation of a power series is the order of the first non-zero coefficient. -/
theorem intValuation_le_iff_coeff_lt_eq_zero {d : ℕ} (f : K⟦X⟧) :
    Valued.v (f : K⸨X⸩) ≤ Multiplicative.ofAdd (-d : ℤ) ↔
      ∀ n : ℕ, n < d → coeff K n f = 0 := by
  have : PowerSeries.X ^ d ∣ f ↔ ∀ n : ℕ, n < d → (PowerSeries.coeff K n) f = 0 :=
    ⟨PowerSeries.X_pow_dvd_iff.mp, PowerSeries.X_pow_dvd_iff.mpr⟩
  erw [← this, valuation_of_algebraMap (PowerSeries.idealX K) f, ←
    span_singleton_dvd_span_singleton_iff_dvd, ← Ideal.span_singleton_pow]
  apply intValuation_le_pow_iff_dvd

/- The coefficients of a Laurent series vanish in degree strictly less than its valuation. -/
theorem coeff_zero_of_lt_valuation {n D : ℤ} {f : K⸨X⸩}
    (H : Valued.v f ≤ Multiplicative.ofAdd (-D)) : n < D → f.coeff n = 0 := by
  intro hnd
  by_cases h_n_ord : n < f.order
  · exact coeff_eq_zero_of_lt_order h_n_ord
  rw [not_lt] at h_n_ord
  set F := powerSeriesPart f with hF
  by_cases ord_nonpos : f.order ≤ 0
  · obtain ⟨s, hs⟩ := Int.exists_eq_neg_ofNat ord_nonpos
    obtain ⟨m, hm⟩ := Int.eq_ofNat_of_zero_le (neg_le_iff_add_nonneg.mp (hs ▸ h_n_ord))
    obtain ⟨d, hd⟩ := Int.eq_ofNat_of_zero_le (a := D + s) (by omega)
    rw [eq_add_neg_of_add_eq hm, add_comm, ← hs, ← powerSeriesPart_coeff]
    apply (intValuation_le_iff_coeff_lt_eq_zero K F).mp _ m (by linarith)
    rwa [hF, ofPowerSeries_powerSeriesPart f, hs, neg_neg, ← hd, neg_add_rev, ofAdd_add, map_mul,
      ← ofPowerSeries_X_pow s, PowerSeries.coe_pow,  WithZero.coe_mul, valuation_X_pow K s,
      mul_le_mul_left (by simp only [ne_eq, WithZero.coe_ne_zero, not_false_iff, zero_lt_iff])]
  · rw [not_le] at ord_nonpos
    obtain ⟨s, hs⟩ := Int.exists_eq_neg_ofNat (Int.neg_nonpos_of_nonneg (le_of_lt ord_nonpos))
    obtain ⟨m, hm⟩ := Int.eq_ofNat_of_zero_le (a := n - s) (by omega)
    obtain ⟨d, hd⟩ := Int.eq_ofNat_of_zero_le (a := D - s) (by omega)
    rw [(sub_eq_iff_eq_add).mp hm, add_comm, ← neg_neg (s : ℤ), ← hs, neg_neg,
      ← powerSeriesPart_coeff]
    apply (intValuation_le_iff_coeff_lt_eq_zero K F).mp _ m (by linarith)
    rwa [hF, ofPowerSeries_powerSeriesPart f, map_mul, ← hd, hs, neg_sub, sub_eq_add_neg,
      ofAdd_add, valuation_single_zpow, neg_neg, WithZero.coe_mul,
      mul_le_mul_left (by simp only [ne_eq, WithZero.coe_ne_zero, not_false_iff, zero_lt_iff])]

/- The valuation of a Laurent series is the order of the first non-zero coefficient. -/
theorem valuation_le_iff_coeff_lt_eq_zero {D : ℤ} {f : K⸨X⸩} :
    Valued.v f ≤ ↑(Multiplicative.ofAdd (-D : ℤ)) ↔ ∀ n : ℤ, n < D → f.coeff n = 0 := by
  refine ⟨fun hnD n hn => coeff_zero_of_lt_valuation K hnD hn, fun h_val_f => ?_⟩
  let F := powerSeriesPart f
  by_cases ord_nonpos : f.order ≤ 0
  · obtain ⟨s, hs⟩ := Int.exists_eq_neg_ofNat ord_nonpos
    rw [← f.single_order_mul_powerSeriesPart, hs, map_mul, valuation_single_zpow, neg_neg, mul_comm,
      ← le_mul_inv_iff₀, ofAdd_neg, WithZero.coe_inv, ← mul_inv, ← WithZero.coe_mul, ← ofAdd_add,
      ← WithZero.coe_inv, ← ofAdd_neg]
    · by_cases hDs : D + s ≤ 0
      · apply le_trans ((PowerSeries.idealX K).valuation_le_one F)
        rwa [← WithZero.coe_one, ← ofAdd_zero, WithZero.coe_le_coe, Multiplicative.ofAdd_le,
          Left.nonneg_neg_iff]
      · obtain ⟨d, hd⟩ := Int.eq_ofNat_of_zero_le (le_of_lt <| not_le.mp hDs)
        rw [hd]
        apply (intValuation_le_iff_coeff_lt_eq_zero K F).mpr
        intro n hn
        rw [powerSeriesPart_coeff f n, hs]
        apply h_val_f
        omega
    · simp only [ne_eq, WithZero.coe_ne_zero, not_false_iff, zero_lt_iff]
  · obtain ⟨s, hs⟩ := Int.exists_eq_neg_ofNat
      <| neg_nonpos_of_nonneg <| le_of_lt <| not_le.mp ord_nonpos
    rw [neg_inj] at hs
    rw [← f.single_order_mul_powerSeriesPart, hs, map_mul, valuation_single_zpow, mul_comm,
      ← le_mul_inv_iff₀, ofAdd_neg, WithZero.coe_inv, ← mul_inv, ← WithZero.coe_mul, ← ofAdd_add,
      ← WithZero.coe_inv, ← ofAdd_neg, neg_add, neg_neg]
    · by_cases hDs : D - s ≤ 0
      · apply le_trans ((PowerSeries.idealX K).valuation_le_one F)
        rw [← WithZero.coe_one, ← ofAdd_zero, WithZero.coe_le_coe, Multiplicative.ofAdd_le]
        omega
      · obtain ⟨d, hd⟩ := Int.eq_ofNat_of_zero_le (le_of_lt <| not_le.mp hDs)
        rw [← neg_neg (-D + ↑s), ← sub_eq_neg_add, neg_sub, hd]
        apply (intValuation_le_iff_coeff_lt_eq_zero K F).mpr
        intro n hn
        rw [powerSeriesPart_coeff f n, hs]
        apply h_val_f (s + n)
        omega
    · simp only [ne_eq, WithZero.coe_ne_zero, not_false_iff, zero_lt_iff]

/- Two Laurent series whose difference has small valuation have the same coefficients for
small enough indices. -/
theorem eq_coeff_of_valuation_sub_lt {d n : ℤ} {f g : K⸨X⸩}
    (H : Valued.v (g - f) ≤ ↑(Multiplicative.ofAdd (-d))) : n < d → g.coeff n = f.coeff n := by
  by_cases triv : g = f
  · exact fun _ => by rw [triv]
  · intro hn
    apply eq_of_sub_eq_zero
    rw [← HahnSeries.coeff_sub]
    apply coeff_zero_of_lt_valuation K H hn

/- Every Laurent series of valuation less than `(1 : ℤₘ₀)` comes from a power series. -/
theorem val_le_one_iff_eq_coe (f : K⸨X⸩) : Valued.v f ≤ (1 : ℤₘ₀) ↔
    ∃ F : K⟦X⟧, F = f := by
  rw [← WithZero.coe_one, ← ofAdd_zero, ← neg_zero, valuation_le_iff_coeff_lt_eq_zero]
  refine ⟨fun h => ⟨PowerSeries.mk fun n => f.coeff n, ?_⟩, ?_⟩
  on_goal 1 => ext (_ | n)
  · simp only [Int.ofNat_eq_coe, coeff_coe_powerSeries, coeff_mk]
  on_goal 1 => simp only [h (Int.negSucc n) (Int.negSucc_lt_zero n)]
  on_goal 2 => rintro ⟨F, rfl⟩ _ _
  all_goals
    apply HahnSeries.embDomain_notin_range
    simp only [Nat.coe_castAddMonoidHom, RelEmbedding.coe_mk, Function.Embedding.coeFn_mk,
      Set.mem_range, not_exists, Int.negSucc_lt_zero, reduceCtorEq]
    intro
  · simp only [not_false_eq_true]
  · omega

end LaurentSeries

end AdicValuation

namespace LaurentSeries

variable {K : Type*} [Field K]

section Complete

open Filter Multiplicative

/- Sending a Laurent series to its `d`-th coefficient is uniformly continuous (independently of the
 uniformity with which `K` is endowed). -/
theorem uniformContinuous_coeff {uK : UniformSpace K} (d : ℤ) :
    UniformContinuous fun f : K⸨X⸩ ↦ f.coeff d := by
  refine uniformContinuous_iff_eventually.mpr fun S hS ↦ eventually_iff_exists_mem.mpr ?_
  let γ : ℤₘ₀ˣ := Units.mk0 (↑(Multiplicative.ofAdd (-(d + 1)))) WithZero.coe_ne_zero
  use {P | Valued.v (P.snd - P.fst) < ↑γ}
  refine ⟨(Valued.hasBasis_uniformity K⸨X⸩ ℤₘ₀).mem_of_mem (by tauto), fun P hP ↦ ?_⟩
  rw [eq_coeff_of_valuation_sub_lt K (le_of_lt hP) (lt_add_one _)]
  exact mem_uniformity_of_eq hS rfl

/-- Since extracting coefficients is uniformly continuous, every Cauchy filter in
`K⸨X⸩` gives rise to a Cauchy filter in `K` for every `d : ℤ`, and such Cauchy filter
in `K` converges to a principal filter -/
def Cauchy.coeff {ℱ : Filter K⸨X⸩} (hℱ : Cauchy ℱ) : ℤ → K :=
  let _ : UniformSpace K := ⊥
  fun d ↦ UniformSpace.DiscreteUnif.cauchyConst rfl <| hℱ.map (uniformContinuous_coeff d)

theorem Cauchy.coeff_tendsto {ℱ : Filter K⸨X⸩} (hℱ : Cauchy ℱ) (D : ℤ) :
    Tendsto (fun f : K⸨X⸩ ↦ f.coeff D) ℱ (𝓟 {coeff hℱ D}) :=
  let _ : UniformSpace K := ⊥
  le_of_eq <| UniformSpace.DiscreteUnif.eq_const_of_cauchy (by rfl)
    (hℱ.map (uniformContinuous_coeff D)) ▸ (principal_singleton _).symm

/- For every Cauchy filter of Laurent series, there is a `N` such that the `n`-th coefficient
vanishes for all `n ≤ N` and almost all series in the filter. This is an auxiliary lemma used
to construct the limit of the Cauchy filter as a Laurent series, ensuring that the support of the
limit is `PWO`.
The result is true also for more general Hahn Series indexed over a partially ordered group `Γ`
beyond the special case `Γ = ℤ`, that corresponds to Laurent Series: nevertheless the proof below
does not generalise, as it relies on the study of the `X`-adic valuation attached to the height-one
prime `X`, and this is peculiar to the one-variable setting. In the future we should prove this
result in full generality and deduce the case `Γ = ℤ` from that one. -/
lemma Cauchy.exists_lb_eventual_support {ℱ : Filter K⸨X⸩} (hℱ : Cauchy ℱ) :
    ∃ N, ∀ᶠ f : K⸨X⸩ in ℱ, ∀ n < N, f.coeff n = (0 : K) := by
  let entourage : Set (K⸨X⸩ × K⸨X⸩) :=
    {P : K⸨X⸩ × K⸨X⸩ |
      Valued.v (P.snd - P.fst) < ((Multiplicative.ofAdd 0 : Multiplicative ℤ) : ℤₘ₀)}
  let ζ := Units.mk0 (G₀ := ℤₘ₀) _ (WithZero.coe_ne_zero (a := (Multiplicative.ofAdd 0)))
  obtain ⟨S, ⟨hS, ⟨T, ⟨hT, H⟩⟩⟩⟩ := mem_prod_iff.mp <| Filter.le_def.mp hℱ.2 entourage
    <| (Valued.hasBasis_uniformity K⸨X⸩ ℤₘ₀).mem_of_mem (i := ζ) (by tauto)
  obtain ⟨f, hf⟩ := forall_mem_nonempty_iff_neBot.mpr hℱ.1 (S ∩ T) (inter_mem_iff.mpr ⟨hS, hT⟩)
  obtain ⟨N, hN⟩ :  ∃ N : ℤ, ∀ g : K⸨X⸩,
    Valued.v (g - f) ≤ ↑(Multiplicative.ofAdd (0 : ℤ)) → ∀ n < N, g.coeff n = 0 := by
    by_cases hf : f = 0
    · refine ⟨0, fun x hg ↦ ?_⟩
      rw [hf, sub_zero] at hg
      exact (valuation_le_iff_coeff_lt_eq_zero K).mp hg
    · refine ⟨min (f.2.isWF.min (HahnSeries.support_nonempty_iff.mpr hf)) 0 - 1, fun _ hg n hn ↦ ?_⟩
      rw [eq_coeff_of_valuation_sub_lt K hg (d := 0)]
      · exact Function.nmem_support.mp fun h ↦
        f.2.isWF.not_lt_min (HahnSeries.support_nonempty_iff.mpr hf) h
        <| lt_trans hn <| Int.sub_one_lt_iff.mpr <| min_le_left _ _
      exact lt_of_lt_of_le hn <| le_of_lt (Int.sub_one_lt_of_le <| min_le_right _ _)
  use N
  apply mem_of_superset (inter_mem hS hT)
  intro g hg
  have h_prod : (f, g) ∈ entourage := Set.prod_mono (Set.inter_subset_left (t := T))
    (Set.inter_subset_right (s := S)) |>.trans H <| Set.mem_prod.mpr ⟨hf, hg⟩
  exact hN g (le_of_lt h_prod)

/- The support of `Cauchy.coeff` has a lower bound. -/
theorem Cauchy.exists_lb_support {ℱ : Filter K⸨X⸩} (hℱ : Cauchy ℱ) :
    ∃ N, ∀ n, n < N → coeff hℱ n = 0 := by
  let _ : UniformSpace K := ⊥
  obtain ⟨N, hN⟩ := exists_lb_eventual_support hℱ
  refine ⟨N, fun n hn ↦ Ultrafilter.eq_of_le_pure (hℱ.map (uniformContinuous_coeff n)).1
      ((principal_singleton _).symm ▸ coeff_tendsto _ _) ?_⟩
  simp only [pure_zero, nonpos_iff]
  apply Filter.mem_of_superset hN (fun _ ha ↦ ha _ hn)

/- The support of `Cauchy.coeff` is bounded below -/
theorem Cauchy.coeff_support_bddBelow {ℱ : Filter K⸨X⸩} (hℱ : Cauchy ℱ) :
    BddBelow (coeff hℱ).support := by
  refine ⟨(exists_lb_support hℱ).choose, fun d hd ↦ ?_⟩
  by_contra hNd
  exact hd ((exists_lb_support hℱ).choose_spec d (not_le.mp hNd))

/-- To any Cauchy filter ℱ of `K⸨X⸩`, we can attach a laurent series that is the limit
of the filter. Its `d`-th coefficient is defined as the limit of `Cauchy.coeff hℱ d`, which is
again Cauchy but valued in the discrete space `K`. That sufficiently negative coefficients vanish
follows from `Cauchy.coeff_support_bddBelow` -/
def Cauchy.limit {ℱ : Filter K⸨X⸩} (hℱ : Cauchy ℱ) : K⸨X⸩ :=
  HahnSeries.mk (coeff hℱ) <| Set.IsWF.isPWO (coeff_support_bddBelow _).wellFoundedOn_lt

/- The following lemma shows that for every `d` smaller than the minimum between the integers
produced in `Cauchy.exists_lb_eventual_support` and `Cauchy.exists_lb_support`, for almost all
series in `ℱ` the `d`th coefficient coincides with the `d`th coefficient of `Cauchy.coeff hℱ`. -/
theorem Cauchy.exists_lb_coeff_ne {ℱ : Filter K⸨X⸩} (hℱ : Cauchy ℱ) :
    ∃ N, ∀ᶠ f : K⸨X⸩ in ℱ, ∀ d < N, coeff hℱ d = f.coeff d := by
  obtain ⟨⟨N₁, hN₁⟩, ⟨N₂, hN₂⟩⟩ := exists_lb_eventual_support hℱ, exists_lb_support hℱ
  refine ⟨min N₁ N₂, ℱ.3 hN₁ fun _ hf d hd ↦ ?_⟩
  rw [hf d (lt_of_lt_of_le hd (min_le_left _ _)), hN₂ d (lt_of_lt_of_le hd (min_le_right _ _))]

/- Given a Cauchy filter `ℱ` in the Laurent Series and a bound `D`, for almost all series in the
filter the coefficients below `D` coincide with `Caucy.coeff hℱ`. -/
theorem Cauchy.coeff_eventually_equal {ℱ : Filter K⸨X⸩} (hℱ : Cauchy ℱ) {D : ℤ} :
    ∀ᶠ f : K⸨X⸩ in ℱ, ∀ d, d < D → coeff hℱ d = f.coeff d := by
  -- `φ` sends `d` to the set of Laurent Series having `d`th coefficient equal to `ℱ.coeff`.
  let φ : ℤ → Set K⸨X⸩ := fun d ↦ {f | coeff hℱ d = f.coeff d}
  have intersec₁ :
    (⋂ n ∈ Set.Iio D, φ n) ⊆ {x : K⸨X⸩ | ∀ d : ℤ, d < D → coeff hℱ d = x.coeff d} := by
    intro _ hf
    simpa only [Set.mem_iInter] using hf
  -- The goal is now to show that the intersection of all `φ d` (for `d < D`) is in `ℱ`.
  let ℓ := (exists_lb_coeff_ne hℱ).choose
  let N := max ℓ D
  have intersec₂ : ⋂ n ∈ Set.Iio D, φ n ⊇ (⋂ n ∈ Set.Iio ℓ, φ n) ∩ (⋂ n ∈ Set.Icc ℓ N, φ n) := by
    simp only [Set.mem_Iio, Set.mem_Icc, Set.subset_iInter_iff]
    intro i hi x hx
    simp only [Set.mem_inter_iff, Set.mem_iInter, and_imp] at hx
    by_cases H : i < ℓ
    exacts [hx.1 _ H, hx.2 _ (le_of_not_lt H) <| le_of_lt <| lt_max_of_lt_right hi]
  suffices (⋂ n ∈ Set.Iio ℓ, φ n) ∩ (⋂ n ∈ Set.Icc ℓ N, φ n) ∈ ℱ by
    exact ℱ.sets_of_superset this <| intersec₂.trans intersec₁
  /- To show that the intersection we have in sight is in `ℱ`, we use that it contains a double
  intersection (an infinite and a finite one): by general properties of filters, we are reduced
  to show that both terms are in `ℱ`, which is easy in light of their definition. -/
  · simp only [Set.mem_Iio, Set.mem_Ico, inter_mem_iff]
    constructor
    · have := (exists_lb_coeff_ne hℱ).choose_spec
      rw [Filter.eventually_iff] at this
      convert this
      ext
      simp only [Set.mem_iInter, Set.mem_setOf_eq]; rfl
    · rw [biInter_mem (Set.finite_Icc ℓ N)]
      intro _ _
      apply coeff_tendsto hℱ
      simp only [principal_singleton, mem_pure]; rfl

open scoped Topology

/- The main result showing that the Cauchy filter tends to the `Cauchy.limit` -/
theorem Cauchy.eventually_mem_nhds {ℱ : Filter K⸨X⸩} (hℱ : Cauchy ℱ)
    {U : Set K⸨X⸩} (hU : U ∈ 𝓝 (Cauchy.limit hℱ)) : ∀ᶠ f in ℱ, f ∈ U := by
  obtain ⟨γ, hU₁⟩ := Valued.mem_nhds.mp hU
  suffices ∀ᶠ f in ℱ, f ∈ {y : K⸨X⸩ | Valued.v (y - limit hℱ) < ↑γ} by
    apply this.mono fun _ hf ↦ hU₁ hf
  set D := -((WithZero.unzero γ.ne_zero).toAdd - 1) with hD₀
  have hD : ((Multiplicative.ofAdd (-D) : Multiplicative ℤ) : ℤₘ₀) < γ := by
    rw [← WithZero.coe_unzero γ.ne_zero, WithZero.coe_lt_coe, hD₀, neg_neg, ofAdd_sub,
      ofAdd_toAdd, div_lt_comm, div_self', ← ofAdd_zero, Multiplicative.ofAdd_lt]
    exact zero_lt_one
  apply coeff_eventually_equal (D := D) hℱ |>.mono
  intro _ hf
  apply lt_of_le_of_lt (valuation_le_iff_coeff_lt_eq_zero K |>.mpr _) hD
  intro n hn
  rw [HahnSeries.coeff_sub, sub_eq_zero, hf n hn |>.symm]; rfl

/- Laurent Series with coefficients in a field are complete w.r.t. the `X`-adic valuation -/
instance instLaurentSeriesComplete : CompleteSpace K⸨X⸩ :=
  ⟨fun hℱ ↦ ⟨Cauchy.limit hℱ, fun _ hS ↦ Cauchy.eventually_mem_nhds hℱ hS⟩⟩

end Complete

section Dense

open scoped Multiplicative

open HahnSeries LaurentSeries PowerSeries IsDedekindDomain.HeightOneSpectrum WithZero

theorem exists_Polynomial_intValuation_lt (F : K⟦X⟧) (η : ℤₘ₀ˣ) :
    ∃ P : K[X], (PowerSeries.idealX K).intValuation (F - P) < η := by
  by_cases h_neg : 1 < η
  · use 0
    simpa using (intValuation_le_one (PowerSeries.idealX K) F).trans_lt h_neg
  · rw [not_lt, ← Units.val_le_val, Units.val_one, ← WithZero.coe_one, ← coe_unzero η.ne_zero,
      coe_le_coe, ← Multiplicative.toAdd_le, toAdd_one] at h_neg
    obtain ⟨d, hd⟩ := Int.exists_eq_neg_ofNat h_neg
    use F.trunc (d + 1)
    have : Valued.v ((ofPowerSeries ℤ K) (F - (trunc (d + 1) F))) ≤
      (Multiplicative.ofAdd (-(d + 1 : ℤ))) := by
      apply (intValuation_le_iff_coeff_lt_eq_zero K _).mpr
      simpa only [map_sub, sub_eq_zero, Polynomial.coeff_coe, coeff_trunc] using
        fun _ h ↦ (if_pos h).symm
    rw [ neg_add, ofAdd_add, ← hd, ofAdd_toAdd, WithZero.coe_mul, coe_unzero,
      ← coe_algebraMap] at this
    rw [← valuation_of_algebraMap (K := K⸨X⸩) (PowerSeries.idealX K) (F - F.trunc (d + 1))]
    apply lt_of_le_of_lt this
    rw [← mul_one (η : ℤₘ₀), mul_assoc, one_mul]
    gcongr
    · exact zero_lt_iff.2 η.ne_zero
    rw [← WithZero.coe_one, coe_lt_coe, ofAdd_neg, Right.inv_lt_one_iff, ← ofAdd_zero,
      Multiplicative.ofAdd_lt]
    exact Int.zero_lt_one

/-- For every Laurent series `f` and every `γ : ℤₘ₀` one can find a rational function `Q` such
that the `X`-adic valuation `v` satisfies `v (f - Q) < γ`. -/
theorem exists_ratFunc_val_lt (f : K⸨X⸩) (γ : ℤₘ₀ˣ) :
    ∃ Q : RatFunc K, Valued.v (f - Q) < γ := by
  set F := f.powerSeriesPart with hF
  by_cases ord_nonpos : f.order < 0
  · set η : ℤₘ₀ˣ := Units.mk0 (Multiplicative.ofAdd f.order : Multiplicative ℤ) coe_ne_zero
      with hη
    obtain ⟨P, hP⟩ := exists_Polynomial_intValuation_lt F (η * γ)
    use RatFunc.X ^ f.order * (P : RatFunc K)
    have F_mul := f.ofPowerSeries_powerSeriesPart
    obtain ⟨s, hs⟩ := Int.exists_eq_neg_ofNat (le_of_lt ord_nonpos)
    rw [← hF, hs, neg_neg, ← ofPowerSeries_X_pow s, ← inv_mul_eq_iff_eq_mul₀] at F_mul
    · rw [hs, ← F_mul, PowerSeries.coe_pow, PowerSeries.coe_X, RatFunc.coe_mul, zpow_neg,
        zpow_natCast, inv_eq_one_div (RatFunc.X ^ s), RatFunc.coe_div, RatFunc.coe_pow,
        RatFunc.coe_X, RatFunc.coe_one, ← inv_eq_one_div, ← mul_sub, map_mul, map_inv₀,
        ← PowerSeries.coe_X, valuation_X_pow, ← hs, ← RatFunc.coe_coe, ← PowerSeries.coe_sub,
        ← coe_algebraMap, adicValued_apply, valuation_of_algebraMap,
        ← Units.val_mk0 (a := ((Multiplicative.ofAdd f.order : Multiplicative ℤ) : ℤₘ₀)), ← hη]
      apply inv_mul_lt_of_lt_mul₀
      rwa [← Units.val_mul]
    · simp only [PowerSeries.coe_pow, pow_ne_zero, PowerSeries.coe_X, ne_eq,
        single_eq_zero_iff, one_ne_zero, not_false_iff]
  · obtain ⟨s, hs⟩ := Int.exists_eq_neg_ofNat (Int.neg_nonpos_of_nonneg (not_lt.mp ord_nonpos))
    obtain ⟨P, hP⟩ := exists_Polynomial_intValuation_lt (PowerSeries.X ^ s * F) γ
    use P
    rw [← X_order_mul_powerSeriesPart (neg_inj.1 hs).symm, ← RatFunc.coe_coe,
      ← PowerSeries.coe_sub, ← coe_algebraMap, adicValued_apply, valuation_of_algebraMap]
    exact hP

theorem coe_range_dense : DenseRange ((↑) : RatFunc K → K⸨X⸩) := by
  rw [denseRange_iff_closure_range]
  ext f
  simp only [UniformSpace.mem_closure_iff_symm_ball, Set.mem_univ, iff_true, Set.Nonempty,
    Set.mem_inter_iff, Set.mem_range, Set.mem_setOf_eq, exists_exists_eq_and]
  intro V hV h_symm
  rw [uniformity_eq_comap_neg_add_nhds_zero_swapped] at hV
  obtain ⟨T, hT₀, hT₁⟩ := hV
  obtain ⟨γ, hγ⟩ := Valued.mem_nhds_zero.mp hT₀
  obtain ⟨P, _⟩ := exists_ratFunc_val_lt f γ
  use P
  apply hT₁
  apply hγ
  simpa only [add_comm, ← sub_eq_add_neg, gt_iff_lt, Set.mem_setOf_eq]

end Dense

section Comparison

open RatFunc AbstractCompletion IsDedekindDomain.HeightOneSpectrum

theorem inducing_coe : IsUniformInducing ((↑) : RatFunc K → K⸨X⸩) := by
  rw [isUniformInducing_iff, Filter.comap]
  ext S
  simp only [exists_prop, Filter.mem_mk, Set.mem_setOf_eq, uniformity_eq_comap_nhds_zero,
    Filter.mem_comap]
  constructor
  · rintro ⟨T, ⟨⟨R, ⟨hR, pre_R⟩⟩, pre_T⟩⟩
    obtain ⟨d, hd⟩ := Valued.mem_nhds.mp hR
    use {P : RatFunc K | Valued.v P < ↑d}
    simp only [Valued.mem_nhds, sub_zero]
    refine ⟨⟨d, by rfl⟩, subset_trans (fun _ _ ↦ pre_R ?_) pre_T⟩
    apply hd
    simp only [sub_zero, Set.mem_setOf_eq]
    erw [← RatFunc.coe_sub, ← valuation_eq_LaurentSeries_valuation]
    assumption
  · rintro ⟨_, ⟨hT, pre_T⟩⟩
    obtain ⟨d, hd⟩ := Valued.mem_nhds.mp hT
    let X := {f : K⸨X⸩ | Valued.v f < ↑d}
    refine ⟨(fun x : K⸨X⸩ × K⸨X⸩ ↦ x.snd - x.fst) ⁻¹' X, ⟨X, ?_⟩, ?_⟩
    · refine ⟨?_, Set.Subset.refl _⟩
      · simp only [Valued.mem_nhds, sub_zero]
        use d
    · refine subset_trans (fun _ _ ↦ ?_) pre_T
      apply hd
      erw [Set.mem_setOf_eq, sub_zero, valuation_eq_LaurentSeries_valuation,
        RatFunc.coe_sub]
      assumption

theorem continuous_coe : Continuous ((↑) : RatFunc K → K⸨X⸩) :=
  (isUniformInducing_iff'.1 (inducing_coe)).1.continuous

/-- The `X`-adic completion as an abstract completion of `RatFunc K` -/
abbrev ratfuncAdicComplPkg : AbstractCompletion (RatFunc K) :=
  UniformSpace.Completion.cPkg

variable (K)
/-- Having established that the `K⸨X⸩` is complete and contains `RatFunc K` as a dense
subspace, it gives rise to an abstract completion of `RatFunc K`. -/
noncomputable def LaurentSeriesPkg : AbstractCompletion (RatFunc K) where
  space := K⸨X⸩
  coe := (↑)
  uniformStruct := inferInstance
  complete := inferInstance
  separation := inferInstance
  isUniformInducing := inducing_coe
  dense := coe_range_dense

instance : TopologicalSpace (LaurentSeriesPkg K).space :=
  (LaurentSeriesPkg K).uniformStruct.toTopologicalSpace

@[simp]
theorem LaurentSeries_coe (x : RatFunc K) : (LaurentSeriesPkg K).coe x = (x : K⸨X⸩) :=
  rfl

/-- Reintrerpret the extension of `coe : RatFunc K → K⸨X⸩` as ring homomorphism -/
abbrev extensionAsRingHom :=
  UniformSpace.Completion.extensionHom (coeAlgHom K).toRingHom

/-- An abbreviation for the `X`-adic completion of `RatFunc K` -/
abbrev RatFuncAdicCompl := adicCompletion (RatFunc K) (idealX K)

/- The two instances below make `comparePkg` and `comparePkg_eq_extension` slightly faster. -/
instance : UniformSpace (RatFuncAdicCompl K) := inferInstance
instance : UniformSpace K⸨X⸩ := inferInstance

/-- The uniform space isomorphism between two abstract completions of `ratfunc K` -/
abbrev comparePkg : RatFuncAdicCompl K ≃ᵤ K⸨X⸩ :=
  compareEquiv ratfuncAdicComplPkg (LaurentSeriesPkg K)

lemma comparePkg_eq_extension (x : UniformSpace.Completion (RatFunc K)) :
    (comparePkg K).toFun x = (extensionAsRingHom K (continuous_coe)).toFun x := rfl

/-- The uniform space equivalence between two abstract completions of `ratfunc K` as a ring
equivalence: this will be the *inverse* of the fundamental one. -/
abbrev ratfuncAdicComplRingEquiv : RatFuncAdicCompl K ≃+* K⸨X⸩ :=
  {comparePkg K with
    map_mul' := by
      intro x y
      rw [comparePkg_eq_extension, (extensionAsRingHom K (continuous_coe)).map_mul']
      rfl
    map_add' := by
      intro x y
      rw [comparePkg_eq_extension, (extensionAsRingHom K (continuous_coe)).map_add']
      rfl }

/-- The uniform space equivalence between two abstract completions of `ratfunc K` as a ring
equivalence: it goes from `K⸨X⸩` to `RatFuncAdicCompl K` -/
abbrev LaurentSeriesRingEquiv : K⸨X⸩ ≃+* RatFuncAdicCompl K :=
  (ratfuncAdicComplRingEquiv K).symm

@[simp]
lemma LaurentSeriesRingEquiv_def (f : K⟦X⟧) :
    (LaurentSeriesRingEquiv K) f = (LaurentSeriesPkg K).compare ratfuncAdicComplPkg (f : K⸨X⸩) :=
  rfl

@[simp]
theorem ratfuncAdicComplRingEquiv_apply (x : RatFuncAdicCompl K) :
    ratfuncAdicComplRingEquiv K x = ratfuncAdicComplPkg.compare (LaurentSeriesPkg K) x := rfl

theorem coe_X_compare :
    (ratfuncAdicComplRingEquiv K) ((RatFunc.X : RatFunc K) : RatFuncAdicCompl K) =
      ((PowerSeries.X : K⟦X⟧) : K⸨X⸩) := by
  rw [PowerSeries.coe_X, ← RatFunc.coe_X, ← LaurentSeries_coe, ← compare_coe]
  rfl

theorem algebraMap_apply (a : K) : algebraMap K K⸨X⸩ a = HahnSeries.C a := by
  simp [RingHom.algebraMap_toAlgebra]

instance : Algebra K (RatFuncAdicCompl K) :=
  RingHom.toAlgebra ((LaurentSeriesRingEquiv K).toRingHom.comp HahnSeries.C)

/-- The algebra equivalence between `K⸨X⸩` and the `X`-adic completion of `RatFunc X` -/
def LaurentSeriesAlgEquiv : K⸨X⸩ ≃ₐ[K] RatFuncAdicCompl K :=
  AlgEquiv.ofRingEquiv (f := LaurentSeriesRingEquiv K)
    (fun a ↦ by simp [RingHom.algebraMap_toAlgebra])

open Filter WithZero

open scoped WithZeroTopology Topology Multiplicative

theorem valuation_LaurentSeries_equal_extension :
    (LaurentSeriesPkg K).isDenseInducing.extend Valued.v = (Valued.v : K⸨X⸩ → ℤₘ₀) := by
  apply IsDenseInducing.extend_unique
  · intro x
    erw [valuation_eq_LaurentSeries_valuation K x]
    rfl
  · exact Valued.continuous_valuation (K := K⸨X⸩)

theorem tendsto_valuation (a : (idealX K).adicCompletion (RatFunc K)) :
    Tendsto (Valued.v : RatFunc K → ℤₘ₀) (comap (↑) (𝓝 a)) (𝓝 (Valued.v a : ℤₘ₀)) := by
  set ψ := (Valued.v : RatFunc K → ℤₘ₀) with hψ
  have := Valued.is_topological_valuation (R := (idealX K).adicCompletion (RatFunc K))
  by_cases ha : a = 0
  · rw [tendsto_def]
    intro S hS
    rw [ha, map_zero, WithZeroTopology.hasBasis_nhds_zero.1 S] at hS
    obtain ⟨γ, γ_ne_zero, γ_le⟩ := hS
    use {t | Valued.v t < γ}
    constructor
    · rw [ha, this]
      use Units.mk0 γ γ_ne_zero
      rw [Units.val_mk0]
    · refine Set.Subset.trans (fun a _ ↦ ?_) (Set.preimage_mono γ_le)
      rwa [Set.mem_preimage, Set.mem_Iio, hψ, ← Valued.valuedCompletion_apply a]
  · rw [WithZeroTopology.tendsto_of_ne_zero ((Valuation.ne_zero_iff Valued.v).mpr ha), hψ,
      Filter.eventually_comap, Filter.Eventually, Valued.mem_nhds]
    set γ := Valued.v a / (↑(Multiplicative.ofAdd (1 : ℤ)) : ℤₘ₀) with h_aγ
    have γ_ne_zero : γ ≠ 0 := by
      rw [ne_eq, _root_.div_eq_zero_iff, Valuation.zero_iff]
      simpa only [coe_ne_zero, or_false]
    use Units.mk0 γ γ_ne_zero
    intro y val_y b diff_b_y
    replace val_y : Valued.v y = Valued.v a := by
      refine Valuation.map_eq_of_sub_lt _ (val_y.trans ?_)
      rw [Units.val_mk0, h_aγ, ← coe_unzero ((Valuation.ne_zero_iff Valued.v).mpr ha), ←
        WithZero.coe_div, coe_lt_coe, div_lt_self_iff, ← ofAdd_zero,
        Multiplicative.ofAdd_lt]
      exact Int.zero_lt_one
    rw [← Valued.extension_extends, ← val_y, ← diff_b_y]
    congr

/- The extension of the `X`-adic valuation from `RatFunc K` up to its abstract completion coincides,
modulo the isomorphism with `K⸨X⸩`, with the `X`-adic valuation on `K⸨X⸩`. -/
theorem valuation_compare (f : K⸨X⸩) :
    (Valued.v : (RatFuncAdicCompl K) → ℤₘ₀)
        (AbstractCompletion.compare (LaurentSeriesPkg K) ratfuncAdicComplPkg f) =
      Valued.v f := by
  rw [← valuation_LaurentSeries_equal_extension, ← compare_comp_eq_compare
    (pkg := ratfuncAdicComplPkg) (cont_f := Valued.continuous_valuation)]
  · rfl
  exact (tendsto_valuation K)

section PowerSeries

/-- In order to compare `K⟦X⟧` with the valuation subring in the `X`-adic completion of
`RatFunc K` we consider its alias as a subring of `K⸨X⸩`. -/
abbrev powerSeries_as_subring : Subring K⸨X⸩ :=
  Subring.map (HahnSeries.ofPowerSeries ℤ K) ⊤

/-- The ring `K⟦X⟧` is isomorphic to the subring `powerSeries_as_subring K` -/
abbrev powerSeriesEquivSubring : K⟦X⟧ ≃+* powerSeries_as_subring K :=
  ((Subring.topEquiv).symm).trans (Subring.equivMapOfInjective ⊤ (ofPowerSeries ℤ K)
    ofPowerSeries_injective)

lemma powerSeriesEquivSubring_apply (f : K⟦X⟧) :
    powerSeriesEquivSubring K f =
      ⟨HahnSeries.ofPowerSeries ℤ K f, Subring.mem_map.mpr ⟨f, trivial, rfl⟩⟩ :=
  rfl

lemma powerSeriesEquivSubring_coe_apply (f : K⟦X⟧) :
    (powerSeriesEquivSubring K f : K⸨X⸩) = ofPowerSeries ℤ K f :=
  rfl

/- Through the isomorphism `LaurentSeriesRingEquiv`, power series land in the unit ball inside the
completion of `RatFunc K`. -/
theorem mem_integers_of_powerSeries (F : K⟦X⟧) :
    (LaurentSeriesRingEquiv K) F ∈ (idealX K).adicCompletionIntegers (RatFunc K) := by
  simp only [Subring.mem_map, exists_prop, ValuationSubring.mem_toSubring,
    mem_adicCompletionIntegers, LaurentSeriesRingEquiv_def,
    valuation_compare, val_le_one_iff_eq_coe]
  exact ⟨F, rfl⟩

/- Conversely, all elements in the unit ball inside the completion of `RatFunc K` come from a power
series through the isomorphism `LaurentSeriesRingEquiv`. -/
theorem exists_powerSeries_of_memIntegers {x : RatFuncAdicCompl K}
    (hx : x ∈ (idealX K).adicCompletionIntegers (RatFunc K)) :
    ∃ F : K⟦X⟧, (LaurentSeriesRingEquiv K) F = x := by
  set f := (ratfuncAdicComplRingEquiv K) x with hf
  have H_x : (LaurentSeriesPkg K).compare ratfuncAdicComplPkg ((ratfuncAdicComplRingEquiv K) x) =
      x := congr_fun (inverse_compare (LaurentSeriesPkg K) ratfuncAdicComplPkg) x
  rw [mem_adicCompletionIntegers, ← H_x] at hx
  obtain ⟨F, hF⟩ := (val_le_one_iff_eq_coe K f).mp (valuation_compare _ f ▸ hx)
  exact ⟨F, by rw [hF, hf, RingEquiv.symm_apply_apply]⟩

theorem powerSeries_ext_subring :
    Subring.map (LaurentSeriesRingEquiv K).toRingHom (powerSeries_as_subring K) =
      ((idealX K).adicCompletionIntegers (RatFunc K)).toSubring := by
  ext x
  refine ⟨fun ⟨f, ⟨F, _, coe_F⟩, hF⟩ ↦ ?_, fun H ↦ ?_⟩
  · simp only [ValuationSubring.mem_toSubring, ← hF, ← coe_F]
    apply mem_integers_of_powerSeries
  · obtain ⟨F, hF⟩ := exists_powerSeries_of_memIntegers K H
    simp only [Equiv.toFun_as_coe, UniformEquiv.coe_toEquiv, exists_exists_eq_and,
      UniformEquiv.coe_symm_toEquiv, Subring.mem_map, Equiv.invFun_as_coe]
    exact ⟨F, ⟨F, trivial, rfl⟩, hF⟩

/-- The ring isomorphism between `K⟦X⟧` and the unit ball inside the `X`-adic completion of
`RatFunc K`. -/
abbrev powerSeriesRingEquiv : K⟦X⟧ ≃+* (idealX K).adicCompletionIntegers (RatFunc K) :=
  ((powerSeriesEquivSubring K).trans (LaurentSeriesRingEquiv K).subringMap).trans
    <| RingEquiv.subringCongr (powerSeries_ext_subring K)

lemma powerSeriesRingEquiv_coe_apply (f : K⟦X⟧) :
    powerSeriesRingEquiv K f = LaurentSeriesRingEquiv K (f : K⸨X⸩) :=
  rfl

lemma LaurentSeriesRingEquiv_mem_valuationSubring (f : K⟦X⟧) :
    LaurentSeriesRingEquiv K f ∈ Valued.v.valuationSubring := by
  simp only [Valuation.mem_valuationSubring_iff]
  rw [LaurentSeriesRingEquiv_def, valuation_compare, val_le_one_iff_eq_coe]
  use f

lemma algebraMap_C_mem_adicCompletionIntegers (x : K) :
    ((LaurentSeriesRingEquiv K).toRingHom.comp HahnSeries.C) x ∈
      adicCompletionIntegers (RatFunc K) (idealX K) := by
  have : HahnSeries.C x = ofPowerSeries ℤ K (PowerSeries.C K x) := by
    simp [C_apply, ofPowerSeries_C]
  simp only [RingHom.comp_apply, RingEquiv.toRingHom_eq_coe, RingHom.coe_coe, this]
  apply LaurentSeriesRingEquiv_mem_valuationSubring

instance : Algebra K ((idealX K).adicCompletionIntegers (RatFunc K)) :=
  RingHom.toAlgebra <|
    ((LaurentSeriesRingEquiv K).toRingHom.comp HahnSeries.C).codRestrict _
      (algebraMap_C_mem_adicCompletionIntegers K)

/-- The algebra isomorphism between `K⟦X⟧` and the unit ball inside the `X`-adic completion of
`RatFunc K`. -/
def powerSeriesAlgEquiv : K⟦X⟧ ≃ₐ[K] (idealX K).adicCompletionIntegers (RatFunc K) := by
  apply AlgEquiv.ofRingEquiv (f := powerSeriesRingEquiv K)
  intro a
  rw [PowerSeries.algebraMap_eq, RingHom.algebraMap_toAlgebra, ← Subtype.coe_inj,
    powerSeriesRingEquiv_coe_apply,
    RingHom.codRestrict_apply _ _ (algebraMap_C_mem_adicCompletionIntegers K)]
  simp

end PowerSeries

end Comparison

end LaurentSeries<|MERGE_RESOLUTION|>--- conflicted
+++ resolved
@@ -587,15 +587,8 @@
     obtain s | s := s
     · rw [Int.ofNat_eq_coe, ← HahnSeries.ofPowerSeries_X_pow] at this
       rw [Int.ofNat_eq_coe, ← this, PowerSeries.coe_pow, valuation_X_pow]
-<<<<<<< HEAD
-    · simp only [Int.negSucc_eq]
-      norm_cast
-      simp only [neg_neg, ← HahnSeries.ofPowerSeries_X_pow, PowerSeries.coe_pow,
-        valuation_X_pow, ofAdd_neg, WithZero.coe_inv, inv_inv]
-=======
     · simp only [Int.negSucc_eq, ← Int.natCast_succ, neg_neg, ← HahnSeries.ofPowerSeries_X_pow,
         PowerSeries.coe_pow, valuation_X_pow, ofAdd_neg, WithZero.coe_inv, inv_inv]
->>>>>>> b9af8513
   · simp only [Valuation.ne_zero_iff, ne_eq, one_ne_zero, not_false_iff, HahnSeries.single_ne_zero]
 
 /- The coefficients of a power series vanish in degree strictly less than its valuation. -/
