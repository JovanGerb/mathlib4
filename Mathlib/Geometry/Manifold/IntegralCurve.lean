--- conflicted
+++ resolved
@@ -130,9 +130,8 @@
 lemma IsIntegralCurveAt.isIntegralCurveOn (h : ∀ t ∈ s, IsIntegralCurveAt γ v t) :
     IsIntegralCurveOn γ v s := by
   intros t ht
-<<<<<<< HEAD
-  obtain ⟨ε, hε, h⟩ := h t ht
-  exact h t (Real.ball_eq_Ioo _ _ ▸ Metric.mem_ball_self hε)
+  obtain ⟨s, hs, h⟩ := h t ht
+  exact h t (mem_of_mem_nhds hs)
 
 lemma IsIntegralCurveOn.congr_of_eqOn (hs : IsOpen s) (h : IsIntegralCurveOn γ v s)
     (hγ : EqOn γ γ' s) : IsIntegralCurveOn γ' v s := by
@@ -166,10 +165,6 @@
     IsIntegralCurve γ' v := by
   rw [isIntegralCurve_iff_isIntegralCurveOn] at *
   apply h.congr_of_eqOn isOpen_univ <| (eqOn_univ γ γ').mpr hγ
-=======
-  obtain ⟨s, hs, h⟩ := h t ht
-  exact h t (mem_of_mem_nhds hs)
->>>>>>> eec9c859
 
 /-! ### Translation lemmas -/
 
