/-
Copyright (c) 2017 Johannes Hölzl. All rights reserved.
Released under Apache 2.0 license as described in the file LICENSE.
Authors: Johannes Hölzl, Mario Carneiro, Floris van Doorn
-/
import Mathlib.Data.Fintype.BigOperators
import Mathlib.Data.Finsupp.Defs
import Mathlib.Data.Nat.PartENat
import Mathlib.Data.Set.Countable
import Mathlib.Logic.Small.Basic
import Mathlib.Order.ConditionallyCompleteLattice.Basic
import Mathlib.Order.SuccPred.Limit
import Mathlib.SetTheory.Cardinal.SchroederBernstein
import Mathlib.Tactic.Positivity
import Mathlib.Tactic.PPWithUniv

#align_import set_theory.cardinal.basic from "leanprover-community/mathlib"@"3ff3f2d6a3118b8711063de7111a0d77a53219a8"

/-!
# Cardinal Numbers

We define cardinal numbers as a quotient of types under the equivalence relation of equinumerity.

## Main definitions

* `Cardinal` is the type of cardinal numbers (in a given universe).
* `Cardinal.mk α` or `#α` is the cardinality of `α`. The notation `#` lives in the locale
  `Cardinal`.
* Addition `c₁ + c₂` is defined by `Cardinal.add_def α β : #α + #β = #(α ⊕ β)`.
* Multiplication `c₁ * c₂` is defined by `Cardinal.mul_def : #α * #β = #(α × β)`.
* The order `c₁ ≤ c₂` is defined by `Cardinal.le_def α β : #α ≤ #β ↔ Nonempty (α ↪ β)`.
* Exponentiation `c₁ ^ c₂` is defined by `Cardinal.power_def α β : #α ^ #β = #(β → α)`.
* `Cardinal.isLimit c` means that `c` is a (weak) limit cardinal: `c ≠ 0 ∧ ∀ x < c, succ x < c`.
* `Cardinal.aleph0` or `ℵ₀` is the cardinality of `ℕ`. This definition is universe polymorphic:
  `Cardinal.aleph0.{u} : Cardinal.{u}` (contrast with `ℕ : Type`, which lives in a specific
  universe). In some cases the universe level has to be given explicitly.
* `Cardinal.sum` is the sum of an indexed family of cardinals, i.e. the cardinality of the
  corresponding sigma type.
* `Cardinal.prod` is the product of an indexed family of cardinals, i.e. the cardinality of the
  corresponding pi type.
* `Cardinal.powerlt a b` or `a ^< b` is defined as the supremum of `a ^ c` for `c < b`.

## Main instances

* Cardinals form a `CanonicallyOrderedCommSemiring` with the aforementioned sum and product.
* Cardinals form a `SuccOrder`. Use `Order.succ c` for the smallest cardinal greater than `c`.
* The less than relation on cardinals forms a well-order.
* Cardinals form a `ConditionallyCompleteLinearOrderBot`. Bounded sets for cardinals in universe
  `u` are precisely the sets indexed by some type in universe `u`, see
  `Cardinal.bddAbove_iff_small`. One can use `sSup` for the cardinal supremum, and `sInf` for the
  minimum of a set of cardinals.

## Main Statements

* Cantor's theorem: `Cardinal.cantor c : c < 2 ^ c`.
* König's theorem: `Cardinal.sum_lt_prod`

## Implementation notes

* There is a type of cardinal numbers in every universe level:
  `Cardinal.{u} : Type (u + 1)` is the quotient of types in `Type u`.
  The operation `Cardinal.lift` lifts cardinal numbers to a higher level.
* Cardinal arithmetic specifically for infinite cardinals (like `κ * κ = κ`) is in the file
  `SetTheory/CardinalOrdinal.lean`.
* There is an instance `Pow Cardinal`, but this will only fire if Lean already knows that both
  the base and the exponent live in the same universe. As a workaround, you can add
  ```
    local infixr:80 " ^' " => @HPow.hPow Cardinal Cardinal Cardinal _
  ```
  to a file. This notation will work even if Lean doesn't know yet that the base and the exponent
  live in the same universe (but no exponents in other types can be used).
  (Porting note: This last point might need to be updated.)

## References

* <https://en.wikipedia.org/wiki/Cardinal_number>

## Tags

cardinal number, cardinal arithmetic, cardinal exponentiation, aleph,
Cantor's theorem, König's theorem, Konig's theorem
-/


open Function Set Order BigOperators Classical

noncomputable section

universe u v w

variable {α β : Type u}

/-- The equivalence relation on types given by equivalence (bijective correspondence) of types.
  Quotienting by this equivalence relation gives the cardinal numbers.
-/
instance Cardinal.isEquivalent : Setoid (Type u) where
  r α β := Nonempty (α ≃ β)
  iseqv := ⟨
    fun α => ⟨Equiv.refl α⟩,
    fun ⟨e⟩ => ⟨e.symm⟩,
    fun ⟨e₁⟩ ⟨e₂⟩ => ⟨e₁.trans e₂⟩⟩
#align cardinal.is_equivalent Cardinal.isEquivalent

/-- `Cardinal.{u}` is the type of cardinal numbers in `Type u`,
  defined as the quotient of `Type u` by existence of an equivalence
  (a bijection with explicit inverse). -/
@[pp_with_univ]
def Cardinal : Type (u + 1) :=
  Quotient Cardinal.isEquivalent
#align cardinal Cardinal

namespace Cardinal

/-- The cardinal number of a type -/
def mk : Type u → Cardinal :=
  Quotient.mk'
#align cardinal.mk Cardinal.mk

@[inherit_doc]
scoped prefix:max "#" => Cardinal.mk

instance canLiftCardinalType : CanLift Cardinal.{u} (Type u) mk fun _ => True :=
  ⟨fun c _ => Quot.inductionOn c fun α => ⟨α, rfl⟩⟩
#align cardinal.can_lift_cardinal_Type Cardinal.canLiftCardinalType

@[elab_as_elim]
theorem inductionOn {p : Cardinal → Prop} (c : Cardinal) (h : ∀ α, p #α) : p c :=
  Quotient.inductionOn c h
#align cardinal.induction_on Cardinal.inductionOn

@[elab_as_elim]
theorem inductionOn₂ {p : Cardinal → Cardinal → Prop} (c₁ : Cardinal) (c₂ : Cardinal)
    (h : ∀ α β, p #α #β) : p c₁ c₂ :=
  Quotient.inductionOn₂ c₁ c₂ h
#align cardinal.induction_on₂ Cardinal.inductionOn₂

@[elab_as_elim]
theorem inductionOn₃ {p : Cardinal → Cardinal → Cardinal → Prop} (c₁ : Cardinal) (c₂ : Cardinal)
    (c₃ : Cardinal) (h : ∀ α β γ, p #α #β #γ) : p c₁ c₂ c₃ :=
  Quotient.inductionOn₃ c₁ c₂ c₃ h
#align cardinal.induction_on₃ Cardinal.inductionOn₃

protected theorem eq : #α = #β ↔ Nonempty (α ≃ β) :=
  Quotient.eq'
#align cardinal.eq Cardinal.eq

@[simp]
theorem mk'_def (α : Type u) : @Eq Cardinal ⟦α⟧ #α :=
  rfl
#align cardinal.mk_def Cardinal.mk'_def

@[simp]
theorem mk_out (c : Cardinal) : #c.out = c :=
  Quotient.out_eq _
#align cardinal.mk_out Cardinal.mk_out

/-- The representative of the cardinal of a type is equivalent to the original type. -/
def outMkEquiv {α : Type v} : (#α).out ≃ α :=
  Nonempty.some <| Cardinal.eq.mp (by simp)
#align cardinal.out_mk_equiv Cardinal.outMkEquiv

theorem mk_congr (e : α ≃ β) : #α = #β :=
  Quot.sound ⟨e⟩
#align cardinal.mk_congr Cardinal.mk_congr

alias _root_.Equiv.cardinal_eq := mk_congr
#align equiv.cardinal_eq Equiv.cardinal_eq

/-- Lift a function between `Type*`s to a function between `Cardinal`s. -/
def map (f : Type u → Type v) (hf : ∀ α β, α ≃ β → f α ≃ f β) : Cardinal.{u} → Cardinal.{v} :=
  Quotient.map f fun α β ⟨e⟩ => ⟨hf α β e⟩
#align cardinal.map Cardinal.map

@[simp]
theorem map_mk (f : Type u → Type v) (hf : ∀ α β, α ≃ β → f α ≃ f β) (α : Type u) :
    map f hf #α = #(f α) :=
  rfl
#align cardinal.map_mk Cardinal.map_mk

/-- Lift a binary operation `Type* → Type* → Type*` to a binary operation on `Cardinal`s. -/
def map₂ (f : Type u → Type v → Type w) (hf : ∀ α β γ δ, α ≃ β → γ ≃ δ → f α γ ≃ f β δ) :
    Cardinal.{u} → Cardinal.{v} → Cardinal.{w} :=
  Quotient.map₂ f fun α β ⟨e₁⟩ γ δ ⟨e₂⟩ => ⟨hf α β γ δ e₁ e₂⟩
#align cardinal.map₂ Cardinal.map₂

/-- The universe lift operation on cardinals. You can specify the universes explicitly with
  `lift.{u v} : Cardinal.{v} → Cardinal.{max v u}` -/
@[pp_with_univ]
def lift (c : Cardinal.{v}) : Cardinal.{max v u} :=
  map ULift.{u, v} (fun _ _ e => Equiv.ulift.trans <| e.trans Equiv.ulift.symm) c
#align cardinal.lift Cardinal.lift

@[simp]
theorem mk_uLift (α) : #(ULift.{v, u} α) = lift.{v} #α :=
  rfl
#align cardinal.mk_ulift Cardinal.mk_uLift

-- Porting note : simpNF is not happy with universe levels, but this is needed as simp lemma
-- further down in this file
/-- `lift.{max u v, u}` equals `lift.{v, u}`. -/
@[simp, nolint simpNF]
theorem lift_umax : lift.{max u v, u} = lift.{v, u} :=
  funext fun a => inductionOn a fun _ => (Equiv.ulift.trans Equiv.ulift.symm).cardinal_eq
#align cardinal.lift_umax Cardinal.lift_umax

-- Porting note : simpNF is not happy with universe levels, but this is needed as simp lemma
-- further down in this file
/-- `lift.{max v u, u}` equals `lift.{v, u}`. -/
@[simp, nolint simpNF]
theorem lift_umax' : lift.{max v u, u} = lift.{v, u} :=
  lift_umax
#align cardinal.lift_umax' Cardinal.lift_umax'

-- Porting note : simpNF is not happy with universe levels, but this is needed as simp lemma
-- further down in this file
/-- A cardinal lifted to a lower or equal universe equals itself. -/
@[simp, nolint simpNF]
theorem lift_id' (a : Cardinal.{max u v}) : lift.{u} a = a :=
  inductionOn a fun _ => mk_congr Equiv.ulift
#align cardinal.lift_id' Cardinal.lift_id'

/-- A cardinal lifted to the same universe equals itself. -/
@[simp]
theorem lift_id (a : Cardinal) : lift.{u, u} a = a :=
  lift_id'.{u, u} a
#align cardinal.lift_id Cardinal.lift_id

/-- A cardinal lifted to the zero universe equals itself. -/
-- Porting note : simp can prove this
-- @[simp]
theorem lift_uzero (a : Cardinal.{u}) : lift.{0} a = a :=
  lift_id'.{0, u} a
#align cardinal.lift_uzero Cardinal.lift_uzero

@[simp]
theorem lift_lift.{u_1} (a : Cardinal.{u_1}) : lift.{w} (lift.{v} a) = lift.{max v w} a :=
  inductionOn a fun _ => (Equiv.ulift.trans <| Equiv.ulift.trans Equiv.ulift.symm).cardinal_eq
#align cardinal.lift_lift Cardinal.lift_lift

/-- We define the order on cardinal numbers by `#α ≤ #β` if and only if
  there exists an embedding (injective function) from α to β. -/
instance : LE Cardinal.{u} :=
  ⟨fun q₁ q₂ =>
    Quotient.liftOn₂ q₁ q₂ (fun α β => Nonempty <| α ↪ β) fun _ _ _ _ ⟨e₁⟩ ⟨e₂⟩ =>
      propext ⟨fun ⟨e⟩ => ⟨e.congr e₁ e₂⟩, fun ⟨e⟩ => ⟨e.congr e₁.symm e₂.symm⟩⟩⟩

instance partialOrder : PartialOrder Cardinal.{u} where
  le := (· ≤ ·)
  le_refl := by
    rintro ⟨α⟩
    exact ⟨Embedding.refl _⟩
  le_trans := by
    rintro ⟨α⟩ ⟨β⟩ ⟨γ⟩ ⟨e₁⟩ ⟨e₂⟩
    exact ⟨e₁.trans e₂⟩
  le_antisymm := by
    rintro ⟨α⟩ ⟨β⟩ ⟨e₁⟩ ⟨e₂⟩
    exact Quotient.sound (e₁.antisymm e₂)

instance linearOrder : LinearOrder Cardinal.{u} :=
  { Cardinal.partialOrder with
    le_total := by
      rintro ⟨α⟩ ⟨β⟩
      apply Embedding.total
    decidableLE := Classical.decRel _ }

theorem le_def (α β : Type u) : #α ≤ #β ↔ Nonempty (α ↪ β) :=
  Iff.rfl
#align cardinal.le_def Cardinal.le_def

theorem mk_le_of_injective {α β : Type u} {f : α → β} (hf : Injective f) : #α ≤ #β :=
  ⟨⟨f, hf⟩⟩
#align cardinal.mk_le_of_injective Cardinal.mk_le_of_injective

theorem _root_.Function.Embedding.cardinal_le {α β : Type u} (f : α ↪ β) : #α ≤ #β :=
  ⟨f⟩
#align function.embedding.cardinal_le Function.Embedding.cardinal_le

theorem mk_le_of_surjective {α β : Type u} {f : α → β} (hf : Surjective f) : #β ≤ #α :=
  ⟨Embedding.ofSurjective f hf⟩
#align cardinal.mk_le_of_surjective Cardinal.mk_le_of_surjective

theorem le_mk_iff_exists_set {c : Cardinal} {α : Type u} : c ≤ #α ↔ ∃ p : Set α, #p = c :=
  ⟨inductionOn c fun _ ⟨⟨f, hf⟩⟩ => ⟨Set.range f, (Equiv.ofInjective f hf).cardinal_eq.symm⟩,
    fun ⟨_, e⟩ => e ▸ ⟨⟨Subtype.val, fun _ _ => Subtype.eq⟩⟩⟩
#align cardinal.le_mk_iff_exists_set Cardinal.le_mk_iff_exists_set

theorem mk_subtype_le {α : Type u} (p : α → Prop) : #(Subtype p) ≤ #α :=
  ⟨Embedding.subtype p⟩
#align cardinal.mk_subtype_le Cardinal.mk_subtype_le

theorem mk_set_le (s : Set α) : #s ≤ #α :=
  mk_subtype_le s
#align cardinal.mk_set_le Cardinal.mk_set_le

@[simp]
lemma mk_preimage_down {s : Set α} : #(ULift.down.{v} ⁻¹' s) = lift.{v} (#s) := by
  rw [← mk_uLift, Cardinal.eq]
  constructor
  let f : ULift.down ⁻¹' s → ULift s := fun x ↦ ULift.up (restrictPreimage s ULift.down x)
  have : Function.Bijective f :=
    ULift.up_bijective.comp (restrictPreimage_bijective _ (ULift.down_bijective))
  exact Equiv.ofBijective f this

theorem out_embedding {c c' : Cardinal} : c ≤ c' ↔ Nonempty (c.out ↪ c'.out) := by
  trans
  · rw [← Quotient.out_eq c, ← Quotient.out_eq c']
  · rw [mk'_def, mk'_def, le_def]
#align cardinal.out_embedding Cardinal.out_embedding

theorem lift_mk_le {α : Type v} {β : Type w} :
    lift.{max u w} #α ≤ lift.{max u v} #β ↔ Nonempty (α ↪ β) :=
  ⟨fun ⟨f⟩ => ⟨Embedding.congr Equiv.ulift Equiv.ulift f⟩, fun ⟨f⟩ =>
    ⟨Embedding.congr Equiv.ulift.symm Equiv.ulift.symm f⟩⟩
#align cardinal.lift_mk_le Cardinal.lift_mk_le

/-- A variant of `Cardinal.lift_mk_le` with specialized universes.
Because Lean often can not realize it should use this specialization itself,
we provide this statement separately so you don't have to solve the specialization problem either.
-/
theorem lift_mk_le' {α : Type u} {β : Type v} : lift.{v} #α ≤ lift.{u} #β ↔ Nonempty (α ↪ β) :=
  lift_mk_le.{0}
#align cardinal.lift_mk_le' Cardinal.lift_mk_le'

theorem lift_mk_eq {α : Type u} {β : Type v} :
    lift.{max v w} #α = lift.{max u w} #β ↔ Nonempty (α ≃ β) :=
  Quotient.eq'.trans
    ⟨fun ⟨f⟩ => ⟨Equiv.ulift.symm.trans <| f.trans Equiv.ulift⟩, fun ⟨f⟩ =>
      ⟨Equiv.ulift.trans <| f.trans Equiv.ulift.symm⟩⟩
#align cardinal.lift_mk_eq Cardinal.lift_mk_eq

/-- A variant of `Cardinal.lift_mk_eq` with specialized universes.
Because Lean often can not realize it should use this specialization itself,
we provide this statement separately so you don't have to solve the specialization problem either.
-/
theorem lift_mk_eq' {α : Type u} {β : Type v} : lift.{v} #α = lift.{u} #β ↔ Nonempty (α ≃ β) :=
  lift_mk_eq.{u, v, 0}
#align cardinal.lift_mk_eq' Cardinal.lift_mk_eq'

@[simp]
theorem lift_le {a b : Cardinal.{v}} : lift.{u, v} a ≤ lift.{u, v} b ↔ a ≤ b :=
  inductionOn₂ a b fun α β => by
    rw [← lift_umax]
    exact lift_mk_le.{u}
#align cardinal.lift_le Cardinal.lift_le

-- Porting note: changed `simps` to `simps!` because the linter told to do so.
/-- `Cardinal.lift` as an `OrderEmbedding`. -/
@[simps! (config := { fullyApplied := false })]
def liftOrderEmbedding : Cardinal.{v} ↪o Cardinal.{max v u} :=
  OrderEmbedding.ofMapLEIff lift.{u, v} fun _ _ => lift_le
#align cardinal.lift_order_embedding Cardinal.liftOrderEmbedding

theorem lift_injective : Injective lift.{u, v} :=
  liftOrderEmbedding.injective
#align cardinal.lift_injective Cardinal.lift_injective

@[simp]
theorem lift_inj {a b : Cardinal.{u}} : lift.{v, u} a = lift.{v, u} b ↔ a = b :=
  lift_injective.eq_iff
#align cardinal.lift_inj Cardinal.lift_inj

@[simp]
theorem lift_lt {a b : Cardinal.{u}} : lift.{v, u} a < lift.{v, u} b ↔ a < b :=
  liftOrderEmbedding.lt_iff_lt
#align cardinal.lift_lt Cardinal.lift_lt

theorem lift_strictMono : StrictMono lift := fun _ _ => lift_lt.2
#align cardinal.lift_strict_mono Cardinal.lift_strictMono

theorem lift_monotone : Monotone lift :=
  lift_strictMono.monotone
#align cardinal.lift_monotone Cardinal.lift_monotone

instance : Zero Cardinal.{u} :=
  -- `PEmpty` might be more canonical, but this is convenient for defeq with natCast
  ⟨lift #(Fin 0)⟩

instance : Inhabited Cardinal.{u} :=
  ⟨0⟩

theorem mk_eq_zero (α : Type u) [IsEmpty α] : #α = 0 :=
  (Equiv.equivOfIsEmpty α (ULift (Fin 0))).cardinal_eq
#align cardinal.mk_eq_zero Cardinal.mk_eq_zero

@[simp]
theorem lift_zero : lift 0 = 0 := mk_eq_zero _
#align cardinal.lift_zero Cardinal.lift_zero

@[simp]
theorem lift_eq_zero {a : Cardinal.{v}} : lift.{u} a = 0 ↔ a = 0 :=
  lift_injective.eq_iff' lift_zero
#align cardinal.lift_eq_zero Cardinal.lift_eq_zero

theorem mk_eq_zero_iff {α : Type u} : #α = 0 ↔ IsEmpty α :=
  ⟨fun e =>
    let ⟨h⟩ := Quotient.exact e
    h.isEmpty,
    @mk_eq_zero α⟩
#align cardinal.mk_eq_zero_iff Cardinal.mk_eq_zero_iff

theorem mk_ne_zero_iff {α : Type u} : #α ≠ 0 ↔ Nonempty α :=
  (not_iff_not.2 mk_eq_zero_iff).trans not_isEmpty_iff
#align cardinal.mk_ne_zero_iff Cardinal.mk_ne_zero_iff

@[simp]
theorem mk_ne_zero (α : Type u) [Nonempty α] : #α ≠ 0 :=
  mk_ne_zero_iff.2 ‹_›
#align cardinal.mk_ne_zero Cardinal.mk_ne_zero

instance : One Cardinal.{u} :=
  -- `PUnit` might be more canonical, but this is convenient for defeq with natCast
  ⟨lift #(Fin 1)⟩

instance : Nontrivial Cardinal.{u} :=
  ⟨⟨1, 0, mk_ne_zero _⟩⟩

theorem mk_eq_one (α : Type u) [Unique α] : #α = 1 :=
  (Equiv.equivOfUnique α (ULift (Fin 1))).cardinal_eq
#align cardinal.mk_eq_one Cardinal.mk_eq_one

theorem le_one_iff_subsingleton {α : Type u} : #α ≤ 1 ↔ Subsingleton α :=
  ⟨fun ⟨f⟩ => ⟨fun _ _ => f.injective (Subsingleton.elim _ _)⟩, fun ⟨h⟩ =>
    ⟨fun _ => ULift.up 0, fun _ _ _ => h _ _⟩⟩
#align cardinal.le_one_iff_subsingleton Cardinal.le_one_iff_subsingleton

@[simp]
theorem mk_le_one_iff_set_subsingleton {s : Set α} : #s ≤ 1 ↔ s.Subsingleton :=
  le_one_iff_subsingleton.trans s.subsingleton_coe
#align cardinal.mk_le_one_iff_set_subsingleton Cardinal.mk_le_one_iff_set_subsingleton

alias ⟨_, _root_.Set.Subsingleton.cardinal_mk_le_one⟩ := mk_le_one_iff_set_subsingleton
#align set.subsingleton.cardinal_mk_le_one Set.Subsingleton.cardinal_mk_le_one

instance : Add Cardinal.{u} :=
  ⟨map₂ Sum fun _ _ _ _ => Equiv.sumCongr⟩

theorem add_def (α β : Type u) : #α + #β = #(Sum α β) :=
  rfl
#align cardinal.add_def Cardinal.add_def

instance : NatCast Cardinal.{u} :=
  ⟨fun n => lift #(Fin n)⟩

@[simp]
theorem mk_sum (α : Type u) (β : Type v) : #(α ⊕ β) = lift.{v, u} #α + lift.{u, v} #β :=
  mk_congr (Equiv.ulift.symm.sumCongr Equiv.ulift.symm)
#align cardinal.mk_sum Cardinal.mk_sum

@[simp]
theorem mk_option {α : Type u} : #(Option α) = #α + 1 := by
  rw [(Equiv.optionEquivSumPUnit.{u, u} α).cardinal_eq, mk_sum, mk_eq_one PUnit, lift_id, lift_id]
#align cardinal.mk_option Cardinal.mk_option

@[simp]
theorem mk_psum (α : Type u) (β : Type v) : #(PSum α β) = lift.{v} #α + lift.{u} #β :=
  (mk_congr (Equiv.psumEquivSum α β)).trans (mk_sum α β)
#align cardinal.mk_psum Cardinal.mk_psum

@[simp]
theorem mk_fintype (α : Type u) [h : Fintype α] : #α = Fintype.card α :=
  mk_congr (Fintype.equivOfCardEq (by simp))

protected theorem cast_succ (n : ℕ) : ((n + 1 : ℕ) : Cardinal.{u}) = n + 1 := by
  change #(ULift.{u} (Fin (n+1))) = # (ULift.{u} (Fin n)) + 1
  rw [← mk_option, mk_fintype, mk_fintype]
  simp only [Fintype.card_ulift, Fintype.card_fin, Fintype.card_option]

instance : Mul Cardinal.{u} :=
  ⟨map₂ Prod fun _ _ _ _ => Equiv.prodCongr⟩

theorem mul_def (α β : Type u) : #α * #β = #(α × β) :=
  rfl
#align cardinal.mul_def Cardinal.mul_def

@[simp]
theorem mk_prod (α : Type u) (β : Type v) : #(α × β) = lift.{v, u} #α * lift.{u, v} #β :=
  mk_congr (Equiv.ulift.symm.prodCongr Equiv.ulift.symm)
#align cardinal.mk_prod Cardinal.mk_prod

private theorem mul_comm' (a b : Cardinal.{u}) : a * b = b * a :=
  inductionOn₂ a b fun α β => mk_congr <| Equiv.prodComm α β

/-- The cardinal exponential. `#α ^ #β` is the cardinal of `β → α`. -/
instance instPowCardinal : Pow Cardinal.{u} Cardinal.{u} :=
  ⟨map₂ (fun α β => β → α) fun _ _ _ _ e₁ e₂ => e₂.arrowCongr e₁⟩

-- Porting note: This "workaround" does not work and break everything.
-- I changed it now from `^` to `^'` to prevent a clash
-- with `HPow`, but somebody should figure out
-- if this is still relevant in Lean4.
-- mathport name: cardinal.pow
local infixr:80 " ^' " => @HPow.hPow Cardinal Cardinal Cardinal _
-- -- mathport name: cardinal.pow.nat
local infixr:80 " ^ℕ " => @HPow.hPow Cardinal ℕ Cardinal instHPow

theorem power_def (α β) : #α ^ #β = #(β → α) :=
  rfl
#align cardinal.power_def Cardinal.power_def

theorem mk_arrow (α : Type u) (β : Type v) : #(α → β) = (lift.{u} #β^lift.{v} #α) :=
  mk_congr (Equiv.ulift.symm.arrowCongr Equiv.ulift.symm)
#align cardinal.mk_arrow Cardinal.mk_arrow

@[simp]
theorem lift_power (a b : Cardinal.{u}) : lift.{v} (a ^ b) = lift.{v} a ^ lift.{v} b :=
  inductionOn₂ a b fun _ _ =>
    mk_congr <| Equiv.ulift.trans (Equiv.ulift.arrowCongr Equiv.ulift).symm
#align cardinal.lift_power Cardinal.lift_power

@[simp]
theorem power_zero {a : Cardinal} : a ^ (0 : Cardinal) = 1 :=
  inductionOn a fun _ => mk_eq_one _
#align cardinal.power_zero Cardinal.power_zero

@[simp]
theorem power_one {a : Cardinal.{u}} : a ^ (1 : Cardinal) = a :=
  inductionOn a fun α => mk_congr (Equiv.funUnique (ULift.{u} (Fin 1)) α)
#align cardinal.power_one Cardinal.power_one

theorem power_add {a b c : Cardinal} : a ^ (b + c) = a ^ b * a ^ c :=
  inductionOn₃ a b c fun α β γ => mk_congr <| Equiv.sumArrowEquivProdArrow β γ α
#align cardinal.power_add Cardinal.power_add

instance commSemiring : CommSemiring Cardinal.{u} where
  zero := 0
  one := 1
  add := (· + ·)
  mul := (· * ·)
  zero_add a := inductionOn a fun α => mk_congr <| Equiv.emptySum (ULift (Fin 0)) α
  add_zero a := inductionOn a fun α => mk_congr <| Equiv.sumEmpty α (ULift (Fin 0))
  add_assoc a b c := inductionOn₃ a b c fun α β γ => mk_congr <| Equiv.sumAssoc α β γ
  add_comm a b := inductionOn₂ a b fun α β => mk_congr <| Equiv.sumComm α β
  zero_mul a := inductionOn a fun α => mk_eq_zero _
  mul_zero a := inductionOn a fun α => mk_eq_zero _
  one_mul a := inductionOn a fun α => mk_congr <| Equiv.uniqueProd α (ULift (Fin 1))
  mul_one a := inductionOn a fun α => mk_congr <| Equiv.prodUnique α (ULift (Fin 1))
  mul_assoc a b c := inductionOn₃ a b c fun α β γ => mk_congr <| Equiv.prodAssoc α β γ
  mul_comm := mul_comm'
  left_distrib a b c := inductionOn₃ a b c fun α β γ => mk_congr <| Equiv.prodSumDistrib α β γ
  right_distrib a b c := inductionOn₃ a b c fun α β γ => mk_congr <| Equiv.sumProdDistrib α β γ
<<<<<<< HEAD
  npow n c := c ^' n
  npow_zero := @power_zero
  npow_succ n c := show c ^' (n + 1 :) = c * (c ^' n)
=======
  npow n c := c ^ (n : Cardinal)
  npow_zero := @power_zero
  npow_succ n c := show c ^ (↑(n + 1) : Cardinal) = c * c ^ (↑n : Cardinal)
>>>>>>> 9a53bec1
    by rw [Cardinal.cast_succ, power_add, power_one, mul_comm']
  natCast := (fun n => lift.{u} #(Fin n) : ℕ → Cardinal.{u})
  natCast_zero := rfl
  natCast_succ := Cardinal.cast_succ

/-! Porting note: Deprecated section. Remove. -/
section deprecated
set_option linter.deprecated false

@[deprecated]
theorem power_bit0 (a b : Cardinal) : a ^ bit0 b = a ^ b * a ^ b :=
  power_add
#align cardinal.power_bit0 Cardinal.power_bit0

@[deprecated]
theorem power_bit1 (a b : Cardinal) : a ^ bit1 b = a ^ b * a ^ b * a := by
  rw [bit1, ← power_bit0, power_add, power_one]
#align cardinal.power_bit1 Cardinal.power_bit1

end deprecated

@[simp]
<<<<<<< HEAD
theorem one_power {a : Cardinal} : 1 ^' a = 1 :=
=======
theorem one_power {a : Cardinal} : (1 : Cardinal) ^ a = 1 :=
>>>>>>> 9a53bec1
  inductionOn a fun _ => mk_eq_one _
#align cardinal.one_power Cardinal.one_power

-- Porting note : simp can prove this
-- @[simp]
theorem mk_bool : #Bool = 2 := by simp
#align cardinal.mk_bool Cardinal.mk_bool

-- Porting note : simp can prove this
-- @[simp]
theorem mk_Prop : #Prop = 2 := by simp
#align cardinal.mk_Prop Cardinal.mk_Prop

@[simp]
<<<<<<< HEAD
theorem zero_power {a : Cardinal} : a ≠ 0 → 0 ^' a = 0 :=
=======
theorem zero_power {a : Cardinal} : a ≠ 0 → (0 : Cardinal) ^ a = 0 :=
>>>>>>> 9a53bec1
  inductionOn a fun _ heq =>
    mk_eq_zero_iff.2 <|
      isEmpty_pi.2 <|
        let ⟨a⟩ := mk_ne_zero_iff.1 heq
        ⟨a, inferInstance⟩
#align cardinal.zero_power Cardinal.zero_power

theorem power_ne_zero {a : Cardinal} (b : Cardinal) : a ≠ 0 → a ^ b ≠ 0 :=
  inductionOn₂ a b fun _ _ h =>
    let ⟨a⟩ := mk_ne_zero_iff.1 h
    mk_ne_zero_iff.2 ⟨fun _ => a⟩
#align cardinal.power_ne_zero Cardinal.power_ne_zero

theorem mul_power {a b c : Cardinal} : (a * b) ^ c = a ^ c * b ^ c :=
  inductionOn₃ a b c fun α β γ => mk_congr <| Equiv.arrowProdEquivProdArrow α β γ
#align cardinal.mul_power Cardinal.mul_power

theorem power_mul {a b c : Cardinal} : a ^ (b * c) = (a ^ b) ^ c := by
  rw [mul_comm b c]
  exact inductionOn₃ a b c fun α β γ => mk_congr <| Equiv.curry γ β α
#align cardinal.power_mul Cardinal.power_mul

@[simp]
theorem pow_cast_right (a : Cardinal.{u}) (n : ℕ) : a ^ (↑n : Cardinal.{u}) = a ^ℕ n :=
  rfl
#align cardinal.pow_cast_right Cardinal.pow_cast_right

@[simp]
theorem lift_one : lift 1 = 1 := mk_eq_one _
#align cardinal.lift_one Cardinal.lift_one

@[simp]
theorem lift_add (a b : Cardinal.{u}) : lift.{v} (a + b) = lift.{v} a + lift.{v} b :=
  inductionOn₂ a b fun _ _ =>
    mk_congr <| Equiv.ulift.trans (Equiv.sumCongr Equiv.ulift Equiv.ulift).symm
#align cardinal.lift_add Cardinal.lift_add

@[simp]
theorem lift_mul (a b : Cardinal.{u}) : lift.{v} (a * b) = lift.{v} a * lift.{v} b :=
  inductionOn₂ a b fun _ _ =>
    mk_congr <| Equiv.ulift.trans (Equiv.prodCongr Equiv.ulift Equiv.ulift).symm
#align cardinal.lift_mul Cardinal.lift_mul

/-! Porting note: Deprecated section. Remove. -/
section deprecated
set_option linter.deprecated false

@[simp, deprecated]
theorem lift_bit0 (a : Cardinal) : lift.{v} (bit0 a) = bit0 (lift.{v} a) :=
  lift_add a a
#align cardinal.lift_bit0 Cardinal.lift_bit0

@[simp, deprecated]
theorem lift_bit1 (a : Cardinal) : lift.{v} (bit1 a) = bit1 (lift.{v} a) := by simp [bit1]
#align cardinal.lift_bit1 Cardinal.lift_bit1

end deprecated

-- Porting note: Proof used to be simp, needed to remind simp that 1 + 1 = 2
theorem lift_two : lift.{u, v} 2 = 2 := by simp [←one_add_one_eq_two]
#align cardinal.lift_two Cardinal.lift_two

@[simp]
theorem mk_set {α : Type u} : #(Set α) = 2 ^ #α := by simp [←one_add_one_eq_two, Set, mk_arrow]
#align cardinal.mk_set Cardinal.mk_set

/-- A variant of `Cardinal.mk_set` expressed in terms of a `Set` instead of a `Type`. -/
@[simp]
theorem mk_powerset {α : Type u} (s : Set α) : #(↥(𝒫 s)) = 2 ^ #(↥s) :=
  (mk_congr (Equiv.Set.powerset s)).trans mk_set
#align cardinal.mk_powerset Cardinal.mk_powerset

theorem lift_two_power (a : Cardinal) : lift.{v} (2 ^ a) = 2 ^ lift.{v} a := by
  simp [←one_add_one_eq_two]
#align cardinal.lift_two_power Cardinal.lift_two_power

section OrderProperties

open Sum

protected theorem zero_le : ∀ a : Cardinal, 0 ≤ a := by
  rintro ⟨α⟩
  exact ⟨Embedding.ofIsEmpty⟩
#align cardinal.zero_le Cardinal.zero_le

private theorem add_le_add' : ∀ {a b c d : Cardinal}, a ≤ b → c ≤ d → a + c ≤ b + d := by
  rintro ⟨α⟩ ⟨β⟩ ⟨γ⟩ ⟨δ⟩ ⟨e₁⟩ ⟨e₂⟩; exact ⟨e₁.sumMap e₂⟩
-- #align cardinal.add_le_add' Cardinal.add_le_add'

instance add_covariantClass : CovariantClass Cardinal Cardinal (· + ·) (· ≤ ·) :=
  ⟨fun _ _ _ => add_le_add' le_rfl⟩
#align cardinal.add_covariant_class Cardinal.add_covariantClass

instance add_swap_covariantClass : CovariantClass Cardinal Cardinal (swap (· + ·)) (· ≤ ·) :=
  ⟨fun _ _ _ h => add_le_add' h le_rfl⟩
#align cardinal.add_swap_covariant_class Cardinal.add_swap_covariantClass

instance canonicallyOrderedCommSemiring : CanonicallyOrderedCommSemiring Cardinal.{u} :=
  { Cardinal.commSemiring,
    Cardinal.partialOrder with
    bot := 0
    bot_le := Cardinal.zero_le
    add_le_add_left := fun a b => add_le_add_left
    exists_add_of_le := fun {a b} =>
      inductionOn₂ a b fun α β ⟨⟨f, hf⟩⟩ =>
        have : Sum α ((range f)ᶜ : Set β) ≃ β :=
          (Equiv.sumCongr (Equiv.ofInjective f hf) (Equiv.refl _)).trans <|
            Equiv.Set.sumCompl (range f)
        ⟨#(↥(range f)ᶜ), mk_congr this.symm⟩
    le_self_add := fun a b => (add_zero a).ge.trans <| add_le_add_left (Cardinal.zero_le _) _
    eq_zero_or_eq_zero_of_mul_eq_zero := fun {a b} =>
      inductionOn₂ a b fun α β => by
        simpa only [mul_def, mk_eq_zero_iff, isEmpty_prod] using id }

instance : CanonicallyLinearOrderedAddCommMonoid Cardinal.{u} :=
  { Cardinal.canonicallyOrderedCommSemiring, Cardinal.linearOrder with }

-- Computable instance to prevent a non-computable one being found via the one above
instance : CanonicallyOrderedAddCommMonoid Cardinal.{u} :=
  { Cardinal.canonicallyOrderedCommSemiring with }

instance : LinearOrderedCommMonoidWithZero Cardinal.{u} :=
  { Cardinal.commSemiring,
    Cardinal.linearOrder with
    mul_le_mul_left := @mul_le_mul_left' _ _ _ _
    zero_le_one := zero_le _ }

-- Computable instance to prevent a non-computable one being found via the one above
instance : CommMonoidWithZero Cardinal.{u} :=
  { Cardinal.canonicallyOrderedCommSemiring with }

-- porting note: new
-- Computable instance to prevent a non-computable one being found via the one above
instance : CommMonoid Cardinal.{u} :=
  { Cardinal.canonicallyOrderedCommSemiring with }

theorem zero_power_le (c : Cardinal.{u}) : (0 : Cardinal.{u}) ^ c ≤ 1 := by
  by_cases h : c = 0
  · rw [h, power_zero]
  · rw [zero_power h]
    apply zero_le
#align cardinal.zero_power_le Cardinal.zero_power_le

theorem power_le_power_left : ∀ {a b c : Cardinal}, a ≠ 0 → b ≤ c → a ^ b ≤ a ^ c := by
  rintro ⟨α⟩ ⟨β⟩ ⟨γ⟩ hα ⟨e⟩
  let ⟨a⟩ := mk_ne_zero_iff.1 hα
  exact ⟨@Function.Embedding.arrowCongrLeft _ _ _ ⟨a⟩ e⟩
#align cardinal.power_le_power_left Cardinal.power_le_power_left

theorem self_le_power (a : Cardinal) {b : Cardinal} (hb : 1 ≤ b) : a ≤ a ^ b := by
  rcases eq_or_ne a 0 with (rfl | ha)
  · exact zero_le _
  · convert power_le_power_left ha hb
    exact power_one.symm
#align cardinal.self_le_power Cardinal.self_le_power

/-- **Cantor's theorem** -/
theorem cantor (a : Cardinal.{u}) : a < 2 ^ a := by
  induction' a using Cardinal.inductionOn with α
  rw [← mk_set]
  refine' ⟨⟨⟨singleton, fun a b => singleton_eq_singleton_iff.1⟩⟩, _⟩
  rintro ⟨⟨f, hf⟩⟩
  exact cantor_injective f hf
#align cardinal.cantor Cardinal.cantor

instance : NoMaxOrder Cardinal.{u} where exists_gt a := ⟨_, cantor a⟩

-- short-circuit type class inference
instance : DistribLattice Cardinal.{u} := inferInstance

theorem one_lt_iff_nontrivial {α : Type u} : 1 < #α ↔ Nontrivial α := by
  rw [← not_le, le_one_iff_subsingleton, ← not_nontrivial_iff_subsingleton, Classical.not_not]
#align cardinal.one_lt_iff_nontrivial Cardinal.one_lt_iff_nontrivial

theorem power_le_max_power_one {a b c : Cardinal} (h : b ≤ c) : a ^ b ≤ max (a ^ c) 1 := by
  by_cases ha : a = 0
  · simp [ha, zero_power_le]
  · exact (power_le_power_left ha h).trans (le_max_left _ _)
#align cardinal.power_le_max_power_one Cardinal.power_le_max_power_one

theorem power_le_power_right {a b c : Cardinal} : a ≤ b → a ^ c ≤ b ^ c :=
  inductionOn₃ a b c fun _ _ _ ⟨e⟩ => ⟨Embedding.arrowCongrRight e⟩
#align cardinal.power_le_power_right Cardinal.power_le_power_right

theorem power_pos {a : Cardinal} (b : Cardinal) (ha : 0 < a) : 0 < a ^ b :=
  (power_ne_zero _ ha.ne').bot_lt
#align cardinal.power_pos Cardinal.power_pos

end OrderProperties

protected theorem lt_wf : @WellFounded Cardinal.{u} (· < ·) :=
  ⟨fun a =>
    byContradiction fun h => by
      let ι := { c : Cardinal // ¬Acc (· < ·) c }
      let f : ι → Cardinal := Subtype.val
      haveI hι : Nonempty ι := ⟨⟨_, h⟩⟩
      obtain ⟨⟨c : Cardinal, hc : ¬Acc (· < ·) c⟩, ⟨h_1 : ∀ j, (f ⟨c, hc⟩).out ↪ (f j).out⟩⟩ :=
        Embedding.min_injective fun i => (f i).out
      refine hc (Acc.intro _ fun j h' => byContradiction fun hj => h'.2 ?_)
      have : #_ ≤ #_ := ⟨h_1 ⟨j, hj⟩⟩
      simpa only [mk_out] using this⟩
#align cardinal.lt_wf Cardinal.lt_wf

instance : WellFoundedRelation Cardinal.{u} :=
  ⟨(· < ·), Cardinal.lt_wf⟩

-- Porting note: this no longer is automatically inferred.
instance : WellFoundedLT Cardinal.{u} :=
  ⟨Cardinal.lt_wf⟩

instance wo : @IsWellOrder Cardinal.{u} (· < ·) where
#align cardinal.wo Cardinal.wo

instance : ConditionallyCompleteLinearOrderBot Cardinal :=
  IsWellOrder.conditionallyCompleteLinearOrderBot _

@[simp]
theorem sInf_empty : sInf (∅ : Set Cardinal.{u}) = 0 :=
  dif_neg Set.not_nonempty_empty
#align cardinal.Inf_empty Cardinal.sInf_empty

/-- Note that the successor of `c` is not the same as `c + 1` except in the case of finite `c`. -/
instance : SuccOrder Cardinal :=
  SuccOrder.ofSuccLeIff (fun c => sInf { c' | c < c' })
    -- Porting note: Needed to insert `by apply` in the next line
    ⟨by apply lt_of_lt_of_le <| csInf_mem <| exists_gt _,
    -- Porting note used to be just `csInf_le'`
    fun h ↦ csInf_le' h⟩

theorem succ_def (c : Cardinal) : succ c = sInf { c' | c < c' } :=
  rfl
#align cardinal.succ_def Cardinal.succ_def

theorem succ_pos : ∀ c : Cardinal, 0 < succ c :=
  bot_lt_succ
#align cardinal.succ_pos Cardinal.succ_pos

theorem succ_ne_zero (c : Cardinal) : succ c ≠ 0 :=
  (succ_pos _).ne'
#align cardinal.succ_ne_zero Cardinal.succ_ne_zero

theorem add_one_le_succ (c : Cardinal.{u}) : c + 1 ≤ succ c := by
  -- Porting note: rewrote the next three lines to avoid defeq abuse.
  have : Set.Nonempty { c' | c < c' } := exists_gt c
  simp_rw [succ_def, le_csInf_iff'' this, mem_setOf]
  intro b hlt
  rcases b, c with ⟨⟨β⟩, ⟨γ⟩⟩
  cases' le_of_lt hlt with f
  have : ¬Surjective f := fun hn => (not_le_of_lt hlt) (mk_le_of_surjective hn)
  simp only [Surjective, not_forall] at this
  rcases this with ⟨b, hb⟩
  calc
    #γ + 1 = #(Option γ) := mk_option.symm
    _ ≤ #β := (f.optionElim b hb).cardinal_le
#align cardinal.add_one_le_succ Cardinal.add_one_le_succ

/-- A cardinal is a limit if it is not zero or a successor cardinal. Note that `ℵ₀` is a limit
  cardinal by this definition, but `0` isn't.

  Use `IsSuccLimit` if you want to include the `c = 0` case. -/
def IsLimit (c : Cardinal) : Prop :=
  c ≠ 0 ∧ IsSuccLimit c
#align cardinal.is_limit Cardinal.IsLimit

protected theorem IsLimit.ne_zero {c} (h : IsLimit c) : c ≠ 0 :=
  h.1
#align cardinal.is_limit.ne_zero Cardinal.IsLimit.ne_zero

protected theorem IsLimit.isSuccLimit {c} (h : IsLimit c) : IsSuccLimit c :=
  h.2
#align cardinal.is_limit.is_succ_limit Cardinal.IsLimit.isSuccLimit

theorem IsLimit.succ_lt {x c} (h : IsLimit c) : x < c → succ x < c :=
  h.isSuccLimit.succ_lt
#align cardinal.is_limit.succ_lt Cardinal.IsLimit.succ_lt

theorem isSuccLimit_zero : IsSuccLimit (0 : Cardinal) :=
  isSuccLimit_bot
#align cardinal.is_succ_limit_zero Cardinal.isSuccLimit_zero

/-- The indexed sum of cardinals is the cardinality of the
  indexed disjoint union, i.e. sigma type. -/
def sum {ι} (f : ι → Cardinal) : Cardinal :=
  mk (Σi, (f i).out)
#align cardinal.sum Cardinal.sum

theorem le_sum {ι} (f : ι → Cardinal) (i) : f i ≤ sum f := by
  rw [← Quotient.out_eq (f i)]
  exact ⟨⟨fun a => ⟨i, a⟩, fun a b h => by injection h⟩⟩
#align cardinal.le_sum Cardinal.le_sum

@[simp]
theorem mk_sigma {ι} (f : ι → Type*) : #(Σ i, f i) = sum fun i => #(f i) :=
  mk_congr <| Equiv.sigmaCongrRight fun _ => outMkEquiv.symm
#align cardinal.mk_sigma Cardinal.mk_sigma

@[simp]
theorem sum_const (ι : Type u) (a : Cardinal.{v}) :
    (sum fun _ : ι => a) = lift.{v} #ι * lift.{u} a :=
  inductionOn a fun α =>
    mk_congr <|
      calc
        (Σ _ : ι, Quotient.out #α) ≃ ι × Quotient.out #α := Equiv.sigmaEquivProd _ _
        _ ≃ ULift ι × ULift α := Equiv.ulift.symm.prodCongr (outMkEquiv.trans Equiv.ulift.symm)
#align cardinal.sum_const Cardinal.sum_const

theorem sum_const' (ι : Type u) (a : Cardinal.{u}) : (sum fun _ : ι => a) = #ι * a := by simp
#align cardinal.sum_const' Cardinal.sum_const'

@[simp]
theorem sum_add_distrib {ι} (f g : ι → Cardinal) : sum (f + g) = sum f + sum g := by
  have := mk_congr (Equiv.sigmaSumDistrib (Quotient.out ∘ f) (Quotient.out ∘ g))
  simp only [comp_apply, mk_sigma, mk_sum, mk_out, lift_id] at this
  exact this
#align cardinal.sum_add_distrib Cardinal.sum_add_distrib

@[simp]
theorem sum_add_distrib' {ι} (f g : ι → Cardinal) :
    (Cardinal.sum fun i => f i + g i) = sum f + sum g :=
  sum_add_distrib f g
#align cardinal.sum_add_distrib' Cardinal.sum_add_distrib'

@[simp]
theorem lift_sum {ι : Type u} (f : ι → Cardinal.{v}) :
    Cardinal.lift.{w} (Cardinal.sum f) = Cardinal.sum fun i => Cardinal.lift.{w} (f i) :=
  Equiv.cardinal_eq <|
    Equiv.ulift.trans <|
      Equiv.sigmaCongrRight fun a =>
    -- Porting note: Inserted universe hint .{_,_,v} below
        Nonempty.some <| by rw [← lift_mk_eq.{_,_,v}, mk_out, mk_out, lift_lift]
#align cardinal.lift_sum Cardinal.lift_sum

theorem sum_le_sum {ι} (f g : ι → Cardinal) (H : ∀ i, f i ≤ g i) : sum f ≤ sum g :=
  ⟨(Embedding.refl _).sigmaMap fun i =>
      Classical.choice <| by have := H i; rwa [← Quot.out_eq (f i), ← Quot.out_eq (g i)] at this⟩
#align cardinal.sum_le_sum Cardinal.sum_le_sum

theorem mk_le_mk_mul_of_mk_preimage_le {c : Cardinal} (f : α → β) (hf : ∀ b : β, #(f ⁻¹' {b}) ≤ c) :
    #α ≤ #β * c := by
  simpa only [← mk_congr (@Equiv.sigmaFiberEquiv α β f), mk_sigma, ← sum_const'] using
    sum_le_sum _ _ hf
#align cardinal.mk_le_mk_mul_of_mk_preimage_le Cardinal.mk_le_mk_mul_of_mk_preimage_le

theorem lift_mk_le_lift_mk_mul_of_lift_mk_preimage_le {α : Type u} {β : Type v} {c : Cardinal}
    (f : α → β) (hf : ∀ b : β, lift.{v} #(f ⁻¹' {b}) ≤ c) : lift.{v} #α ≤ lift.{u} #β * c :=
  (mk_le_mk_mul_of_mk_preimage_le fun x : ULift.{v} α => ULift.up.{u} (f x.1)) <|
    ULift.forall.2 fun b =>
      (mk_congr <|
            (Equiv.ulift.image _).trans
              (Equiv.trans
                (by
                  rw [Equiv.image_eq_preimage]
                  /- Porting note: Need to insert the following `have` b/c bad fun coercion
                   behaviour for Equivs -/
                  have : FunLike.coe (Equiv.symm (Equiv.ulift (α := α))) = ULift.up (α := α) := rfl
                  rw [this]
                  simp only [preimage, mem_singleton_iff, ULift.up_inj, mem_setOf_eq, coe_setOf]
                  exact Equiv.refl _)
                Equiv.ulift.symm)).trans_le
        (hf b)
#align cardinal.lift_mk_le_lift_mk_mul_of_lift_mk_preimage_le Cardinal.lift_mk_le_lift_mk_mul_of_lift_mk_preimage_le

/-- The range of an indexed cardinal function, whose outputs live in a higher universe than the
    inputs, is always bounded above. -/
theorem bddAbove_range {ι : Type u} (f : ι → Cardinal.{max u v}) : BddAbove (Set.range f) :=
  ⟨_, by
    rintro a ⟨i, rfl⟩
    -- Porting note: Added universe reference below
    exact le_sum.{v,u} f i⟩
#align cardinal.bdd_above_range Cardinal.bddAbove_range

instance (a : Cardinal.{u}) : Small.{u} (Set.Iic a) := by
  rw [← mk_out a]
  apply @small_of_surjective (Set a.out) (Iic #a.out) _ fun x => ⟨#x, mk_set_le x⟩
  rintro ⟨x, hx⟩
  simpa using le_mk_iff_exists_set.1 hx

instance (a : Cardinal.{u}) : Small.{u} (Set.Iio a) :=
  small_subset Iio_subset_Iic_self

/-- A set of cardinals is bounded above iff it's small, i.e. it corresponds to a usual ZFC set. -/
theorem bddAbove_iff_small {s : Set Cardinal.{u}} : BddAbove s ↔ Small.{u} s :=
  ⟨fun ⟨a, ha⟩ => @small_subset _ (Iic a) s (fun x h => ha h) _, by
    rintro ⟨ι, ⟨e⟩⟩
    suffices (range fun x : ι => (e.symm x).1) = s by
      rw [← this]
      apply bddAbove_range.{u, u}
    ext x
    refine' ⟨_, fun hx => ⟨e ⟨x, hx⟩, _⟩⟩
    · rintro ⟨a, rfl⟩
      exact (e.symm a).2
    · simp_rw [Equiv.symm_apply_apply]⟩
#align cardinal.bdd_above_iff_small Cardinal.bddAbove_iff_small

theorem bddAbove_of_small (s : Set Cardinal.{u}) [h : Small.{u} s] : BddAbove s :=
  bddAbove_iff_small.2 h
#align cardinal.bdd_above_of_small Cardinal.bddAbove_of_small

theorem bddAbove_image (f : Cardinal.{u} → Cardinal.{max u v}) {s : Set Cardinal.{u}}
    (hs : BddAbove s) : BddAbove (f '' s) := by
  rw [bddAbove_iff_small] at hs ⊢
  -- Porting note: added universes below
  exact small_lift.{_,v,_} _
#align cardinal.bdd_above_image Cardinal.bddAbove_image

theorem bddAbove_range_comp {ι : Type u} {f : ι → Cardinal.{v}} (hf : BddAbove (range f))
    (g : Cardinal.{v} → Cardinal.{max v w}) : BddAbove (range (g ∘ f)) := by
  rw [range_comp]
  exact bddAbove_image.{v,w} g hf
#align cardinal.bdd_above_range_comp Cardinal.bddAbove_range_comp

theorem iSup_le_sum {ι} (f : ι → Cardinal) : iSup f ≤ sum f :=
  ciSup_le' <| le_sum.{u_2,u_1} _
#align cardinal.supr_le_sum Cardinal.iSup_le_sum

-- Porting note: Added universe hint .{v,_} below
theorem sum_le_iSup_lift {ι : Type u}
    (f : ι → Cardinal.{max u v}) : sum f ≤ Cardinal.lift.{v,_} #ι * iSup f := by
  rw [← (iSup f).lift_id, ← lift_umax, lift_umax.{max u v, u}, ← sum_const]
  exact sum_le_sum _ _ (le_ciSup <| bddAbove_range.{u, v} f)
#align cardinal.sum_le_supr_lift Cardinal.sum_le_iSup_lift

theorem sum_le_iSup {ι : Type u} (f : ι → Cardinal.{u}) : sum f ≤ #ι * iSup f := by
  rw [← lift_id #ι]
  exact sum_le_iSup_lift f
#align cardinal.sum_le_supr Cardinal.sum_le_iSup

theorem sum_nat_eq_add_sum_succ (f : ℕ → Cardinal.{u}) :
    Cardinal.sum f = f 0 + Cardinal.sum fun i => f (i + 1) := by
  refine' (Equiv.sigmaNatSucc fun i => Quotient.out (f i)).cardinal_eq.trans _
  simp only [mk_sum, mk_out, lift_id, mk_sigma]
#align cardinal.sum_nat_eq_add_sum_succ Cardinal.sum_nat_eq_add_sum_succ

-- Porting note: LFS is not in normal form.
-- @[simp]
/-- A variant of `ciSup_of_empty` but with `0` on the RHS for convenience -/
protected theorem iSup_of_empty {ι} (f : ι → Cardinal) [IsEmpty ι] : iSup f = 0 :=
  ciSup_of_empty f
#align cardinal.supr_of_empty Cardinal.iSup_of_empty

-- Portin note: simpNF is not happy with universe levels.
@[simp, nolint simpNF]
theorem lift_mk_shrink (α : Type u) [Small.{v} α] :
    Cardinal.lift.{max u w} #(Shrink.{v} α) = Cardinal.lift.{max v w} #α :=
-- Porting note: Added .{v,u,w} universe hint below
  lift_mk_eq.{v,u,w}.2 ⟨(equivShrink α).symm⟩
#align cardinal.lift_mk_shrink Cardinal.lift_mk_shrink

@[simp]
theorem lift_mk_shrink' (α : Type u) [Small.{v} α] :
    Cardinal.lift.{u} #(Shrink.{v} α) = Cardinal.lift.{v} #α :=
  lift_mk_shrink.{u, v, 0} α
#align cardinal.lift_mk_shrink' Cardinal.lift_mk_shrink'

@[simp]
theorem lift_mk_shrink'' (α : Type max u v) [Small.{v} α] :
    Cardinal.lift.{u} #(Shrink.{v} α) = #α := by
  rw [← lift_umax', lift_mk_shrink.{max u v, v, 0} α, ← lift_umax, lift_id]
#align cardinal.lift_mk_shrink'' Cardinal.lift_mk_shrink''

/-- The indexed product of cardinals is the cardinality of the Pi type
  (dependent product). -/
def prod {ι : Type u} (f : ι → Cardinal) : Cardinal :=
  #(∀ i, (f i).out)
#align cardinal.prod Cardinal.prod

@[simp]
theorem mk_pi {ι : Type u} (α : ι → Type v) : #(∀ i, α i) = prod fun i => #(α i) :=
  mk_congr <| Equiv.piCongrRight fun _ => outMkEquiv.symm
#align cardinal.mk_pi Cardinal.mk_pi

@[simp]
theorem prod_const (ι : Type u) (a : Cardinal.{v}) :
    (prod fun _ : ι => a) = lift.{u} a ^ lift.{v} #ι :=
  inductionOn a fun _ =>
    mk_congr <| Equiv.piCongr Equiv.ulift.symm fun _ => outMkEquiv.trans Equiv.ulift.symm
#align cardinal.prod_const Cardinal.prod_const

theorem prod_const' (ι : Type u) (a : Cardinal.{u}) : (prod fun _ : ι => a) = a ^ #ι :=
  inductionOn a fun _ => (mk_pi _).symm
#align cardinal.prod_const' Cardinal.prod_const'

theorem prod_le_prod {ι} (f g : ι → Cardinal) (H : ∀ i, f i ≤ g i) : prod f ≤ prod g :=
  ⟨Embedding.piCongrRight fun i =>
      Classical.choice <| by have := H i; rwa [← mk_out (f i), ← mk_out (g i)] at this⟩
#align cardinal.prod_le_prod Cardinal.prod_le_prod

@[simp]
theorem prod_eq_zero {ι} (f : ι → Cardinal.{u}) : prod f = 0 ↔ ∃ i, f i = 0 := by
  lift f to ι → Type u using fun _ => trivial
  simp only [mk_eq_zero_iff, ← mk_pi, isEmpty_pi]
#align cardinal.prod_eq_zero Cardinal.prod_eq_zero

theorem prod_ne_zero {ι} (f : ι → Cardinal) : prod f ≠ 0 ↔ ∀ i, f i ≠ 0 := by simp [prod_eq_zero]
#align cardinal.prod_ne_zero Cardinal.prod_ne_zero

@[simp]
theorem lift_prod {ι : Type u} (c : ι → Cardinal.{v}) :
    lift.{w} (prod c) = prod fun i => lift.{w} (c i) := by
  lift c to ι → Type v using fun _ => trivial
  simp only [← mk_pi, ← mk_uLift]
  exact mk_congr (Equiv.ulift.trans <| Equiv.piCongrRight fun i => Equiv.ulift.symm)
#align cardinal.lift_prod Cardinal.lift_prod

theorem prod_eq_of_fintype {α : Type u} [h : Fintype α] (f : α → Cardinal.{v}) :
    prod f = Cardinal.lift.{u} (∏ i, f i) := by
  revert f
  refine' Fintype.induction_empty_option _ _ _ α (h_fintype := h)
  · intro α β hβ e h f
    letI := Fintype.ofEquiv β e.symm
    rw [← e.prod_comp f, ← h]
    exact mk_congr (e.piCongrLeft _).symm
  · intro f
    rw [Fintype.univ_pempty, Finset.prod_empty, lift_one, Cardinal.prod, mk_eq_one]
  · intro α hα h f
    rw [Cardinal.prod, mk_congr Equiv.piOptionEquivProd, mk_prod, lift_umax'.{v, u}, mk_out, ←
        Cardinal.prod, lift_prod, Fintype.prod_option, lift_mul, ← h fun a => f (some a)]
    simp only [lift_id]
#align cardinal.prod_eq_of_fintype Cardinal.prod_eq_of_fintype

-- Porting note: Inserted .{u,v} below
@[simp]
theorem lift_sInf (s : Set Cardinal) : lift.{u,v} (sInf s) = sInf (lift.{u,v} '' s) := by
  rcases eq_empty_or_nonempty s with (rfl | hs)
  · simp
  · exact lift_monotone.map_csInf hs
#align cardinal.lift_Inf Cardinal.lift_sInf

-- Porting note: Inserted .{u,v} below
@[simp]
theorem lift_iInf {ι} (f : ι → Cardinal) : lift.{u,v} (iInf f) = ⨅ i, lift.{u,v} (f i) := by
  unfold iInf
  convert lift_sInf (range f)
  simp_rw [←comp_apply (f := lift), range_comp]
#align cardinal.lift_infi Cardinal.lift_iInf

theorem lift_down {a : Cardinal.{u}} {b : Cardinal.{max u v}} :
    b ≤ lift.{v,u} a → ∃ a', lift.{v,u} a' = b :=
  inductionOn₂ a b fun α β => by
    rw [← lift_id #β, ← lift_umax, ← lift_umax.{u, v}, lift_mk_le.{v}]
    exact fun ⟨f⟩ =>
      ⟨#(Set.range f),
        Eq.symm <| lift_mk_eq.{_, _, v}.2
          ⟨Function.Embedding.equivOfSurjective (Embedding.codRestrict _ f Set.mem_range_self)
              fun ⟨a, ⟨b, e⟩⟩ => ⟨b, Subtype.eq e⟩⟩⟩
#align cardinal.lift_down Cardinal.lift_down

-- Porting note: Inserted .{u,v} below
theorem le_lift_iff {a : Cardinal.{u}} {b : Cardinal.{max u v}} :
    b ≤ lift.{v,u} a ↔ ∃ a', lift.{v,u} a' = b ∧ a' ≤ a :=
  ⟨fun h =>
    let ⟨a', e⟩ := lift_down h
    ⟨a', e, lift_le.1 <| e.symm ▸ h⟩,
    fun ⟨_, e, h⟩ => e ▸ lift_le.2 h⟩
#align cardinal.le_lift_iff Cardinal.le_lift_iff

-- Porting note: Inserted .{u,v} below
theorem lt_lift_iff {a : Cardinal.{u}} {b : Cardinal.{max u v}} :
    b < lift.{v,u} a ↔ ∃ a', lift.{v,u} a' = b ∧ a' < a :=
  ⟨fun h =>
    let ⟨a', e⟩ := lift_down h.le
    ⟨a', e, lift_lt.1 <| e.symm ▸ h⟩,
    fun ⟨_, e, h⟩ => e ▸ lift_lt.2 h⟩
#align cardinal.lt_lift_iff Cardinal.lt_lift_iff

-- Porting note: Inserted .{u,v} below
@[simp]
theorem lift_succ (a) : lift.{v,u} (succ a) = succ (lift.{v,u} a) :=
  le_antisymm
    (le_of_not_gt fun h => by
      rcases lt_lift_iff.1 h with ⟨b, e, h⟩
      rw [lt_succ_iff, ← lift_le, e] at h
      exact h.not_lt (lt_succ _))
    (succ_le_of_lt <| lift_lt.2 <| lt_succ a)
#align cardinal.lift_succ Cardinal.lift_succ

-- Porting note: simpNF is not happy with universe levels.
-- Porting note: Inserted .{u,v} below
@[simp, nolint simpNF]
theorem lift_umax_eq {a : Cardinal.{u}} {b : Cardinal.{v}} :
    lift.{max v w} a = lift.{max u w} b ↔ lift.{v} a = lift.{u} b := by
  rw [← lift_lift.{v, w, u}, ← lift_lift.{u, w, v}, lift_inj]
#align cardinal.lift_umax_eq Cardinal.lift_umax_eq

-- Porting note: Inserted .{u,v} below
@[simp]
theorem lift_min {a b : Cardinal} : lift.{u,v} (min a b) = min (lift.{u,v} a) (lift.{u,v} b) :=
  lift_monotone.map_min
#align cardinal.lift_min Cardinal.lift_min

-- Porting note: Inserted .{u,v} below
@[simp]
theorem lift_max {a b : Cardinal} : lift.{u,v} (max a b) = max (lift.{u,v} a) (lift.{u,v} b) :=
  lift_monotone.map_max
#align cardinal.lift_max Cardinal.lift_max

/-- The lift of a supremum is the supremum of the lifts. -/
theorem lift_sSup {s : Set Cardinal} (hs : BddAbove s) :
    lift.{u} (sSup s) = sSup (lift.{u} '' s) := by
  apply ((le_csSup_iff' (bddAbove_image.{_,u} _ hs)).2 fun c hc => _).antisymm (csSup_le' _)
  · intro c hc
    by_contra h
    obtain ⟨d, rfl⟩ := Cardinal.lift_down (not_le.1 h).le
    simp_rw [lift_le] at h hc
    rw [csSup_le_iff' hs] at h
    exact h fun a ha => lift_le.1 <| hc (mem_image_of_mem _ ha)
  · rintro i ⟨j, hj, rfl⟩
    exact lift_le.2 (le_csSup hs hj)
#align cardinal.lift_Sup Cardinal.lift_sSup

/-- The lift of a supremum is the supremum of the lifts. -/
theorem lift_iSup {ι : Type v} {f : ι → Cardinal.{w}} (hf : BddAbove (range f)) :
    lift.{u} (iSup f) = ⨆ i, lift.{u} (f i) := by
  rw [iSup, iSup, lift_sSup hf, ← range_comp]
  simp [Function.comp]
#align cardinal.lift_supr Cardinal.lift_iSup

/-- To prove that the lift of a supremum is bounded by some cardinal `t`,
it suffices to show that the lift of each cardinal is bounded by `t`. -/
theorem lift_iSup_le {ι : Type v} {f : ι → Cardinal.{w}} {t : Cardinal} (hf : BddAbove (range f))
    (w : ∀ i, lift.{u} (f i) ≤ t) : lift.{u} (iSup f) ≤ t := by
  rw [lift_iSup hf]
  exact ciSup_le' w
#align cardinal.lift_supr_le Cardinal.lift_iSup_le

@[simp]
theorem lift_iSup_le_iff {ι : Type v} {f : ι → Cardinal.{w}} (hf : BddAbove (range f))
    {t : Cardinal} : lift.{u} (iSup f) ≤ t ↔ ∀ i, lift.{u} (f i) ≤ t := by
  rw [lift_iSup hf]
  exact ciSup_le_iff' (bddAbove_range_comp.{_,_,u} hf _)
#align cardinal.lift_supr_le_iff Cardinal.lift_iSup_le_iff

universe v' w'

/-- To prove an inequality between the lifts to a common universe of two different supremums,
it suffices to show that the lift of each cardinal from the smaller supremum
if bounded by the lift of some cardinal from the larger supremum.
-/
theorem lift_iSup_le_lift_iSup {ι : Type v} {ι' : Type v'} {f : ι → Cardinal.{w}}
    {f' : ι' → Cardinal.{w'}} (hf : BddAbove (range f)) (hf' : BddAbove (range f')) {g : ι → ι'}
    (h : ∀ i, lift.{w'} (f i) ≤ lift.{w} (f' (g i))) : lift.{w'} (iSup f) ≤ lift.{w} (iSup f') := by
  rw [lift_iSup hf, lift_iSup hf']
  exact ciSup_mono' (bddAbove_range_comp.{_,_,w} hf' _) fun i => ⟨_, h i⟩
#align cardinal.lift_supr_le_lift_supr Cardinal.lift_iSup_le_lift_iSup

/-- A variant of `lift_iSup_le_lift_iSup` with universes specialized via `w = v` and `w' = v'`.
This is sometimes necessary to avoid universe unification issues. -/
theorem lift_iSup_le_lift_iSup' {ι : Type v} {ι' : Type v'} {f : ι → Cardinal.{v}}
    {f' : ι' → Cardinal.{v'}} (hf : BddAbove (range f)) (hf' : BddAbove (range f')) (g : ι → ι')
    (h : ∀ i, lift.{v'} (f i) ≤ lift.{v} (f' (g i))) : lift.{v'} (iSup f) ≤ lift.{v} (iSup f') :=
  lift_iSup_le_lift_iSup hf hf' h
#align cardinal.lift_supr_le_lift_supr' Cardinal.lift_iSup_le_lift_iSup'

/-- `ℵ₀` is the smallest infinite cardinal. -/
def aleph0 : Cardinal.{u} :=
  lift #ℕ
#align cardinal.aleph_0 Cardinal.aleph0

-- mathport name: cardinal.aleph_0
@[inherit_doc]
scoped notation "ℵ₀" => Cardinal.aleph0

theorem mk_nat : #ℕ = ℵ₀ :=
  (lift_id _).symm
#align cardinal.mk_nat Cardinal.mk_nat

theorem aleph0_ne_zero : ℵ₀ ≠ 0 :=
  mk_ne_zero _
#align cardinal.aleph_0_ne_zero Cardinal.aleph0_ne_zero

theorem aleph0_pos : 0 < ℵ₀ :=
  pos_iff_ne_zero.2 aleph0_ne_zero
#align cardinal.aleph_0_pos Cardinal.aleph0_pos

@[simp]
theorem lift_aleph0 : lift ℵ₀ = ℵ₀ :=
  lift_lift _
#align cardinal.lift_aleph_0 Cardinal.lift_aleph0

@[simp]
theorem aleph0_le_lift {c : Cardinal.{u}} : ℵ₀ ≤ lift.{v} c ↔ ℵ₀ ≤ c := by
  rw [← lift_aleph0.{u,v}, lift_le]
#align cardinal.aleph_0_le_lift Cardinal.aleph0_le_lift

@[simp]
theorem lift_le_aleph0 {c : Cardinal.{u}} : lift.{v} c ≤ ℵ₀ ↔ c ≤ ℵ₀ := by
  rw [← lift_aleph0.{u,v}, lift_le]
#align cardinal.lift_le_aleph_0 Cardinal.lift_le_aleph0

@[simp]
theorem aleph0_lt_lift {c : Cardinal.{u}} : ℵ₀ < lift.{v} c ↔ ℵ₀ < c := by
  rw [← lift_aleph0.{u,v}, lift_lt]
#align cardinal.aleph_0_lt_lift Cardinal.aleph0_lt_lift

@[simp]
theorem lift_lt_aleph0 {c : Cardinal.{u}} : lift.{v} c < ℵ₀ ↔ c < ℵ₀ := by
  rw [← lift_aleph0.{u,v}, lift_lt]
#align cardinal.lift_lt_aleph_0 Cardinal.lift_lt_aleph0

/-! ### Properties about the cast from `ℕ` -/

-- Porting note : simp can prove this
-- @[simp]
theorem mk_fin (n : ℕ) : #(Fin n) = n := by simp
#align cardinal.mk_fin Cardinal.mk_fin

@[simp]
theorem lift_natCast (n : ℕ) : lift.{u} (n : Cardinal.{v}) = n := by induction n <;> simp [*]
#align cardinal.lift_nat_cast Cardinal.lift_natCast

@[simp]
theorem lift_eq_nat_iff {a : Cardinal.{u}} {n : ℕ} : lift.{v} a = n ↔ a = n :=
  lift_injective.eq_iff' (lift_natCast n)
#align cardinal.lift_eq_nat_iff Cardinal.lift_eq_nat_iff

@[simp]
theorem nat_eq_lift_iff {n : ℕ} {a : Cardinal.{u}} :
    (n : Cardinal) = lift.{v} a ↔ (n : Cardinal) = a := by
  rw [← lift_natCast.{v,u} n, lift_inj]
#align cardinal.nat_eq_lift_iff Cardinal.nat_eq_lift_iff

@[simp]
theorem lift_le_nat_iff {a : Cardinal.{u}} {n : ℕ} : lift.{v} a ≤ n ↔ a ≤ n := by
  rw [← lift_natCast.{v,u}, lift_le]
#align cardinal.lift_le_nat_iff Cardinal.lift_le_nat_iff

@[simp]
theorem nat_le_lift_iff {n : ℕ} {a : Cardinal.{u}} : n ≤ lift.{v} a ↔ n ≤ a := by
  rw [← lift_natCast.{v,u}, lift_le]
#align cardinal.nat_le_lift_iff Cardinal.nat_le_lift_iff

@[simp]
theorem lift_lt_nat_iff {a : Cardinal.{u}} {n : ℕ} : lift.{v} a < n ↔ a < n := by
  rw [← lift_natCast.{v,u}, lift_lt]
#align cardinal.lift_lt_nat_iff Cardinal.lift_lt_nat_iff

@[simp]
theorem nat_lt_lift_iff {n : ℕ} {a : Cardinal.{u}} : n < lift.{v} a ↔ n < a := by
  rw [← lift_natCast.{v,u}, lift_lt]
#align cardinal.nat_lt_lift_iff Cardinal.nat_lt_lift_iff

theorem lift_mk_fin (n : ℕ) : lift #(Fin n) = n := rfl
#align cardinal.lift_mk_fin Cardinal.lift_mk_fin

theorem mk_coe_finset {α : Type u} {s : Finset α} : #s = ↑(Finset.card s) := by simp
#align cardinal.mk_coe_finset Cardinal.mk_coe_finset

theorem mk_finset_of_fintype [Fintype α] : #(Finset α) = 2 ^ℕ Fintype.card α := by
  simp [Pow.pow]
#align cardinal.mk_finset_of_fintype Cardinal.mk_finset_of_fintype

@[simp]
theorem mk_finsupp_lift_of_fintype (α : Type u) (β : Type v) [Fintype α] [Zero β] :
    #(α →₀ β) = lift.{u} #β ^ℕ Fintype.card α := by
  simpa using (@Finsupp.equivFunOnFinite α β _ _).cardinal_eq
#align cardinal.mk_finsupp_lift_of_fintype Cardinal.mk_finsupp_lift_of_fintype

theorem mk_finsupp_of_fintype (α β : Type u) [Fintype α] [Zero β] :
    #(α →₀ β) = #β ^ℕ Fintype.card α := by simp
#align cardinal.mk_finsupp_of_fintype Cardinal.mk_finsupp_of_fintype

theorem card_le_of_finset {α} (s : Finset α) : (s.card : Cardinal) ≤ #α :=
  @mk_coe_finset _ s ▸ mk_set_le _
#align cardinal.card_le_of_finset Cardinal.card_le_of_finset

-- Porting note: was `simp`. LHS is not normal form.
-- @[simp, norm_cast]
@[norm_cast]
<<<<<<< HEAD
theorem natCast_pow {m n : ℕ} : (↑(m ^ n) : Cardinal) = ↑m ^' ↑n := by
=======
theorem natCast_pow {m n : ℕ} : (↑(m ^ n) : Cardinal) = (↑m : Cardinal) ^ (↑n : Cardinal) := by
>>>>>>> 9a53bec1
  induction n <;> simp [pow_succ', power_add, *, Pow.pow]
#align cardinal.nat_cast_pow Cardinal.natCast_pow

-- Porting note : simp can prove this
-- @[simp, norm_cast]
@[norm_cast]
theorem natCast_le {m n : ℕ} : (m : Cardinal) ≤ n ↔ m ≤ n := by
  rw [← lift_mk_fin, ← lift_mk_fin, lift_le, le_def, Function.Embedding.nonempty_iff_card_le,
    Fintype.card_fin, Fintype.card_fin]
#align cardinal.nat_cast_le Cardinal.natCast_le

-- Porting note : simp can prove this
-- @[simp, norm_cast]
@[norm_cast]
theorem natCast_lt {m n : ℕ} : (m : Cardinal) < n ↔ m < n := by
  rw [lt_iff_le_not_le, ← not_le]
  simp only [natCast_le, not_le, and_iff_right_iff_imp]
  exact fun h ↦ le_of_lt h
#align cardinal.nat_cast_lt Cardinal.natCast_lt

instance : CharZero Cardinal :=
  ⟨StrictMono.injective fun _ _ => natCast_lt.2⟩

theorem natCast_inj {m n : ℕ} : (m : Cardinal) = n ↔ m = n :=
  Nat.cast_inj
#align cardinal.nat_cast_inj Cardinal.natCast_inj

theorem natCast_injective : Injective ((↑) : ℕ → Cardinal) :=
  Nat.cast_injective
#align cardinal.nat_cast_injective Cardinal.natCast_injective

@[simp, norm_cast]
theorem nat_succ (n : ℕ) : (n.succ : Cardinal) = succ ↑n := by
  rw [Nat.cast_succ]
  refine (add_one_le_succ _).antisymm (succ_le_of_lt ?_)
  rw [← Nat.cast_succ]
  exact natCast_lt.2 (Nat.lt_succ_self _)

@[simp]
theorem succ_zero : succ (0 : Cardinal) = 1 := by norm_cast
#align cardinal.succ_zero Cardinal.succ_zero

theorem card_le_of {α : Type u} {n : ℕ} (H : ∀ s : Finset α, s.card ≤ n) : #α ≤ n := by
  refine' le_of_lt_succ (lt_of_not_ge fun hn => _)
  rw [← Cardinal.nat_succ, ← lift_mk_fin n.succ] at hn
  cases' hn with f
  refine' (H <| Finset.univ.map f).not_lt _
  rw [Finset.card_map, ← Fintype.card, Fintype.card_ulift, Fintype.card_fin]
  exact n.lt_succ_self
#align cardinal.card_le_of Cardinal.card_le_of

theorem cantor' (a) {b : Cardinal} (hb : 1 < b) : a < b ^ a := by
  rw [← succ_le_iff, (by norm_cast : succ (1 : Cardinal) = 2)] at hb
  exact (cantor a).trans_le (power_le_power_right hb)
#align cardinal.cantor' Cardinal.cantor'

theorem one_le_iff_pos {c : Cardinal} : 1 ≤ c ↔ 0 < c := by
  rw [← succ_zero, succ_le_iff]
#align cardinal.one_le_iff_pos Cardinal.one_le_iff_pos

theorem one_le_iff_ne_zero {c : Cardinal} : 1 ≤ c ↔ c ≠ 0 := by
  rw [one_le_iff_pos, pos_iff_ne_zero]
#align cardinal.one_le_iff_ne_zero Cardinal.one_le_iff_ne_zero

theorem nat_lt_aleph0 (n : ℕ) : (n : Cardinal.{u}) < ℵ₀ :=
  succ_le_iff.1
    (by
      rw [← nat_succ, ← lift_mk_fin, aleph0, lift_mk_le.{u}]
      exact ⟨⟨(↑), fun a b => Fin.ext⟩⟩)
#align cardinal.nat_lt_aleph_0 Cardinal.nat_lt_aleph0

@[simp]
theorem one_lt_aleph0 : 1 < ℵ₀ := by simpa using nat_lt_aleph0 1
#align cardinal.one_lt_aleph_0 Cardinal.one_lt_aleph0

theorem one_le_aleph0 : 1 ≤ ℵ₀ :=
  one_lt_aleph0.le
#align cardinal.one_le_aleph_0 Cardinal.one_le_aleph0

theorem lt_aleph0 {c : Cardinal} : c < ℵ₀ ↔ ∃ n : ℕ, c = n :=
  ⟨fun h => by
    rcases lt_lift_iff.1 h with ⟨c, rfl, h'⟩
    rcases le_mk_iff_exists_set.1 h'.1 with ⟨S, rfl⟩
    suffices S.Finite by
      lift S to Finset ℕ using this
      simp
    contrapose! h'
    haveI := Infinite.to_subtype h'
    exact ⟨Infinite.natEmbedding S⟩, fun ⟨n, e⟩ => e.symm ▸ nat_lt_aleph0 _⟩
#align cardinal.lt_aleph_0 Cardinal.lt_aleph0

theorem aleph0_le {c : Cardinal} : ℵ₀ ≤ c ↔ ∀ n : ℕ, ↑n ≤ c :=
  ⟨fun h n => (nat_lt_aleph0 _).le.trans h, fun h =>
    le_of_not_lt fun hn => by
      rcases lt_aleph0.1 hn with ⟨n, rfl⟩
      exact (Nat.lt_succ_self _).not_le (natCast_le.1 (h (n + 1)))⟩
#align cardinal.aleph_0_le Cardinal.aleph0_le

theorem isSuccLimit_aleph0 : IsSuccLimit ℵ₀ :=
  isSuccLimit_of_succ_lt fun a ha => by
    rcases lt_aleph0.1 ha with ⟨n, rfl⟩
    rw [← nat_succ]
    apply nat_lt_aleph0
#align cardinal.is_succ_limit_aleph_0 Cardinal.isSuccLimit_aleph0

theorem isLimit_aleph0 : IsLimit ℵ₀ :=
  ⟨aleph0_ne_zero, isSuccLimit_aleph0⟩
#align cardinal.is_limit_aleph_0 Cardinal.isLimit_aleph0

theorem IsLimit.aleph0_le {c : Cardinal} (h : IsLimit c) : ℵ₀ ≤ c := by
  by_contra' h'
  rcases lt_aleph0.1 h' with ⟨_ | n, rfl⟩
  · exact h.ne_zero.irrefl
  · rw [nat_succ] at h
    exact not_isSuccLimit_succ _ h.isSuccLimit
#align cardinal.is_limit.aleph_0_le Cardinal.IsLimit.aleph0_le

@[simp]
theorem range_natCast : range ((↑) : ℕ → Cardinal) = Iio ℵ₀ :=
  ext fun x => by simp only [mem_Iio, mem_range, eq_comm, lt_aleph0]
#align cardinal.range_nat_cast Cardinal.range_natCast

theorem mk_eq_nat_iff {α : Type u} {n : ℕ} : #α = n ↔ Nonempty (α ≃ Fin n) := by
  rw [← lift_mk_fin, ← lift_uzero #α, lift_mk_eq']
#align cardinal.mk_eq_nat_iff Cardinal.mk_eq_nat_iff

theorem lt_aleph0_iff_finite {α : Type u} : #α < ℵ₀ ↔ Finite α := by
  simp only [lt_aleph0, mk_eq_nat_iff, finite_iff_exists_equiv_fin]
#align cardinal.lt_aleph_0_iff_finite Cardinal.lt_aleph0_iff_finite

theorem lt_aleph0_iff_fintype {α : Type u} : #α < ℵ₀ ↔ Nonempty (Fintype α) :=
  lt_aleph0_iff_finite.trans (finite_iff_nonempty_fintype _)
#align cardinal.lt_aleph_0_iff_fintype Cardinal.lt_aleph0_iff_fintype

theorem lt_aleph0_of_finite (α : Type u) [Finite α] : #α < ℵ₀ :=
  lt_aleph0_iff_finite.2 ‹_›
#align cardinal.lt_aleph_0_of_finite Cardinal.lt_aleph0_of_finite

-- Porting note : simp can prove this
-- @[simp]
theorem lt_aleph0_iff_set_finite {S : Set α} : #S < ℵ₀ ↔ S.Finite :=
  lt_aleph0_iff_finite.trans finite_coe_iff
#align cardinal.lt_aleph_0_iff_set_finite Cardinal.lt_aleph0_iff_set_finite

alias ⟨_, _root_.Set.Finite.lt_aleph0⟩ := lt_aleph0_iff_set_finite
#align set.finite.lt_aleph_0 Set.Finite.lt_aleph0

@[simp]
theorem lt_aleph0_iff_subtype_finite {p : α → Prop} : #{ x // p x } < ℵ₀ ↔ { x | p x }.Finite :=
  lt_aleph0_iff_set_finite
#align cardinal.lt_aleph_0_iff_subtype_finite Cardinal.lt_aleph0_iff_subtype_finite

theorem mk_le_aleph0_iff : #α ≤ ℵ₀ ↔ Countable α := by
  rw [countable_iff_nonempty_embedding, aleph0, ← lift_uzero #α, lift_mk_le']
#align cardinal.mk_le_aleph_0_iff Cardinal.mk_le_aleph0_iff

@[simp]
theorem mk_le_aleph0 [Countable α] : #α ≤ ℵ₀ :=
  mk_le_aleph0_iff.mpr ‹_›
#align cardinal.mk_le_aleph_0 Cardinal.mk_le_aleph0

-- Porting note : simp can prove this
-- @[simp]
theorem le_aleph0_iff_set_countable {s : Set α} : #s ≤ ℵ₀ ↔ s.Countable := by
  rw [mk_le_aleph0_iff, countable_coe_iff]
#align cardinal.le_aleph_0_iff_set_countable Cardinal.le_aleph0_iff_set_countable

alias ⟨_, _root_.Set.Countable.le_aleph0⟩ := le_aleph0_iff_set_countable
#align set.countable.le_aleph_0 Set.Countable.le_aleph0

@[simp]
theorem le_aleph0_iff_subtype_countable {p : α → Prop} :
    #{ x // p x } ≤ ℵ₀ ↔ { x | p x }.Countable :=
  le_aleph0_iff_set_countable
#align cardinal.le_aleph_0_iff_subtype_countable Cardinal.le_aleph0_iff_subtype_countable

instance canLiftCardinalNat : CanLift Cardinal ℕ (↑) fun x => x < ℵ₀ :=
  ⟨fun _ hx =>
    let ⟨n, hn⟩ := lt_aleph0.mp hx
    ⟨n, hn.symm⟩⟩
#align cardinal.can_lift_cardinal_nat Cardinal.canLiftCardinalNat

theorem add_lt_aleph0 {a b : Cardinal} (ha : a < ℵ₀) (hb : b < ℵ₀) : a + b < ℵ₀ :=
  match a, b, lt_aleph0.1 ha, lt_aleph0.1 hb with
  | _, _, ⟨m, rfl⟩, ⟨n, rfl⟩ => by rw [← Nat.cast_add]; apply nat_lt_aleph0
#align cardinal.add_lt_aleph_0 Cardinal.add_lt_aleph0

theorem add_lt_aleph0_iff {a b : Cardinal} : a + b < ℵ₀ ↔ a < ℵ₀ ∧ b < ℵ₀ :=
  ⟨fun h => ⟨(self_le_add_right _ _).trans_lt h, (self_le_add_left _ _).trans_lt h⟩, fun ⟨h1, h2⟩ =>
    add_lt_aleph0 h1 h2⟩
#align cardinal.add_lt_aleph_0_iff Cardinal.add_lt_aleph0_iff

theorem aleph0_le_add_iff {a b : Cardinal} : ℵ₀ ≤ a + b ↔ ℵ₀ ≤ a ∨ ℵ₀ ≤ b := by
  simp only [← not_lt, add_lt_aleph0_iff, not_and_or]
#align cardinal.aleph_0_le_add_iff Cardinal.aleph0_le_add_iff

/-- See also `Cardinal.nsmul_lt_aleph0_iff_of_ne_zero` if you already have `n ≠ 0`. -/
theorem nsmul_lt_aleph0_iff {n : ℕ} {a : Cardinal} : n • a < ℵ₀ ↔ n = 0 ∨ a < ℵ₀ := by
  cases n with
  | zero => simpa using nat_lt_aleph0 0
  | succ n =>
      simp only [Nat.succ_ne_zero, false_or_iff]
      induction' n with n ih
      · simp
      rw [succ_nsmul, add_lt_aleph0_iff, ih, and_self_iff]
#align cardinal.nsmul_lt_aleph_0_iff Cardinal.nsmul_lt_aleph0_iff

/-- See also `Cardinal.nsmul_lt_aleph0_iff` for a hypothesis-free version. -/
theorem nsmul_lt_aleph0_iff_of_ne_zero {n : ℕ} {a : Cardinal} (h : n ≠ 0) : n • a < ℵ₀ ↔ a < ℵ₀ :=
  nsmul_lt_aleph0_iff.trans <| or_iff_right h
#align cardinal.nsmul_lt_aleph_0_iff_of_ne_zero Cardinal.nsmul_lt_aleph0_iff_of_ne_zero

theorem mul_lt_aleph0 {a b : Cardinal} (ha : a < ℵ₀) (hb : b < ℵ₀) : a * b < ℵ₀ :=
  match a, b, lt_aleph0.1 ha, lt_aleph0.1 hb with
  | _, _, ⟨m, rfl⟩, ⟨n, rfl⟩ => by rw [← Nat.cast_mul]; apply nat_lt_aleph0
#align cardinal.mul_lt_aleph_0 Cardinal.mul_lt_aleph0

theorem mul_lt_aleph0_iff {a b : Cardinal} : a * b < ℵ₀ ↔ a = 0 ∨ b = 0 ∨ a < ℵ₀ ∧ b < ℵ₀ := by
  refine' ⟨fun h => _, _⟩
  · by_cases ha : a = 0
    · exact Or.inl ha
    right
    by_cases hb : b = 0
    · exact Or.inl hb
    right
    rw [← Ne, ← one_le_iff_ne_zero] at ha hb
    constructor
    · rw [← mul_one a]
      refine' (mul_le_mul' le_rfl hb).trans_lt h
    · rw [← one_mul b]
      refine' (mul_le_mul' ha le_rfl).trans_lt h
  rintro (rfl | rfl | ⟨ha, hb⟩) <;> simp only [*, mul_lt_aleph0, aleph0_pos, zero_mul, mul_zero]
#align cardinal.mul_lt_aleph_0_iff Cardinal.mul_lt_aleph0_iff

/-- See also `Cardinal.aleph0_le_mul_iff`. -/
theorem aleph0_le_mul_iff {a b : Cardinal} : ℵ₀ ≤ a * b ↔ a ≠ 0 ∧ b ≠ 0 ∧ (ℵ₀ ≤ a ∨ ℵ₀ ≤ b) := by
  let h := (@mul_lt_aleph0_iff a b).not
  rwa [not_lt, not_or, not_or, not_and_or, not_lt, not_lt] at h
#align cardinal.aleph_0_le_mul_iff Cardinal.aleph0_le_mul_iff

/-- See also `Cardinal.aleph0_le_mul_iff'`. -/
theorem aleph0_le_mul_iff' {a b : Cardinal.{u}} : ℵ₀ ≤ a * b ↔ a ≠ 0 ∧ ℵ₀ ≤ b ∨ ℵ₀ ≤ a ∧ b ≠ 0 := by
  have : ∀ {a : Cardinal.{u}}, ℵ₀ ≤ a → a ≠ 0 := fun a => ne_bot_of_le_ne_bot aleph0_ne_zero a
  simp only [aleph0_le_mul_iff, and_or_left, and_iff_right_of_imp this, @and_left_comm (a ≠ 0)]
  simp only [and_comm, or_comm]
#align cardinal.aleph_0_le_mul_iff' Cardinal.aleph0_le_mul_iff'

theorem mul_lt_aleph0_iff_of_ne_zero {a b : Cardinal} (ha : a ≠ 0) (hb : b ≠ 0) :
    a * b < ℵ₀ ↔ a < ℵ₀ ∧ b < ℵ₀ := by simp [mul_lt_aleph0_iff, ha, hb]
#align cardinal.mul_lt_aleph_0_iff_of_ne_zero Cardinal.mul_lt_aleph0_iff_of_ne_zero

theorem power_lt_aleph0 {a b : Cardinal} (ha : a < ℵ₀) (hb : b < ℵ₀) : a ^ b < ℵ₀ :=
  match a, b, lt_aleph0.1 ha, lt_aleph0.1 hb with
  | _, _, ⟨m, rfl⟩, ⟨n, rfl⟩ => by rw [← natCast_pow]; apply nat_lt_aleph0
#align cardinal.power_lt_aleph_0 Cardinal.power_lt_aleph0

theorem eq_one_iff_unique {α : Type*} : #α = 1 ↔ Subsingleton α ∧ Nonempty α :=
  calc
    #α = 1 ↔ #α ≤ 1 ∧ 1 ≤ #α := le_antisymm_iff
    _ ↔ Subsingleton α ∧ Nonempty α :=
      le_one_iff_subsingleton.and (one_le_iff_ne_zero.trans mk_ne_zero_iff)
#align cardinal.eq_one_iff_unique Cardinal.eq_one_iff_unique

theorem infinite_iff {α : Type u} : Infinite α ↔ ℵ₀ ≤ #α := by
  rw [← not_lt, lt_aleph0_iff_finite, not_finite_iff_infinite]
#align cardinal.infinite_iff Cardinal.infinite_iff

@[simp]
theorem aleph0_le_mk (α : Type u) [Infinite α] : ℵ₀ ≤ #α :=
  infinite_iff.1 ‹_›
#align cardinal.aleph_0_le_mk Cardinal.aleph0_le_mk

@[simp]
theorem mk_eq_aleph0 (α : Type*) [Countable α] [Infinite α] : #α = ℵ₀ :=
  mk_le_aleph0.antisymm <| aleph0_le_mk _
#align cardinal.mk_eq_aleph_0 Cardinal.mk_eq_aleph0

theorem denumerable_iff {α : Type u} : Nonempty (Denumerable α) ↔ #α = ℵ₀ :=
  ⟨fun ⟨h⟩ => mk_congr ((@Denumerable.eqv α h).trans Equiv.ulift.symm), fun h => by
    cases' Quotient.exact h with f
    exact ⟨Denumerable.mk' <| f.trans Equiv.ulift⟩⟩
#align cardinal.denumerable_iff Cardinal.denumerable_iff

-- Porting note : simp can prove this
-- @[simp]
theorem mk_denumerable (α : Type u) [Denumerable α] : #α = ℵ₀ :=
  denumerable_iff.1 ⟨‹_›⟩
#align cardinal.mk_denumerable Cardinal.mk_denumerable

@[simp]
theorem aleph0_add_aleph0 : ℵ₀ + ℵ₀ = ℵ₀ :=
  mk_denumerable _
#align cardinal.aleph_0_add_aleph_0 Cardinal.aleph0_add_aleph0

theorem aleph0_mul_aleph0 : ℵ₀ * ℵ₀ = ℵ₀ :=
  mk_denumerable _
#align cardinal.aleph_0_mul_aleph_0 Cardinal.aleph0_mul_aleph0

@[simp]
theorem nat_mul_aleph0 {n : ℕ} (hn : n ≠ 0) : ↑n * ℵ₀ = ℵ₀ :=
  le_antisymm (lift_mk_fin n ▸ mk_le_aleph0) <|
    le_mul_of_one_le_left (zero_le _) <| by
      rwa [← Nat.cast_one, natCast_le, Nat.one_le_iff_ne_zero]
#align cardinal.nat_mul_aleph_0 Cardinal.nat_mul_aleph0

@[simp]
theorem aleph0_mul_nat {n : ℕ} (hn : n ≠ 0) : ℵ₀ * n = ℵ₀ := by rw [mul_comm, nat_mul_aleph0 hn]
#align cardinal.aleph_0_mul_nat Cardinal.aleph0_mul_nat

-- See note [no_index around OfNat.ofNat]
@[simp]
theorem ofNat_mul_aleph0 {n : ℕ} [Nat.AtLeastTwo n] : no_index (OfNat.ofNat n) * ℵ₀ = ℵ₀ :=
  nat_mul_aleph0 (OfNat.ofNat_ne_zero n)

-- See note [no_index around OfNat.ofNat]
@[simp]
theorem aleph0_mul_ofNat {n : ℕ} [Nat.AtLeastTwo n] : ℵ₀ * no_index (OfNat.ofNat n) = ℵ₀ :=
  aleph0_mul_nat (OfNat.ofNat_ne_zero n)

@[simp]
theorem add_le_aleph0 {c₁ c₂ : Cardinal} : c₁ + c₂ ≤ ℵ₀ ↔ c₁ ≤ ℵ₀ ∧ c₂ ≤ ℵ₀ :=
  ⟨fun h => ⟨le_self_add.trans h, le_add_self.trans h⟩, fun h =>
    aleph0_add_aleph0 ▸ add_le_add h.1 h.2⟩
#align cardinal.add_le_aleph_0 Cardinal.add_le_aleph0

@[simp]
theorem aleph0_add_nat (n : ℕ) : ℵ₀ + n = ℵ₀ :=
  (add_le_aleph0.2 ⟨le_rfl, (nat_lt_aleph0 n).le⟩).antisymm le_self_add
#align cardinal.aleph_0_add_nat Cardinal.aleph0_add_nat

@[simp]
theorem nat_add_aleph0 (n : ℕ) : ↑n + ℵ₀ = ℵ₀ := by rw [add_comm, aleph0_add_nat]
#align cardinal.nat_add_aleph_0 Cardinal.nat_add_aleph0

-- See note [no_index around OfNat.ofNat]
@[simp]
theorem ofNat_add_aleph0 {n : ℕ} [Nat.AtLeastTwo n] : no_index (OfNat.ofNat n) + ℵ₀ = ℵ₀ :=
  nat_add_aleph0 n

-- See note [no_index around OfNat.ofNat]
@[simp]
theorem aleph0_add_ofNat {n : ℕ} [Nat.AtLeastTwo n] : ℵ₀ + no_index (OfNat.ofNat n) = ℵ₀ :=
  aleph0_add_nat n

/-- This function sends finite cardinals to the corresponding natural, and infinite cardinals
  to 0. -/
def toNat : ZeroHom Cardinal ℕ where
  toFun c := if h : c < aleph0.{v} then Classical.choose (lt_aleph0.1 h) else 0
  map_zero' := by
    have h : 0 < ℵ₀ := nat_lt_aleph0 0
    dsimp only
    rw [dif_pos h, ← Cardinal.natCast_inj, ← Classical.choose_spec (lt_aleph0.1 h),
      Nat.cast_zero]
#align cardinal.to_nat Cardinal.toNat

theorem toNat_apply_of_lt_aleph0 {c : Cardinal} (h : c < ℵ₀) :
    toNat c = Classical.choose (lt_aleph0.1 h) :=
  dif_pos h
#align cardinal.to_nat_apply_of_lt_aleph_0 Cardinal.toNat_apply_of_lt_aleph0

theorem toNat_apply_of_aleph0_le {c : Cardinal} (h : ℵ₀ ≤ c) : toNat c = 0 :=
  dif_neg h.not_lt
#align cardinal.to_nat_apply_of_aleph_0_le Cardinal.toNat_apply_of_aleph0_le

theorem cast_toNat_of_lt_aleph0 {c : Cardinal} (h : c < ℵ₀) : ↑(toNat c) = c := by
  rw [toNat_apply_of_lt_aleph0 h, ← Classical.choose_spec (lt_aleph0.1 h)]
#align cardinal.cast_to_nat_of_lt_aleph_0 Cardinal.cast_toNat_of_lt_aleph0

theorem cast_toNat_of_aleph0_le {c : Cardinal} (h : ℵ₀ ≤ c) : ↑(toNat c) = (0 : Cardinal) := by
  rw [toNat_apply_of_aleph0_le h, Nat.cast_zero]
#align cardinal.cast_to_nat_of_aleph_0_le Cardinal.cast_toNat_of_aleph0_le

/-- Two finite cardinals are equal iff they are equal their to_nat are equal -/
theorem toNat_eq_iff_eq_of_lt_aleph0 {c d : Cardinal} (hc : c < ℵ₀) (hd : d < ℵ₀) :
    toNat c = toNat d ↔ c = d := by
  rw [← natCast_inj, cast_toNat_of_lt_aleph0 hc, cast_toNat_of_lt_aleph0 hd]
#align cardinal.to_nat_eq_iff_eq_of_lt_aleph_0 Cardinal.toNat_eq_iff_eq_of_lt_aleph0

theorem toNat_le_iff_le_of_lt_aleph0 {c d : Cardinal} (hc : c < ℵ₀) (hd : d < ℵ₀) :
    toNat c ≤ toNat d ↔ c ≤ d := by
  rw [← natCast_le, cast_toNat_of_lt_aleph0 hc, cast_toNat_of_lt_aleph0 hd]
#align cardinal.to_nat_le_iff_le_of_lt_aleph_0 Cardinal.toNat_le_iff_le_of_lt_aleph0

theorem toNat_lt_iff_lt_of_lt_aleph0 {c d : Cardinal} (hc : c < ℵ₀) (hd : d < ℵ₀) :
    toNat c < toNat d ↔ c < d := by
  rw [← natCast_lt, cast_toNat_of_lt_aleph0 hc, cast_toNat_of_lt_aleph0 hd]
#align cardinal.to_nat_lt_iff_lt_of_lt_aleph_0 Cardinal.toNat_lt_iff_lt_of_lt_aleph0

theorem toNat_le_of_le_of_lt_aleph0 {c d : Cardinal} (hd : d < ℵ₀) (hcd : c ≤ d) :
    toNat c ≤ toNat d :=
  (toNat_le_iff_le_of_lt_aleph0 (hcd.trans_lt hd) hd).mpr hcd
#align cardinal.to_nat_le_of_le_of_lt_aleph_0 Cardinal.toNat_le_of_le_of_lt_aleph0

theorem toNat_lt_of_lt_of_lt_aleph0 {c d : Cardinal} (hd : d < ℵ₀) (hcd : c < d) :
    toNat c < toNat d :=
  (toNat_lt_iff_lt_of_lt_aleph0 (hcd.trans hd) hd).mpr hcd
#align cardinal.to_nat_lt_of_lt_of_lt_aleph_0 Cardinal.toNat_lt_of_lt_of_lt_aleph0

@[simp]
theorem toNat_cast (n : ℕ) : Cardinal.toNat n = n := by
  rw [toNat_apply_of_lt_aleph0 (nat_lt_aleph0 n), ← natCast_inj]
  exact (Classical.choose_spec (lt_aleph0.1 (nat_lt_aleph0 n))).symm
#align cardinal.to_nat_cast Cardinal.toNat_cast

@[simp]
theorem toNat_ofNat (n : ℕ) [n.AtLeastTwo] : Cardinal.toNat (OfNat.ofNat n) = OfNat.ofNat n :=
  toNat_cast n

/-- `toNat` has a right-inverse: coercion. -/
theorem toNat_rightInverse : Function.RightInverse ((↑) : ℕ → Cardinal) toNat :=
  toNat_cast
#align cardinal.to_nat_right_inverse Cardinal.toNat_rightInverse

theorem toNat_surjective : Surjective toNat :=
  toNat_rightInverse.surjective
#align cardinal.to_nat_surjective Cardinal.toNat_surjective

theorem exists_nat_eq_of_le_nat {c : Cardinal} {n : ℕ} (h : c ≤ n) : ∃ m, m ≤ n ∧ c = m :=
  let he := cast_toNat_of_lt_aleph0 (h.trans_lt <| nat_lt_aleph0 n)
  ⟨toNat c, natCast_le.1 (he.trans_le h), he.symm⟩
#align cardinal.exists_nat_eq_of_le_nat Cardinal.exists_nat_eq_of_le_nat

@[simp]
theorem mk_toNat_of_infinite [h : Infinite α] : toNat #α = 0 :=
  dif_neg (infinite_iff.1 h).not_lt
#align cardinal.mk_to_nat_of_infinite Cardinal.mk_toNat_of_infinite

@[simp]
theorem aleph0_toNat : toNat ℵ₀ = 0 :=
  toNat_apply_of_aleph0_le le_rfl
#align cardinal.aleph_0_to_nat Cardinal.aleph0_toNat

theorem mk_toNat_eq_card [Fintype α] : toNat #α = Fintype.card α := by simp
#align cardinal.mk_to_nat_eq_card Cardinal.mk_toNat_eq_card

-- Porting note : simp can prove this
-- @[simp]
theorem zero_toNat : toNat 0 = 0 := by rw [← toNat_cast 0, Nat.cast_zero]
#align cardinal.zero_to_nat Cardinal.zero_toNat

@[simp]
theorem one_toNat : toNat 1 = 1 := by rw [← toNat_cast 1, Nat.cast_one]
#align cardinal.one_to_nat Cardinal.one_toNat

theorem toNat_eq_iff {c : Cardinal} {n : ℕ} (hn : n ≠ 0) : toNat c = n ↔ c = n :=
  ⟨fun h =>
    (cast_toNat_of_lt_aleph0
            (lt_of_not_ge (hn ∘ h.symm.trans ∘ toNat_apply_of_aleph0_le))).symm.trans
      (congr_arg _ h),
    fun h => (congr_arg toNat h).trans (toNat_cast n)⟩
#align cardinal.to_nat_eq_iff Cardinal.toNat_eq_iff

/-- A version of `toNat_eq_iff` for literals -/
theorem toNat_eq_ofNat {c : Cardinal} {n : ℕ} [Nat.AtLeastTwo n] :
    toNat c = OfNat.ofNat n ↔ c = OfNat.ofNat n :=
  toNat_eq_iff <| Nat.cast_ne_zero.mpr <| OfNat.ofNat_ne_zero n

@[simp]
theorem toNat_eq_one {c : Cardinal} : toNat c = 1 ↔ c = 1 := by
  rw [toNat_eq_iff one_ne_zero, Nat.cast_one]
#align cardinal.to_nat_eq_one Cardinal.toNat_eq_one

theorem toNat_eq_one_iff_unique {α : Type*} : toNat #α = 1 ↔ Subsingleton α ∧ Nonempty α :=
  toNat_eq_one.trans eq_one_iff_unique
#align cardinal.to_nat_eq_one_iff_unique Cardinal.toNat_eq_one_iff_unique

@[simp]
theorem toNat_lift (c : Cardinal.{v}) : toNat (lift.{u, v} c) = toNat c := by
  apply natCast_injective
  cases' lt_or_ge c ℵ₀ with hc hc
  · rw [cast_toNat_of_lt_aleph0, ← lift_natCast.{u,v}, cast_toNat_of_lt_aleph0 hc]
    rwa [lift_lt_aleph0]
  · rw [cast_toNat_of_aleph0_le, ← lift_natCast.{u,v}, cast_toNat_of_aleph0_le hc, lift_zero]
    rwa [aleph0_le_lift]
#align cardinal.to_nat_lift Cardinal.toNat_lift

theorem toNat_congr {β : Type v} (e : α ≃ β) : toNat #α = toNat #β := by
  -- Porting note: Inserted universe hint below
  rw [← toNat_lift, (lift_mk_eq.{_,_,v}).mpr ⟨e⟩, toNat_lift]
#align cardinal.to_nat_congr Cardinal.toNat_congr

@[simp]
theorem toNat_mul (x y : Cardinal) : toNat (x * y) = toNat x * toNat y := by
  rcases eq_or_ne x 0 with (rfl | hx1)
  · rw [zero_mul, zero_toNat, zero_mul]
  rcases eq_or_ne y 0 with (rfl | hy1)
  · rw [mul_zero, zero_toNat, mul_zero]
  cases' lt_or_le x ℵ₀ with hx2 hx2
  · cases' lt_or_le y ℵ₀ with hy2 hy2
    · lift x to ℕ using hx2
      lift y to ℕ using hy2
      rw [← Nat.cast_mul, toNat_cast, toNat_cast, toNat_cast]
    · rw [toNat_apply_of_aleph0_le hy2, mul_zero, toNat_apply_of_aleph0_le]
      exact aleph0_le_mul_iff'.2 (Or.inl ⟨hx1, hy2⟩)
  · rw [toNat_apply_of_aleph0_le hx2, zero_mul, toNat_apply_of_aleph0_le]
    exact aleph0_le_mul_iff'.2 (Or.inr ⟨hx2, hy1⟩)
#align cardinal.to_nat_mul Cardinal.toNat_mul

/-- `Cardinal.toNat` as a `MonoidWithZeroHom`. -/
@[simps]
def toNatHom : Cardinal →*₀ ℕ where
  toFun := toNat
  map_zero' := zero_toNat
  map_one' := one_toNat
  map_mul' := toNat_mul
#align cardinal.to_nat_hom Cardinal.toNatHom

theorem toNat_finset_prod (s : Finset α) (f : α → Cardinal) :
    toNat (∏ i in s, f i) = ∏ i in s, toNat (f i) :=
  map_prod toNatHom _ _
#align cardinal.to_nat_finset_prod Cardinal.toNat_finset_prod

@[simp]
theorem toNat_add_of_lt_aleph0 {a : Cardinal.{u}} {b : Cardinal.{v}} (ha : a < ℵ₀) (hb : b < ℵ₀) :
    toNat (lift.{v, u} a + lift.{u, v} b) = toNat a + toNat b := by
  apply Cardinal.natCast_injective
  replace ha : lift.{v, u} a < ℵ₀ := by rwa [lift_lt_aleph0]
  replace hb : lift.{u, v} b < ℵ₀ := by rwa [lift_lt_aleph0]
  rw [Nat.cast_add, ← toNat_lift.{v, u} a, ← toNat_lift.{u, v} b, cast_toNat_of_lt_aleph0 ha,
    cast_toNat_of_lt_aleph0 hb, cast_toNat_of_lt_aleph0 (add_lt_aleph0 ha hb)]
#align cardinal.to_nat_add_of_lt_aleph_0 Cardinal.toNat_add_of_lt_aleph0

/-- This function sends finite cardinals to the corresponding natural, and infinite cardinals
  to `⊤`. -/
def toPartENat : Cardinal →+ PartENat where
  toFun c := if c < ℵ₀ then toNat c else ⊤
  map_zero' := by simp [if_pos (zero_lt_one.trans one_lt_aleph0)]
  map_add' x y := by
    by_cases hx : x < ℵ₀
    · obtain ⟨x0, rfl⟩ := lt_aleph0.1 hx
      by_cases hy : y < ℵ₀
      · obtain ⟨y0, rfl⟩ := lt_aleph0.1 hy
        simp only [add_lt_aleph0 hx hy, hx, hy, toNat_cast, if_true]
        rw [← Nat.cast_add, toNat_cast, Nat.cast_add]
      · simp_rw [if_neg hy, PartENat.add_top]
        contrapose! hy
        simp only [ne_eq, ite_eq_right_iff,
          PartENat.natCast_ne_top, not_forall, exists_prop, and_true] at hy
        exact le_add_self.trans_lt hy
    · simp_rw [if_neg hx, PartENat.top_add]
      contrapose! hx
      simp only [ne_eq, ite_eq_right_iff,
      PartENat.natCast_ne_top, not_forall, exists_prop, and_true] at hx
      exact le_self_add.trans_lt hx
#align cardinal.to_part_enat Cardinal.toPartENat

theorem toPartENat_apply_of_lt_aleph0 {c : Cardinal} (h : c < ℵ₀) : toPartENat c = toNat c :=
  if_pos h
#align cardinal.to_part_enat_apply_of_lt_aleph_0 Cardinal.toPartENat_apply_of_lt_aleph0

theorem toPartENat_apply_of_aleph0_le {c : Cardinal} (h : ℵ₀ ≤ c) : toPartENat c = ⊤ :=
  if_neg h.not_lt
#align cardinal.to_part_enat_apply_of_aleph_0_le Cardinal.toPartENat_apply_of_aleph0_le

@[simp]
theorem toPartENat_cast (n : ℕ) : toPartENat n = n := by
  rw [toPartENat_apply_of_lt_aleph0 (nat_lt_aleph0 n), toNat_cast]
#align cardinal.to_part_enat_cast Cardinal.toPartENat_cast

@[simp]
theorem mk_toPartENat_of_infinite [h : Infinite α] : toPartENat #α = ⊤ :=
  toPartENat_apply_of_aleph0_le (infinite_iff.1 h)
#align cardinal.mk_to_part_enat_of_infinite Cardinal.mk_toPartENat_of_infinite

@[simp]
theorem aleph0_toPartENat : toPartENat ℵ₀ = ⊤ :=
  toPartENat_apply_of_aleph0_le le_rfl
#align cardinal.aleph_0_to_part_enat Cardinal.aleph0_toPartENat

theorem toPartENat_surjective : Surjective toPartENat := fun x =>
  PartENat.casesOn x ⟨ℵ₀, toPartENat_apply_of_aleph0_le le_rfl⟩ fun n => ⟨n, toPartENat_cast n⟩
#align cardinal.to_part_enat_surjective Cardinal.toPartENat_surjective

theorem toPartENat_eq_top_iff_le_aleph0 {c : Cardinal} :
    toPartENat c = ⊤ ↔ ℵ₀ ≤ c := by
  cases lt_or_ge c ℵ₀ with
  | inl hc =>
    simp only [toPartENat_apply_of_lt_aleph0 hc, PartENat.natCast_ne_top, false_iff, not_le, hc]
  | inr hc => simp only [toPartENat_apply_of_aleph0_le hc, eq_self_iff_true, true_iff]; exact hc
#align to_part_enat_eq_top_iff_le_aleph_0 Cardinal.toPartENat_eq_top_iff_le_aleph0

lemma toPartENat_le_iff_of_le_aleph0 {c c' : Cardinal} (h : c ≤ ℵ₀) :
    toPartENat c ≤ toPartENat c' ↔ c ≤ c' := by
  cases lt_or_ge c ℵ₀ with
  | inl hc =>
    rw [toPartENat_apply_of_lt_aleph0 hc]
    cases lt_or_ge c' ℵ₀ with
    | inl hc' =>
      rw [toPartENat_apply_of_lt_aleph0 hc', PartENat.coe_le_coe]
      exact toNat_le_iff_le_of_lt_aleph0 hc hc'
    | inr hc' =>
      simp only [toPartENat_apply_of_aleph0_le hc',
      le_top, true_iff]
      exact le_trans h hc'
  | inr hc =>
    rw [toPartENat_apply_of_aleph0_le hc]
    simp only [top_le_iff, toPartENat_eq_top_iff_le_aleph0,
    le_antisymm h hc]
#align to_part_enat_le_iff_le_of_le_aleph_0 Cardinal.toPartENat_le_iff_of_le_aleph0

lemma toPartENat_le_iff_of_lt_aleph0 {c c' : Cardinal} (hc' : c' < ℵ₀) :
    toPartENat c ≤ toPartENat c' ↔ c ≤ c' := by
  cases lt_or_ge c ℵ₀ with
  | inl hc =>
    rw [toPartENat_apply_of_lt_aleph0 hc]
    rw [toPartENat_apply_of_lt_aleph0 hc', PartENat.coe_le_coe]
    exact toNat_le_iff_le_of_lt_aleph0 hc hc'
  | inr hc =>
    rw [toPartENat_apply_of_aleph0_le hc]
    simp only [top_le_iff, toPartENat_eq_top_iff_le_aleph0]
    rw [← not_iff_not, not_le, not_le]
    simp only [hc', lt_of_lt_of_le hc' hc]
#align to_part_enat_le_iff_le_of_lt_aleph_0 Cardinal.toPartENat_le_iff_of_lt_aleph0

lemma toPartENat_eq_iff_of_le_aleph0 {c c' : Cardinal} (hc : c ≤ ℵ₀) (hc' : c' ≤ ℵ₀) :
    toPartENat c = toPartENat c' ↔ c = c' := by
  rw [le_antisymm_iff, le_antisymm_iff, toPartENat_le_iff_of_le_aleph0 hc,
    toPartENat_le_iff_of_le_aleph0 hc']
#align to_part_enat_eq_iff_eq_of_le_aleph_0 Cardinal.toPartENat_eq_iff_of_le_aleph0

theorem toPartENat_mono {c c' : Cardinal} (h : c ≤ c') :
    toPartENat c ≤ toPartENat c' := by
  cases lt_or_ge c ℵ₀ with
  | inl hc =>
    rw [toPartENat_apply_of_lt_aleph0 hc]
    cases lt_or_ge c' ℵ₀ with
    | inl hc' =>
      rw [toPartENat_apply_of_lt_aleph0 hc', PartENat.coe_le_coe]
      exact toNat_le_of_le_of_lt_aleph0 hc' h
    | inr hc' =>
        rw [toPartENat_apply_of_aleph0_le hc']
        exact le_top
  | inr hc =>
      rw [toPartENat_apply_of_aleph0_le hc,
      toPartENat_apply_of_aleph0_le (le_trans hc h)]
#align cardinal.to_part_enat_mono Cardinal.toPartENat_mono

theorem toPartENat_lift (c : Cardinal.{v}) : toPartENat (lift.{u, v} c) = toPartENat c := by
  cases' lt_or_ge c ℵ₀ with hc hc
  · rw [toPartENat_apply_of_lt_aleph0 hc, Cardinal.toPartENat_apply_of_lt_aleph0 _]
    simp only [toNat_lift]
    rw [lift_lt_aleph0]
    exact hc
  · rw [toPartENat_apply_of_aleph0_le hc, toPartENat_apply_of_aleph0_le _]
    rw [aleph0_le_lift]
    exact hc
#align cardinal.to_part_enat_lift Cardinal.toPartENat_lift

theorem toPartENat_congr {β : Type v} (e : α ≃ β) : toPartENat #α = toPartENat #β := by
  rw [← toPartENat_lift, lift_mk_eq.{_, _,v}.mpr ⟨e⟩, toPartENat_lift]
#align cardinal.to_part_enat_congr Cardinal.toPartENat_congr

theorem mk_toPartENat_eq_coe_card [Fintype α] : toPartENat #α = Fintype.card α := by simp
#align cardinal.mk_to_part_enat_eq_coe_card Cardinal.mk_toPartENat_eq_coe_card

theorem mk_int : #ℤ = ℵ₀ :=
  mk_denumerable ℤ
#align cardinal.mk_int Cardinal.mk_int

theorem mk_pNat : #ℕ+ = ℵ₀ :=
  mk_denumerable ℕ+
#align cardinal.mk_pnat Cardinal.mk_pNat

/-- **König's theorem** -/
theorem sum_lt_prod {ι} (f g : ι → Cardinal) (H : ∀ i, f i < g i) : sum f < prod g :=
  lt_of_not_ge fun ⟨F⟩ => by
    have : Inhabited (∀ i : ι, (g i).out) := by
      refine' ⟨fun i => Classical.choice <| mk_ne_zero_iff.1 _⟩
      rw [mk_out]
      exact (H i).ne_bot
    let G := invFun F
    have sG : Surjective G := invFun_surjective F.2
    choose C hc using
      show ∀ i, ∃ b, ∀ a, G ⟨i, a⟩ i ≠ b by
        intro i
        simp only [not_exists.symm, not_forall.symm]
        refine' fun h => (H i).not_le _
        rw [← mk_out (f i), ← mk_out (g i)]
        exact ⟨Embedding.ofSurjective _ h⟩
    let ⟨⟨i, a⟩, h⟩ := sG C
    exact hc i a (congr_fun h _)
#align cardinal.sum_lt_prod Cardinal.sum_lt_prod

-- Porting note : simp can prove this
-- @[simp]
theorem mk_empty : #Empty = 0 :=
  mk_eq_zero _
#align cardinal.mk_empty Cardinal.mk_empty

-- Porting note : simp can prove this
-- @[simp]
theorem mk_pempty : #PEmpty = 0 :=
  mk_eq_zero _
#align cardinal.mk_pempty Cardinal.mk_pempty

-- Porting note : simp can prove this
-- @[simp]
theorem mk_punit : #PUnit = 1 :=
  mk_eq_one PUnit
#align cardinal.mk_punit Cardinal.mk_punit

theorem mk_unit : #Unit = 1 :=
  mk_punit
#align cardinal.mk_unit Cardinal.mk_unit

-- Porting note : simp can prove this
-- @[simp]
theorem mk_singleton {α : Type u} (x : α) : #({x} : Set α) = 1 :=
  mk_eq_one _
#align cardinal.mk_singleton Cardinal.mk_singleton

-- Porting note : simp can prove this
-- @[simp]
theorem mk_plift_true : #(PLift True) = 1 :=
  mk_eq_one _
#align cardinal.mk_plift_true Cardinal.mk_plift_true

-- Porting note : simp can prove this
-- @[simp]
theorem mk_plift_false : #(PLift False) = 0 :=
  mk_eq_zero _
#align cardinal.mk_plift_false Cardinal.mk_plift_false

@[simp]
theorem mk_vector (α : Type u) (n : ℕ) : #(Vector α n) = #α ^ℕ n :=
  (mk_congr (Equiv.vectorEquivFin α n)).trans <| by simp
#align cardinal.mk_vector Cardinal.mk_vector

theorem mk_list_eq_sum_pow (α : Type u) : #(List α) = sum fun n : ℕ => #α ^ℕ n :=
  calc
    #(List α) = #(Σn, Vector α n) := mk_congr (Equiv.sigmaFiberEquiv List.length).symm
    _ = sum fun n : ℕ => #α ^ℕ n := by simp
#align cardinal.mk_list_eq_sum_pow Cardinal.mk_list_eq_sum_pow

theorem mk_quot_le {α : Type u} {r : α → α → Prop} : #(Quot r) ≤ #α :=
  mk_le_of_surjective Quot.exists_rep
#align cardinal.mk_quot_le Cardinal.mk_quot_le

theorem mk_quotient_le {α : Type u} {s : Setoid α} : #(Quotient s) ≤ #α :=
  mk_quot_le
#align cardinal.mk_quotient_le Cardinal.mk_quotient_le

theorem mk_subtype_le_of_subset {α : Type u} {p q : α → Prop} (h : ∀ ⦃x⦄, p x → q x) :
    #(Subtype p) ≤ #(Subtype q) :=
  ⟨Embedding.subtypeMap (Embedding.refl α) h⟩
#align cardinal.mk_subtype_le_of_subset Cardinal.mk_subtype_le_of_subset

-- Porting note : simp can prove this
-- @[simp]
theorem mk_emptyCollection (α : Type u) : #(∅ : Set α) = 0 :=
  mk_eq_zero _
#align cardinal.mk_emptyc Cardinal.mk_emptyCollection

theorem mk_emptyCollection_iff {α : Type u} {s : Set α} : #s = 0 ↔ s = ∅ := by
  constructor
  · intro h
    rw [mk_eq_zero_iff] at h
    exact eq_empty_iff_forall_not_mem.2 fun x hx => h.elim' ⟨x, hx⟩
  · rintro rfl
    exact mk_emptyCollection _
#align cardinal.mk_emptyc_iff Cardinal.mk_emptyCollection_iff

@[simp]
theorem mk_univ {α : Type u} : #(@univ α) = #α :=
  mk_congr (Equiv.Set.univ α)
#align cardinal.mk_univ Cardinal.mk_univ

theorem mk_image_le {α β : Type u} {f : α → β} {s : Set α} : #(f '' s) ≤ #s :=
  mk_le_of_surjective surjective_onto_image
#align cardinal.mk_image_le Cardinal.mk_image_le

theorem mk_image_le_lift {α : Type u} {β : Type v} {f : α → β} {s : Set α} :
    lift.{u} #(f '' s) ≤ lift.{v} #s :=
  lift_mk_le.{0}.mpr ⟨Embedding.ofSurjective _ surjective_onto_image⟩
#align cardinal.mk_image_le_lift Cardinal.mk_image_le_lift

theorem mk_range_le {α β : Type u} {f : α → β} : #(range f) ≤ #α :=
  mk_le_of_surjective surjective_onto_range
#align cardinal.mk_range_le Cardinal.mk_range_le

theorem mk_range_le_lift {α : Type u} {β : Type v} {f : α → β} :
    lift.{u} #(range f) ≤ lift.{v} #α :=
  lift_mk_le.{0}.mpr ⟨Embedding.ofSurjective _ surjective_onto_range⟩
#align cardinal.mk_range_le_lift Cardinal.mk_range_le_lift

theorem mk_range_eq (f : α → β) (h : Injective f) : #(range f) = #α :=
  mk_congr (Equiv.ofInjective f h).symm
#align cardinal.mk_range_eq Cardinal.mk_range_eq

theorem mk_range_eq_of_injective {α : Type u} {β : Type v} {f : α → β} (hf : Injective f) :
    lift.{u} #(range f) = lift.{v} #α :=
  lift_mk_eq'.mpr ⟨(Equiv.ofInjective f hf).symm⟩
#align cardinal.mk_range_eq_of_injective Cardinal.mk_range_eq_of_injective

lemma lift_mk_le_lift_mk_of_injective {α : Type u} {β : Type v} {f : α → β} (hf : Injective f) :
    Cardinal.lift.{v} (#α) ≤ Cardinal.lift.{u} (#β) := by
  rw [← Cardinal.mk_range_eq_of_injective hf]
  exact Cardinal.lift_le.2 (Cardinal.mk_set_le _)

theorem mk_range_eq_lift {α : Type u} {β : Type v} {f : α → β} (hf : Injective f) :
    lift.{max u w} #(range f) = lift.{max v w} #α :=
  lift_mk_eq.{v,u,w}.mpr ⟨(Equiv.ofInjective f hf).symm⟩
#align cardinal.mk_range_eq_lift Cardinal.mk_range_eq_lift

theorem mk_image_eq {α β : Type u} {f : α → β} {s : Set α} (hf : Injective f) : #(f '' s) = #s :=
  mk_congr (Equiv.Set.image f s hf).symm
#align cardinal.mk_image_eq Cardinal.mk_image_eq

theorem mk_iUnion_le_sum_mk {α ι : Type u} {f : ι → Set α} : #(⋃ i, f i) ≤ sum fun i => #(f i) :=
  calc
    #(⋃ i, f i) ≤ #(Σi, f i) := mk_le_of_surjective (Set.sigmaToiUnion_surjective f)
    _ = sum fun i => #(f i) := mk_sigma _
#align cardinal.mk_Union_le_sum_mk Cardinal.mk_iUnion_le_sum_mk

theorem mk_iUnion_eq_sum_mk {α ι : Type u} {f : ι → Set α}
    (h : ∀ i j, i ≠ j → Disjoint (f i) (f j)) : #(⋃ i, f i) = sum fun i => #(f i) :=
  calc
    #(⋃ i, f i) = #(Σi, f i) := mk_congr (Set.unionEqSigmaOfDisjoint h)
    _ = sum fun i => #(f i) := mk_sigma _
#align cardinal.mk_Union_eq_sum_mk Cardinal.mk_iUnion_eq_sum_mk

theorem mk_iUnion_le {α ι : Type u} (f : ι → Set α) : #(⋃ i, f i) ≤ #ι * ⨆ i, #(f i) :=
  mk_iUnion_le_sum_mk.trans (sum_le_iSup _)
#align cardinal.mk_Union_le Cardinal.mk_iUnion_le

theorem mk_sUnion_le {α : Type u} (A : Set (Set α)) : #(⋃₀ A) ≤ #A * ⨆ s : A, #s := by
  rw [sUnion_eq_iUnion]
  apply mk_iUnion_le
#align cardinal.mk_sUnion_le Cardinal.mk_sUnion_le

theorem mk_biUnion_le {ι α : Type u} (A : ι → Set α) (s : Set ι) :
    #(⋃ x ∈ s, A x) ≤ #s * ⨆ x : s, #(A x.1) := by
  rw [biUnion_eq_iUnion]
  apply mk_iUnion_le
#align cardinal.mk_bUnion_le Cardinal.mk_biUnion_le

theorem finset_card_lt_aleph0 (s : Finset α) : #(↑s : Set α) < ℵ₀ :=
  lt_aleph0_of_finite _
#align cardinal.finset_card_lt_aleph_0 Cardinal.finset_card_lt_aleph0

theorem mk_set_eq_nat_iff_finset {α} {s : Set α} {n : ℕ} :
    #s = n ↔ ∃ t : Finset α, (t : Set α) = s ∧ t.card = n := by
  constructor
  · intro h
    lift s to Finset α using lt_aleph0_iff_set_finite.1 (h.symm ▸ nat_lt_aleph0 n)
    simpa using h
  · rintro ⟨t, rfl, rfl⟩
    exact mk_coe_finset
#align cardinal.mk_set_eq_nat_iff_finset Cardinal.mk_set_eq_nat_iff_finset

theorem mk_eq_nat_iff_finset {n : ℕ} :
    #α = n ↔ ∃ t : Finset α, (t : Set α) = univ ∧ t.card = n :=
  by rw [← mk_univ, mk_set_eq_nat_iff_finset]
#align cardinal.mk_eq_nat_iff_finset Cardinal.mk_eq_nat_iff_finset

theorem mk_eq_nat_iff_fintype {n : ℕ} : #α = n ↔ ∃ h : Fintype α, @Fintype.card α h = n := by
  rw [mk_eq_nat_iff_finset]
  constructor
  · rintro ⟨t, ht, hn⟩
    exact ⟨⟨t, eq_univ_iff_forall.1 ht⟩, hn⟩
  · rintro ⟨⟨t, ht⟩, hn⟩
    exact ⟨t, eq_univ_iff_forall.2 ht, hn⟩
#align cardinal.mk_eq_nat_iff_fintype Cardinal.mk_eq_nat_iff_fintype

theorem mk_union_add_mk_inter {α : Type u} {S T : Set α} :
    #(S ∪ T : Set α) + #(S ∩ T : Set α) = #S + #T :=
  Quot.sound ⟨Equiv.Set.unionSumInter S T⟩
#align cardinal.mk_union_add_mk_inter Cardinal.mk_union_add_mk_inter

/-- The cardinality of a union is at most the sum of the cardinalities
of the two sets. -/
theorem mk_union_le {α : Type u} (S T : Set α) : #(S ∪ T : Set α) ≤ #S + #T :=
  @mk_union_add_mk_inter α S T ▸ self_le_add_right #(S ∪ T : Set α) #(S ∩ T : Set α)
#align cardinal.mk_union_le Cardinal.mk_union_le

theorem mk_union_of_disjoint {α : Type u} {S T : Set α} (H : Disjoint S T) :
    #(S ∪ T : Set α) = #S + #T :=
  Quot.sound ⟨Equiv.Set.union H.le_bot⟩
#align cardinal.mk_union_of_disjoint Cardinal.mk_union_of_disjoint

theorem mk_insert {α : Type u} {s : Set α} {a : α} (h : a ∉ s) :
    #(insert a s : Set α) = #s + 1 := by
  rw [← union_singleton, mk_union_of_disjoint, mk_singleton]
  simpa
#align cardinal.mk_insert Cardinal.mk_insert

theorem mk_sum_compl {α} (s : Set α) : #s + #(sᶜ : Set α) = #α :=
  mk_congr (Equiv.Set.sumCompl s)
#align cardinal.mk_sum_compl Cardinal.mk_sum_compl

theorem mk_le_mk_of_subset {α} {s t : Set α} (h : s ⊆ t) : #s ≤ #t :=
  ⟨Set.embeddingOfSubset s t h⟩
#align cardinal.mk_le_mk_of_subset Cardinal.mk_le_mk_of_subset

theorem mk_le_iff_forall_finset_subset_card_le {α : Type u} {n : ℕ} {t : Set α} :
    #t ≤ n ↔ ∀ s : Finset α, (s : Set α) ⊆ t → s.card ≤ n := by
  refine ⟨fun H s hs ↦ by simpa using (mk_le_mk_of_subset hs).trans H, fun H ↦ ?_⟩
  apply card_le_of (fun s ↦ ?_)
  let u : Finset α := s.image Subtype.val
  have : u.card = s.card :=
    Finset.card_image_of_injOn (injOn_of_injective Subtype.coe_injective _)
  rw [← this]
  apply H
  simp only [Finset.coe_image, image_subset_iff, Subtype.coe_preimage_self, subset_univ]

theorem mk_subtype_mono {p q : α → Prop} (h : ∀ x, p x → q x) :
    #{ x // p x } ≤ #{ x // q x } :=
  ⟨embeddingOfSubset _ _ h⟩
#align cardinal.mk_subtype_mono Cardinal.mk_subtype_mono

theorem le_mk_diff_add_mk (S T : Set α) : #S ≤ #(S \ T : Set α) + #T :=
  (mk_le_mk_of_subset <| subset_diff_union _ _).trans <| mk_union_le _ _
#align cardinal.le_mk_diff_add_mk Cardinal.le_mk_diff_add_mk

theorem mk_diff_add_mk {S T : Set α} (h : T ⊆ S) : #(S \ T : Set α) + #T = #S := by
  refine (mk_union_of_disjoint <| ?_).symm.trans <| by rw [diff_union_of_subset h]
  exact disjoint_sdiff_self_left
#align cardinal.mk_diff_add_mk Cardinal.mk_diff_add_mk

theorem mk_union_le_aleph0 {α} {P Q : Set α} :
    #(P ∪ Q : Set α) ≤ ℵ₀ ↔ #P ≤ ℵ₀ ∧ #Q ≤ ℵ₀ := by
  simp only [le_aleph0_iff_subtype_countable, mem_union, setOf_mem_eq, Set.union_def,
    ← countable_union]
#align cardinal.mk_union_le_aleph_0 Cardinal.mk_union_le_aleph0

theorem mk_image_eq_lift {α : Type u} {β : Type v} (f : α → β) (s : Set α) (h : Injective f) :
    lift.{u} #(f '' s) = lift.{v} #s :=
  lift_mk_eq.{v, u, 0}.mpr ⟨(Equiv.Set.image f s h).symm⟩
#align cardinal.mk_image_eq_lift Cardinal.mk_image_eq_lift

theorem mk_image_eq_of_injOn_lift {α : Type u} {β : Type v} (f : α → β) (s : Set α)
    (h : InjOn f s) : lift.{u} #(f '' s) = lift.{v} #s :=
  lift_mk_eq.{v, u, 0}.mpr ⟨(Equiv.Set.imageOfInjOn f s h).symm⟩
#align cardinal.mk_image_eq_of_inj_on_lift Cardinal.mk_image_eq_of_injOn_lift

theorem mk_image_eq_of_injOn {α β : Type u} (f : α → β) (s : Set α) (h : InjOn f s) :
    #(f '' s) = #s :=
  mk_congr (Equiv.Set.imageOfInjOn f s h).symm
#align cardinal.mk_image_eq_of_inj_on Cardinal.mk_image_eq_of_injOn

theorem mk_subtype_of_equiv {α β : Type u} (p : β → Prop) (e : α ≃ β) :
    #{ a : α // p (e a) } = #{ b : β // p b } :=
  mk_congr (Equiv.subtypeEquivOfSubtype e)
#align cardinal.mk_subtype_of_equiv Cardinal.mk_subtype_of_equiv

theorem mk_sep (s : Set α) (t : α → Prop) : #({ x ∈ s | t x } : Set α) = #{ x : s | t x.1 } :=
  mk_congr (Equiv.Set.sep s t)
#align cardinal.mk_sep Cardinal.mk_sep

theorem mk_preimage_of_injective_lift {α : Type u} {β : Type v} (f : α → β) (s : Set β)
    (h : Injective f) : lift.{v} #(f ⁻¹' s) ≤ lift.{u} #s := by
  rw [lift_mk_le.{0}]
  -- Porting note: Needed to insert `mem_preimage.mp` below
  use Subtype.coind (fun x => f x.1) fun x => mem_preimage.mp x.2
  apply Subtype.coind_injective; exact h.comp Subtype.val_injective
#align cardinal.mk_preimage_of_injective_lift Cardinal.mk_preimage_of_injective_lift

theorem mk_preimage_of_subset_range_lift {α : Type u} {β : Type v} (f : α → β) (s : Set β)
    (h : s ⊆ range f) : lift.{u} #s ≤ lift.{v} #(f ⁻¹' s) := by
  rw [lift_mk_le.{0}]
  refine' ⟨⟨_, _⟩⟩
  · rintro ⟨y, hy⟩
    rcases Classical.subtype_of_exists (h hy) with ⟨x, rfl⟩
    exact ⟨x, hy⟩
  rintro ⟨y, hy⟩ ⟨y', hy'⟩; dsimp
  rcases Classical.subtype_of_exists (h hy) with ⟨x, rfl⟩
  rcases Classical.subtype_of_exists (h hy') with ⟨x', rfl⟩
  simp; intro hxx'; rw [hxx']
#align cardinal.mk_preimage_of_subset_range_lift Cardinal.mk_preimage_of_subset_range_lift

theorem mk_preimage_of_injective_of_subset_range_lift {β : Type v} (f : α → β) (s : Set β)
    (h : Injective f) (h2 : s ⊆ range f) : lift.{v} #(f ⁻¹' s) = lift.{u} #s :=
  le_antisymm (mk_preimage_of_injective_lift f s h) (mk_preimage_of_subset_range_lift f s h2)
#align cardinal.mk_preimage_of_injective_of_subset_range_lift Cardinal.mk_preimage_of_injective_of_subset_range_lift

theorem mk_preimage_of_injective (f : α → β) (s : Set β) (h : Injective f) :
    #(f ⁻¹' s) ≤ #s := by
  rw [← lift_id #(↑(f ⁻¹' s)), ← lift_id #(↑s)]
  exact mk_preimage_of_injective_lift f s h
#align cardinal.mk_preimage_of_injective Cardinal.mk_preimage_of_injective

theorem mk_preimage_of_subset_range (f : α → β) (s : Set β) (h : s ⊆ range f) :
    #s ≤ #(f ⁻¹' s) := by
  rw [← lift_id #(↑(f ⁻¹' s)), ← lift_id #(↑s)]
  exact mk_preimage_of_subset_range_lift f s h
#align cardinal.mk_preimage_of_subset_range Cardinal.mk_preimage_of_subset_range

theorem mk_preimage_of_injective_of_subset_range (f : α → β) (s : Set β) (h : Injective f)
    (h2 : s ⊆ range f) : #(f ⁻¹' s) = #s := by
  convert mk_preimage_of_injective_of_subset_range_lift.{u, u} f s h h2 using 1 <;> rw [lift_id]
#align cardinal.mk_preimage_of_injective_of_subset_range Cardinal.mk_preimage_of_injective_of_subset_range

theorem mk_subset_ge_of_subset_image_lift {α : Type u} {β : Type v} (f : α → β) {s : Set α}
    {t : Set β} (h : t ⊆ f '' s) : lift.{u} #t ≤ lift.{v} #({ x ∈ s | f x ∈ t } : Set α) := by
  rw [image_eq_range] at h
  convert mk_preimage_of_subset_range_lift _ _ h using 1
  rw [mk_sep]
  rfl
#align cardinal.mk_subset_ge_of_subset_image_lift Cardinal.mk_subset_ge_of_subset_image_lift

theorem mk_subset_ge_of_subset_image (f : α → β) {s : Set α} {t : Set β} (h : t ⊆ f '' s) :
    #t ≤ #({ x ∈ s | f x ∈ t } : Set α) := by
  rw [image_eq_range] at h
  convert mk_preimage_of_subset_range _ _ h using 1
  rw [mk_sep]
  rfl
#align cardinal.mk_subset_ge_of_subset_image Cardinal.mk_subset_ge_of_subset_image

theorem le_mk_iff_exists_subset {c : Cardinal} {α : Type u} {s : Set α} :
    c ≤ #s ↔ ∃ p : Set α, p ⊆ s ∧ #p = c := by
  rw [le_mk_iff_exists_set, ← Subtype.exists_set_subtype]
  apply exists_congr; intro t; rw [mk_image_eq]; apply Subtype.val_injective
#align cardinal.le_mk_iff_exists_subset Cardinal.le_mk_iff_exists_subset

theorem two_le_iff : (2 : Cardinal) ≤ #α ↔ ∃ x y : α, x ≠ y := by
  rw [← Nat.cast_two, nat_succ, succ_le_iff, Nat.cast_one, one_lt_iff_nontrivial, nontrivial_iff]
#align cardinal.two_le_iff Cardinal.two_le_iff

theorem two_le_iff' (x : α) : (2 : Cardinal) ≤ #α ↔ ∃ y : α, y ≠ x := by
  rw [two_le_iff, ← nontrivial_iff, nontrivial_iff_exists_ne x]
#align cardinal.two_le_iff' Cardinal.two_le_iff'

theorem mk_eq_two_iff : #α = 2 ↔ ∃ x y : α, x ≠ y ∧ ({x, y} : Set α) = univ := by
  simp only [← @Nat.cast_two Cardinal, mk_eq_nat_iff_finset, Finset.card_eq_two]
  constructor
  · rintro ⟨t, ht, x, y, hne, rfl⟩
    exact ⟨x, y, hne, by simpa using ht⟩
  · rintro ⟨x, y, hne, h⟩
    exact ⟨{x, y}, by simpa using h, x, y, hne, rfl⟩
#align cardinal.mk_eq_two_iff Cardinal.mk_eq_two_iff

theorem mk_eq_two_iff' (x : α) : #α = 2 ↔ ∃! y, y ≠ x := by
  rw [mk_eq_two_iff]; constructor
  · rintro ⟨a, b, hne, h⟩
    simp only [eq_univ_iff_forall, mem_insert_iff, mem_singleton_iff] at h
    rcases h x with (rfl | rfl)
    exacts [⟨b, hne.symm, fun z => (h z).resolve_left⟩, ⟨a, hne, fun z => (h z).resolve_right⟩]
  · rintro ⟨y, hne, hy⟩
    exact ⟨x, y, hne.symm, eq_univ_of_forall fun z => or_iff_not_imp_left.2 (hy z)⟩
#align cardinal.mk_eq_two_iff' Cardinal.mk_eq_two_iff'

theorem exists_not_mem_of_length_lt {α : Type*} (l : List α) (h : ↑l.length < #α) :
    ∃ z : α, z ∉ l := by
  contrapose! h
  calc
    #α = #(Set.univ : Set α) := mk_univ.symm
    _ ≤ #l.toFinset := mk_le_mk_of_subset fun x _ => List.mem_toFinset.mpr (h x)
    _ = l.toFinset.card := Cardinal.mk_coe_finset
    _ ≤ l.length := Cardinal.natCast_le.mpr (List.toFinset_card_le l)
#align cardinal.exists_not_mem_of_length_lt Cardinal.exists_not_mem_of_length_lt

theorem three_le {α : Type*} (h : 3 ≤ #α) (x : α) (y : α) : ∃ z : α, z ≠ x ∧ z ≠ y := by
  have : ↑(3 : ℕ) ≤ #α; simpa using h
  have : ↑(2 : ℕ) < #α; rwa [← succ_le_iff, ← Cardinal.nat_succ]
  have := exists_not_mem_of_length_lt [x, y] this
  simpa [not_or] using this
#align cardinal.three_le Cardinal.three_le

/-- The function `a ^< b`, defined as the supremum of `a ^ c` for `c < b`. -/
def powerlt (a b : Cardinal.{u}) : Cardinal.{u} :=
<<<<<<< HEAD
  ⨆ c : Iio b, a ^ (c : Cardinal)
=======
  ⨆ c : Iio b, a ^ c
>>>>>>> 9a53bec1
#align cardinal.powerlt Cardinal.powerlt

@[inherit_doc]
infixl:80 " ^< " => powerlt

theorem le_powerlt {b c : Cardinal.{u}} (a) (h : c < b) : a ^ c ≤ a ^< b := by
  refine le_ciSup (f := fun y : Iio b => a ^ (y : Cardinal)) ?_ ⟨c, h⟩
  rw [← image_eq_range]
  exact bddAbove_image.{u, u} _ bddAbove_Iio
#align cardinal.le_powerlt Cardinal.le_powerlt

theorem powerlt_le {a b c : Cardinal.{u}} : a ^< b ≤ c ↔ ∀ x < b, a ^ x ≤ c := by
  rw [powerlt, ciSup_le_iff']
  · simp
  · rw [← image_eq_range]
    exact bddAbove_image.{u, u} _ bddAbove_Iio
#align cardinal.powerlt_le Cardinal.powerlt_le

theorem powerlt_le_powerlt_left {a b c : Cardinal} (h : b ≤ c) : a ^< b ≤ a ^< c :=
  powerlt_le.2 fun _ hx => le_powerlt a <| hx.trans_le h
#align cardinal.powerlt_le_powerlt_left Cardinal.powerlt_le_powerlt_left

theorem powerlt_mono_left (a) : Monotone fun c => a ^< c := fun _ _ => powerlt_le_powerlt_left
#align cardinal.powerlt_mono_left Cardinal.powerlt_mono_left

theorem powerlt_succ {a b : Cardinal} (h : a ≠ 0) : a ^< succ b = a ^ b :=
  (powerlt_le.2 fun _ h' => power_le_power_left h <| le_of_lt_succ h').antisymm <|
    le_powerlt a (lt_succ b)
#align cardinal.powerlt_succ Cardinal.powerlt_succ

theorem powerlt_min {a b c : Cardinal} : a ^< min b c = min (a ^< b) (a ^< c) :=
  (powerlt_mono_left a).map_min
#align cardinal.powerlt_min Cardinal.powerlt_min

theorem powerlt_max {a b c : Cardinal} : a ^< max b c = max (a ^< b) (a ^< c) :=
  (powerlt_mono_left a).map_max
#align cardinal.powerlt_max Cardinal.powerlt_max

theorem zero_powerlt {a : Cardinal} (h : a ≠ 0) : 0 ^< a = 1 := by
  apply (powerlt_le.2 fun c _ => zero_power_le _).antisymm
  rw [← power_zero]
  exact le_powerlt 0 (pos_iff_ne_zero.2 h)
#align cardinal.zero_powerlt Cardinal.zero_powerlt

@[simp]
theorem powerlt_zero {a : Cardinal} : a ^< 0 = 0 := by
  convert Cardinal.iSup_of_empty _
  exact Subtype.isEmpty_of_false fun x => mem_Iio.not.mpr (Cardinal.zero_le x).not_lt
#align cardinal.powerlt_zero Cardinal.powerlt_zero

/-- The cardinality of a nontrivial module over a ring is at least the cardinality of the ring if
there are no zero divisors (for instance if the ring is a field) -/
theorem mk_le_of_module (R : Type u) (E : Type v)
    [AddCommGroup E] [Ring R] [Module R E] [Nontrivial E] [NoZeroSMulDivisors R E] :
    Cardinal.lift.{v} (#R) ≤ Cardinal.lift.{u} (#E) := by
  obtain ⟨x, hx⟩ : ∃ (x : E), x ≠ 0 := exists_ne 0
  have : Injective (fun k ↦ k • x) := smul_left_injective R hx
  exact lift_mk_le_lift_mk_of_injective this

end Cardinal

-- namespace Tactic

-- open Cardinal Positivity

-- Porting note: Meta code, do not port directly
-- /-- Extension for the `positivity` tactic: The cardinal power of a positive cardinal is
--  positive. -/
-- @[positivity]
-- unsafe def positivity_cardinal_pow : expr → tactic strictness
--   | q(@Pow.pow _ _ $(inst) $(a) $(b)) => do
--     let strictness_a ← core a
--     match strictness_a with
--       | positive p => positive <$> mk_app `` power_pos [b, p]
--       | _ => failed
--   |-- We already know that `0 ≤ x` for all `x : Cardinal`
--     _ =>
--     failed
-- #align tactic.positivity_cardinal_pow tactic.positivity_cardinal_pow

-- end Tactic<|MERGE_RESOLUTION|>--- conflicted
+++ resolved
@@ -538,15 +538,9 @@
   mul_comm := mul_comm'
   left_distrib a b c := inductionOn₃ a b c fun α β γ => mk_congr <| Equiv.prodSumDistrib α β γ
   right_distrib a b c := inductionOn₃ a b c fun α β γ => mk_congr <| Equiv.sumProdDistrib α β γ
-<<<<<<< HEAD
-  npow n c := c ^' n
-  npow_zero := @power_zero
-  npow_succ n c := show c ^' (n + 1 :) = c * (c ^' n)
-=======
   npow n c := c ^ (n : Cardinal)
   npow_zero := @power_zero
   npow_succ n c := show c ^ (↑(n + 1) : Cardinal) = c * c ^ (↑n : Cardinal)
->>>>>>> 9a53bec1
     by rw [Cardinal.cast_succ, power_add, power_one, mul_comm']
   natCast := (fun n => lift.{u} #(Fin n) : ℕ → Cardinal.{u})
   natCast_zero := rfl
@@ -569,11 +563,7 @@
 end deprecated
 
 @[simp]
-<<<<<<< HEAD
-theorem one_power {a : Cardinal} : 1 ^' a = 1 :=
-=======
 theorem one_power {a : Cardinal} : (1 : Cardinal) ^ a = 1 :=
->>>>>>> 9a53bec1
   inductionOn a fun _ => mk_eq_one _
 #align cardinal.one_power Cardinal.one_power
 
@@ -588,11 +578,7 @@
 #align cardinal.mk_Prop Cardinal.mk_Prop
 
 @[simp]
-<<<<<<< HEAD
-theorem zero_power {a : Cardinal} : a ≠ 0 → 0 ^' a = 0 :=
-=======
 theorem zero_power {a : Cardinal} : a ≠ 0 → (0 : Cardinal) ^ a = 0 :=
->>>>>>> 9a53bec1
   inductionOn a fun _ heq =>
     mk_eq_zero_iff.2 <|
       isEmpty_pi.2 <|
@@ -1361,11 +1347,7 @@
 -- Porting note: was `simp`. LHS is not normal form.
 -- @[simp, norm_cast]
 @[norm_cast]
-<<<<<<< HEAD
-theorem natCast_pow {m n : ℕ} : (↑(m ^ n) : Cardinal) = ↑m ^' ↑n := by
-=======
 theorem natCast_pow {m n : ℕ} : (↑(m ^ n) : Cardinal) = (↑m : Cardinal) ^ (↑n : Cardinal) := by
->>>>>>> 9a53bec1
   induction n <;> simp [pow_succ', power_add, *, Pow.pow]
 #align cardinal.nat_cast_pow Cardinal.natCast_pow
 
@@ -2426,11 +2408,7 @@
 
 /-- The function `a ^< b`, defined as the supremum of `a ^ c` for `c < b`. -/
 def powerlt (a b : Cardinal.{u}) : Cardinal.{u} :=
-<<<<<<< HEAD
   ⨆ c : Iio b, a ^ (c : Cardinal)
-=======
-  ⨆ c : Iio b, a ^ c
->>>>>>> 9a53bec1
 #align cardinal.powerlt Cardinal.powerlt
 
 @[inherit_doc]
