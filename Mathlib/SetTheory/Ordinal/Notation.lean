--- conflicted
+++ resolved
@@ -101,11 +101,7 @@
   lt x y := repr x < repr y
   le_refl _ := @le_refl Ordinal _ _
   le_trans _ _ _ := @le_trans Ordinal _ _ _ _
-<<<<<<< HEAD
-  lt_iff_le_not_ge _ _ := @lt_iff_le_not_le Ordinal _ _ _
-=======
   lt_iff_le_not_ge _ _ := @lt_iff_le_not_ge Ordinal _ _ _
->>>>>>> 4940ad6e
 
 theorem lt_def {x y : ONote} : x < y ↔ repr x < repr y :=
   Iff.rfl
@@ -1177,11 +1173,7 @@
   lt x y := repr x < repr y
   le_refl _ := @le_refl Ordinal _ _
   le_trans _ _ _ := @le_trans Ordinal _ _ _ _
-<<<<<<< HEAD
-  lt_iff_le_not_ge _ _ := @lt_iff_le_not_le Ordinal _ _ _
-=======
   lt_iff_le_not_ge _ _ := @lt_iff_le_not_ge Ordinal _ _ _
->>>>>>> 4940ad6e
 
 instance : Zero NONote :=
   ⟨⟨0, NF.zero⟩⟩
