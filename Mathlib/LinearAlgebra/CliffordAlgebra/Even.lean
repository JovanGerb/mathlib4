--- conflicted
+++ resolved
@@ -245,14 +245,8 @@
 def even.lift : EvenHom Q A ≃ (CliffordAlgebra.even Q →ₐ[R] A) where
   toFun f := AlgHom.ofLinearMap (aux f) (aux_one f) (aux_mul f)
   invFun F := (even.ι Q).compr₂ F
-<<<<<<< HEAD
-  left_inv f := EvenHom.ext <| LinearMap.ext₂ <| even.lift.aux_ι f
-  right_inv _ := even.algHom_ext Q <| EvenHom.ext <| LinearMap.ext₂ <| even.lift.aux_ι _
-#align clifford_algebra.even.lift CliffordAlgebra.even.lift
-=======
   left_inv f := EvenHom.ext _ _ <| LinearMap.ext₂ <| even.lift.aux_ι f
   right_inv _ := even.algHom_ext Q <| EvenHom.ext _ _ <| LinearMap.ext₂ <| even.lift.aux_ι _
->>>>>>> 2fc87a94
 
 -- @[simp] -- Porting note: simpNF linter times out on this one
 theorem even.lift_ι (f : EvenHom Q A) (m₁ m₂ : M) :
