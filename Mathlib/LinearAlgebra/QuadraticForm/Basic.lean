/-
Copyright (c) 2020 Anne Baanen. All rights reserved.
Released under Apache 2.0 license as described in the file LICENSE.
Authors: Anne Baanen, Kexing Ying, Eric Wieser
-/
import Mathlib.LinearAlgebra.Matrix.Determinant
import Mathlib.LinearAlgebra.Matrix.SesquilinearForm
import Mathlib.LinearAlgebra.Matrix.Symmetric

#align_import linear_algebra.quadratic_form.basic from "leanprover-community/mathlib"@"d11f435d4e34a6cea0a1797d6b625b0c170be845"

/-!
# Quadratic forms

This file defines quadratic forms over a `R`-module `M`.
A quadratic form on a commutative ring `R` is a map `Q : M → R` such that:

* `QuadraticForm.map_smul`: `Q (a • x) = a * a * Q x`
* `QuadraticForm.polar_add_left`, `QuadraticForm.polar_add_right`,
  `QuadraticForm.polar_smul_left`, `QuadraticForm.polar_smul_right`:
  the map `QuadraticForm.polar Q := fun x y ↦ Q (x + y) - Q x - Q y` is bilinear.

This notion generalizes to commutative semirings using the approach in [izhakian2016][] which
requires that there be a (possibly non-unique) companion bilinear form `B` such that
`∀ x y, Q (x + y) = Q x + Q y + B x y`. Over a ring, this `B` is precisely `QuadraticForm.polar Q`.

To build a `QuadraticForm` from the `polar` axioms, use `QuadraticForm.ofPolar`.

Quadratic forms come with a scalar multiplication, `(a • Q) x = Q (a • x) = a * a * Q x`,
and composition with linear maps `f`, `Q.comp f x = Q (f x)`.

## Main definitions

 * `QuadraticForm.ofPolar`: a more familiar constructor that works on rings
 * `QuadraticForm.associated`: associated bilinear form
 * `QuadraticForm.PosDef`: positive definite quadratic forms
 * `QuadraticForm.Anisotropic`: anisotropic quadratic forms
 * `QuadraticForm.discr`: discriminant of a quadratic form
 * `QuadraticForm.IsOrtho`: orthogonality of vectors with respect to a quadratic form.

## Main statements

 * `QuadraticForm.associated_left_inverse`,
 * `QuadraticForm.associated_rightInverse`: in a commutative ring where 2 has
  an inverse, there is a correspondence between quadratic forms and symmetric
  bilinear forms
 * `LinearMap.exists_orthogonal_basis`: There exists an orthogonal basis with
  respect to any nondegenerate, symmetric bilinear form `B`.

## Notation

In this file, the variable `R` is used when a `CommSemiring` structure is available.

The variable `S` is used when `R` itself has a `•` action.

## Implementation notes

While the definition and many results make sense if we drop commutativity assumptions,
the correct definition of a quadratic form in the noncommutative setting would require
substantial refactors from the current version, such that $Q(rm) = rQ(m)r^*$ for some
suitable conjugation $r^*$.

The [Zulip thread](https://leanprover.zulipchat.com/#narrow/stream/116395-maths/topic/Quadratic.20Maps/near/395529867)
has some further discusion.

## References

 * https://en.wikipedia.org/wiki/Quadratic_form
 * https://en.wikipedia.org/wiki/Discriminant#Quadratic_forms

## Tags

quadratic form, homogeneous polynomial, quadratic polynomial
-/


universe u v w

variable {S T : Type*}

variable {R : Type*} {M : Type*}

open BigOperators

section Polar

variable [CommRing R] [AddCommGroup M]

namespace QuadraticForm

/-- Up to a factor 2, `Q.polar` is the associated bilinear form for a quadratic form `Q`.

Source of this name: https://en.wikipedia.org/wiki/Quadratic_form#Generalization
-/
def polar (f : M → R) (x y : M) :=
  f (x + y) - f x - f y
#align quadratic_form.polar QuadraticForm.polar

theorem polar_add (f g : M → R) (x y : M) : polar (f + g) x y = polar f x y + polar g x y := by
  simp only [polar, Pi.add_apply]
  abel
#align quadratic_form.polar_add QuadraticForm.polar_add

theorem polar_neg (f : M → R) (x y : M) : polar (-f) x y = -polar f x y := by
  simp only [polar, Pi.neg_apply, sub_eq_add_neg, neg_add]
#align quadratic_form.polar_neg QuadraticForm.polar_neg

theorem polar_smul [Monoid S] [DistribMulAction S R] (f : M → R) (s : S) (x y : M) :
    polar (s • f) x y = s • polar f x y := by simp only [polar, Pi.smul_apply, smul_sub]
#align quadratic_form.polar_smul QuadraticForm.polar_smul

theorem polar_comm (f : M → R) (x y : M) : polar f x y = polar f y x := by
  rw [polar, polar, add_comm, sub_sub, sub_sub, add_comm (f x) (f y)]
#align quadratic_form.polar_comm QuadraticForm.polar_comm

/-- Auxiliary lemma to express bilinearity of `QuadraticForm.polar` without subtraction. -/
theorem polar_add_left_iff {f : M → R} {x x' y : M} :
    polar f (x + x') y = polar f x y + polar f x' y ↔
      f (x + x' + y) + (f x + f x' + f y) = f (x + x') + f (x' + y) + f (y + x) := by
  simp only [← add_assoc]
  simp only [polar, sub_eq_iff_eq_add, eq_sub_iff_add_eq, sub_add_eq_add_sub, add_sub]
  simp only [add_right_comm _ (f y) _, add_right_comm _ (f x') (f x)]
  rw [add_comm y x, add_right_comm _ _ (f (x + y)), add_comm _ (f (x + y)),
    add_right_comm (f (x + y)), add_left_inj]
#align quadratic_form.polar_add_left_iff QuadraticForm.polar_add_left_iff

theorem polar_comp {F : Type*} [CommRing S] [FunLike F R S] [AddMonoidHomClass F R S]
    (f : M → R) (g : F) (x y : M) :
    polar (g ∘ f) x y = g (polar f x y) := by
  simp only [polar, Pi.smul_apply, Function.comp_apply, map_sub]
#align quadratic_form.polar_comp QuadraticForm.polar_comp

end QuadraticForm

end Polar

/-- A quadratic form over a module.

For a more familiar constructor when `R` is a ring, see `QuadraticForm.ofPolar`. -/
structure QuadraticForm (R : Type u) (M : Type v) [CommSemiring R] [AddCommMonoid M] [Module R M]
    where
  toFun : M → R
  toFun_smul : ∀ (a : R) (x : M), toFun (a • x) = a * a * toFun x
  exists_companion' : ∃ B : M →ₗ[R] M →ₗ[R] R, ∀ x y, toFun (x + y) = toFun x + toFun y + B x y
#align quadratic_form QuadraticForm

namespace QuadraticForm

section DFunLike

variable [CommSemiring R] [AddCommMonoid M] [Module R M]

variable {Q Q' : QuadraticForm R M}

instance instFunLike : FunLike (QuadraticForm R M) M R where
  coe := toFun
  coe_injective' x y h := by cases x; cases y; congr
#align quadratic_form.fun_like QuadraticForm.instFunLike

/-- Helper instance for when there's too many metavariables to apply
`DFunLike.hasCoeToFun` directly. -/
instance : CoeFun (QuadraticForm R M) fun _ => M → R :=
  ⟨DFunLike.coe⟩

variable (Q)

/-- The `simp` normal form for a quadratic form is `DFunLike.coe`, not `toFun`. -/
@[simp]
theorem toFun_eq_coe : Q.toFun = ⇑Q :=
  rfl
#align quadratic_form.to_fun_eq_coe QuadraticForm.toFun_eq_coe

-- this must come after the coe_to_fun definition
initialize_simps_projections QuadraticForm (toFun → apply)

variable {Q}

@[ext]
theorem ext (H : ∀ x : M, Q x = Q' x) : Q = Q' :=
  DFunLike.ext _ _ H
#align quadratic_form.ext QuadraticForm.ext

theorem congr_fun (h : Q = Q') (x : M) : Q x = Q' x :=
  DFunLike.congr_fun h _
#align quadratic_form.congr_fun QuadraticForm.congr_fun

theorem ext_iff : Q = Q' ↔ ∀ x, Q x = Q' x :=
  DFunLike.ext_iff
#align quadratic_form.ext_iff QuadraticForm.ext_iff

/-- Copy of a `QuadraticForm` with a new `toFun` equal to the old one. Useful to fix definitional
equalities. -/
protected def copy (Q : QuadraticForm R M) (Q' : M → R) (h : Q' = ⇑Q) : QuadraticForm R M where
  toFun := Q'
  toFun_smul := h.symm ▸ Q.toFun_smul
  exists_companion' := h.symm ▸ Q.exists_companion'
#align quadratic_form.copy QuadraticForm.copy

@[simp]
theorem coe_copy (Q : QuadraticForm R M) (Q' : M → R) (h : Q' = ⇑Q) : ⇑(Q.copy Q' h) = Q' :=
  rfl
#align quadratic_form.coe_copy QuadraticForm.coe_copy

theorem copy_eq (Q : QuadraticForm R M) (Q' : M → R) (h : Q' = ⇑Q) : Q.copy Q' h = Q :=
  DFunLike.ext' h
#align quadratic_form.copy_eq QuadraticForm.copy_eq

end DFunLike

section CommSemiring

variable [CommSemiring R] [AddCommMonoid M] [Module R M]

variable (Q : QuadraticForm R M)

theorem map_smul (a : R) (x : M) : Q (a • x) = a * a * Q x :=
  Q.toFun_smul a x
#align quadratic_form.map_smul QuadraticForm.map_smul

theorem exists_companion : ∃ B : M →ₗ[R] M →ₗ[R] R, ∀ x y, Q (x + y) = Q x + Q y + B x y :=
  Q.exists_companion'
#align quadratic_form.exists_companion QuadraticForm.exists_companion

theorem map_add_add_add_map (x y z : M) :
    Q (x + y + z) + (Q x + Q y + Q z) = Q (x + y) + Q (y + z) + Q (z + x) := by
  obtain ⟨B, h⟩ := Q.exists_companion
  rw [add_comm z x]
  simp only [h, map_add, LinearMap.add_apply]
  abel
#align quadratic_form.map_add_add_add_map QuadraticForm.map_add_add_add_map

theorem map_add_self (x : M) : Q (x + x) = 4 * Q x := by
  rw [← one_smul R x, ← add_smul, map_smul]
  norm_num
#align quadratic_form.map_add_self QuadraticForm.map_add_self

-- porting note: removed @[simp] because it is superseded by `ZeroHomClass.map_zero`
theorem map_zero : Q 0 = 0 := by
  rw [← @zero_smul R _ _ _ _ (0 : M), map_smul, zero_mul, zero_mul]
#align quadratic_form.map_zero QuadraticForm.map_zero

instance zeroHomClass : ZeroHomClass (QuadraticForm R M) M R where
  map_zero := map_zero
#align quadratic_form.zero_hom_class QuadraticForm.zeroHomClass

theorem map_smul_of_tower [CommSemiring S] [Algebra S R] [Module S M] [IsScalarTower S R M] (a : S)
    (x : M) : Q (a • x) = (a * a) • Q x := by
  rw [← IsScalarTower.algebraMap_smul R a x, map_smul, ← RingHom.map_mul, Algebra.smul_def]
#align quadratic_form.map_smul_of_tower QuadraticForm.map_smul_of_tower

end CommSemiring

section CommRing

variable [CommRing R] [AddCommGroup M]

variable [Module R M] (Q : QuadraticForm R M)

@[simp]
theorem map_neg (x : M) : Q (-x) = Q x := by
  rw [← @neg_one_smul R _ _ _ _ x, map_smul, neg_one_mul, neg_neg, one_mul]
#align quadratic_form.map_neg QuadraticForm.map_neg

theorem map_sub (x y : M) : Q (x - y) = Q (y - x) := by rw [← neg_sub, map_neg]
#align quadratic_form.map_sub QuadraticForm.map_sub

@[simp]
theorem polar_zero_left (y : M) : polar Q 0 y = 0 := by
  simp only [polar, zero_add, QuadraticForm.map_zero, sub_zero, sub_self]
#align quadratic_form.polar_zero_left QuadraticForm.polar_zero_left

@[simp]
theorem polar_add_left (x x' y : M) : polar Q (x + x') y = polar Q x y + polar Q x' y :=
  polar_add_left_iff.mpr <| Q.map_add_add_add_map x x' y
#align quadratic_form.polar_add_left QuadraticForm.polar_add_left

@[simp]
theorem polar_smul_left (a : R) (x y : M) : polar Q (a • x) y = a * polar Q x y := by
  obtain ⟨B, h⟩ := Q.exists_companion
  simp_rw [polar, h, Q.map_smul, LinearMap.map_smul₂, sub_sub, add_sub_cancel', smul_eq_mul]
#align quadratic_form.polar_smul_left QuadraticForm.polar_smul_left

@[simp]
theorem polar_neg_left (x y : M) : polar Q (-x) y = -polar Q x y := by
  rw [← neg_one_smul R x, polar_smul_left, neg_one_mul]
#align quadratic_form.polar_neg_left QuadraticForm.polar_neg_left

@[simp]
theorem polar_sub_left (x x' y : M) : polar Q (x - x') y = polar Q x y - polar Q x' y := by
  rw [sub_eq_add_neg, sub_eq_add_neg, polar_add_left, polar_neg_left]
#align quadratic_form.polar_sub_left QuadraticForm.polar_sub_left

@[simp]
theorem polar_zero_right (y : M) : polar Q y 0 = 0 := by
  simp only [add_zero, polar, QuadraticForm.map_zero, sub_self]
#align quadratic_form.polar_zero_right QuadraticForm.polar_zero_right

@[simp]
theorem polar_add_right (x y y' : M) : polar Q x (y + y') = polar Q x y + polar Q x y' := by
  rw [polar_comm Q x, polar_comm Q x, polar_comm Q x, polar_add_left]
#align quadratic_form.polar_add_right QuadraticForm.polar_add_right

@[simp]
theorem polar_smul_right (a : R) (x y : M) : polar Q x (a • y) = a * polar Q x y := by
  rw [polar_comm Q x, polar_comm Q x, polar_smul_left]
#align quadratic_form.polar_smul_right QuadraticForm.polar_smul_right

@[simp]
theorem polar_neg_right (x y : M) : polar Q x (-y) = -polar Q x y := by
  rw [← neg_one_smul R y, polar_smul_right, neg_one_mul]
#align quadratic_form.polar_neg_right QuadraticForm.polar_neg_right

@[simp]
theorem polar_sub_right (x y y' : M) : polar Q x (y - y') = polar Q x y - polar Q x y' := by
  rw [sub_eq_add_neg, sub_eq_add_neg, polar_add_right, polar_neg_right]
#align quadratic_form.polar_sub_right QuadraticForm.polar_sub_right

@[simp]
theorem polar_self (x : M) : polar Q x x = 2 * Q x := by
  rw [polar, map_add_self, sub_sub, sub_eq_iff_eq_add, ← two_mul, ← two_mul, ← mul_assoc]
  norm_num
#align quadratic_form.polar_self QuadraticForm.polar_self

/-- `QuadraticForm.polar` as a bilinear map -/
@[simps!]
def polarLinearMap₂ : M →ₗ[R] M →ₗ[R] R :=
  LinearMap.mk₂ R (polar Q) (polar_add_left Q) (polar_smul_left Q) (polar_add_right Q)
  (polar_smul_right Q)
#align quadratic_form.polar_bilin QuadraticForm.polarLinearMap₂

variable [CommSemiring S] [Algebra S R] [Module S M] [IsScalarTower S R M]

@[simp]
theorem polar_smul_left_of_tower (a : S) (x y : M) : polar Q (a • x) y = a • polar Q x y := by
  rw [← IsScalarTower.algebraMap_smul R a x, polar_smul_left, Algebra.smul_def]
#align quadratic_form.polar_smul_left_of_tower QuadraticForm.polar_smul_left_of_tower

@[simp]
theorem polar_smul_right_of_tower (a : S) (x y : M) : polar Q x (a • y) = a • polar Q x y := by
  rw [← IsScalarTower.algebraMap_smul R a y, polar_smul_right, Algebra.smul_def]
#align quadratic_form.polar_smul_right_of_tower QuadraticForm.polar_smul_right_of_tower

/-- An alternative constructor to `QuadraticForm.mk`, for rings where `polar` can be used. -/
@[simps]
def ofPolar (toFun : M → R) (toFun_smul : ∀ (a : R) (x : M), toFun (a • x) = a * a * toFun x)
    (polar_add_left : ∀ x x' y : M, polar toFun (x + x') y = polar toFun x y + polar toFun x' y)
    (polar_smul_left : ∀ (a : R) (x y : M), polar toFun (a • x) y = a • polar toFun x y) :
    QuadraticForm R M :=
  { toFun
    toFun_smul
    exists_companion' := ⟨LinearMap.mk₂ R (polar toFun) (polar_add_left) (polar_smul_left)
      (fun x _ _ => by simp_rw [polar_comm _ x, polar_add_left])
      (fun _ _ _ => by rw [polar_comm, polar_smul_left, polar_comm]),
      fun _ _ =>  by
        simp only [LinearMap.mk₂_apply]
        rw [polar, sub_sub, add_sub_cancel'_right]⟩ }
#align quadratic_form.of_polar QuadraticForm.ofPolar

/-- In a ring the companion bilinear form is unique and equal to `QuadraticForm.polar`. -/
theorem choose_exists_companion : Q.exists_companion.choose = polarLinearMap₂ Q :=
  LinearMap.ext₂ fun x y => by
    rw [polarLinearMap₂_apply_apply, polar, Q.exists_companion.choose_spec, sub_sub,
      add_sub_cancel']
#align quadratic_form.some_exists_companion QuadraticForm.choose_exists_companion

end CommRing

section SemiringOperators

variable [CommSemiring R] [AddCommMonoid M] [Module R M]

section SMul

variable [Monoid S] [Monoid T] [DistribMulAction S R] [DistribMulAction T R]
variable [SMulCommClass S R R] [SMulCommClass T R R]

/-- `QuadraticForm R M` inherits the scalar action from any algebra over `R`.

This provides an `R`-action via `Algebra.id`. -/
instance : SMul S (QuadraticForm R M) :=
  ⟨fun a Q =>
    { toFun := a • ⇑Q
      toFun_smul := fun b x => by rw [Pi.smul_apply, map_smul, Pi.smul_apply, mul_smul_comm]
      exists_companion' :=
        let ⟨B, h⟩ := Q.exists_companion
        letI := SMulCommClass.symm S R R
        ⟨a • B, by simp [h]⟩ }⟩

@[simp]
theorem coeFn_smul (a : S) (Q : QuadraticForm R M) : ⇑(a • Q) = a • ⇑Q :=
  rfl
#align quadratic_form.coe_fn_smul QuadraticForm.coeFn_smul

@[simp]
theorem smul_apply (a : S) (Q : QuadraticForm R M) (x : M) : (a • Q) x = a • Q x :=
  rfl
#align quadratic_form.smul_apply QuadraticForm.smul_apply

instance [SMulCommClass S T R] : SMulCommClass S T (QuadraticForm R M) where
  smul_comm _s _t _q := ext fun _ => smul_comm _ _ _

instance [SMul S T] [IsScalarTower S T R] : IsScalarTower S T (QuadraticForm R M) where
  smul_assoc _s _t _q := ext fun _ => smul_assoc _ _ _

end SMul

instance : Zero (QuadraticForm R M) :=
  ⟨{  toFun := fun _ => 0
      toFun_smul := fun a _ => by simp only [mul_zero]
      exists_companion' := ⟨0, fun _ _ => by simp only [add_zero, LinearMap.zero_apply]⟩ }⟩

@[simp]
theorem coeFn_zero : ⇑(0 : QuadraticForm R M) = 0 :=
  rfl
#align quadratic_form.coe_fn_zero QuadraticForm.coeFn_zero

@[simp]
theorem zero_apply (x : M) : (0 : QuadraticForm R M) x = 0 :=
  rfl
#align quadratic_form.zero_apply QuadraticForm.zero_apply

instance : Inhabited (QuadraticForm R M) :=
  ⟨0⟩

instance : Add (QuadraticForm R M) :=
  ⟨fun Q Q' =>
    { toFun := Q + Q'
      toFun_smul := fun a x => by simp only [Pi.add_apply, map_smul, mul_add]
      exists_companion' :=
        let ⟨B, h⟩ := Q.exists_companion
        let ⟨B', h'⟩ := Q'.exists_companion
        ⟨B + B', fun x y => by
          simp_rw [Pi.add_apply, h, h', LinearMap.add_apply, add_add_add_comm]⟩ }⟩

@[simp]
theorem coeFn_add (Q Q' : QuadraticForm R M) : ⇑(Q + Q') = Q + Q' :=
  rfl
#align quadratic_form.coe_fn_add QuadraticForm.coeFn_add

@[simp]
theorem add_apply (Q Q' : QuadraticForm R M) (x : M) : (Q + Q') x = Q x + Q' x :=
  rfl
#align quadratic_form.add_apply QuadraticForm.add_apply

instance : AddCommMonoid (QuadraticForm R M) :=
  DFunLike.coe_injective.addCommMonoid _ coeFn_zero coeFn_add fun _ _ => coeFn_smul _ _

/-- `@CoeFn (QuadraticForm R M)` as an `AddMonoidHom`.

This API mirrors `AddMonoidHom.coeFn`. -/
@[simps apply]
def coeFnAddMonoidHom : QuadraticForm R M →+ M → R where
  toFun := DFunLike.coe
  map_zero' := coeFn_zero
  map_add' := coeFn_add
#align quadratic_form.coe_fn_add_monoid_hom QuadraticForm.coeFnAddMonoidHom

/-- Evaluation on a particular element of the module `M` is an additive map over quadratic forms. -/
@[simps! apply]
def evalAddMonoidHom (m : M) : QuadraticForm R M →+ R :=
  (Pi.evalAddMonoidHom _ m).comp coeFnAddMonoidHom
#align quadratic_form.eval_add_monoid_hom QuadraticForm.evalAddMonoidHom

section Sum

@[simp]
theorem coeFn_sum {ι : Type*} (Q : ι → QuadraticForm R M) (s : Finset ι) :
    ⇑(∑ i in s, Q i) = ∑ i in s, ⇑(Q i) :=
  map_sum coeFnAddMonoidHom Q s
#align quadratic_form.coe_fn_sum QuadraticForm.coeFn_sum

@[simp]
theorem sum_apply {ι : Type*} (Q : ι → QuadraticForm R M) (s : Finset ι) (x : M) :
    (∑ i in s, Q i) x = ∑ i in s, Q i x :=
  map_sum (evalAddMonoidHom x : _ →+ R) Q s
#align quadratic_form.sum_apply QuadraticForm.sum_apply

end Sum

instance [Monoid S] [DistribMulAction S R] [SMulCommClass S R R] :
    DistribMulAction S (QuadraticForm R M) where
  mul_smul a b Q := ext fun x => by simp only [smul_apply, mul_smul]
  one_smul Q := ext fun x => by simp only [QuadraticForm.smul_apply, one_smul]
  smul_add a Q Q' := by
    ext
    simp only [add_apply, smul_apply, smul_add]
  smul_zero a := by
    ext
    simp only [zero_apply, smul_apply, smul_zero]

instance [Semiring S] [Module S R] [SMulCommClass S R R] :
    Module S (QuadraticForm R M) where
  zero_smul Q := by
    ext
    simp only [zero_apply, smul_apply, zero_smul]
  add_smul a b Q := by
    ext
    simp only [add_apply, smul_apply, add_smul]

end SemiringOperators

section RingOperators

variable [CommRing R] [AddCommGroup M] [Module R M]

instance : Neg (QuadraticForm R M) :=
  ⟨fun Q =>
    { toFun := -Q
      toFun_smul := fun a x => by simp only [Pi.neg_apply, map_smul, mul_neg]
      exists_companion' :=
        let ⟨B, h⟩ := Q.exists_companion
        ⟨-B, fun x y => by simp_rw [Pi.neg_apply, h, LinearMap.neg_apply, neg_add]⟩ }⟩

@[simp]
theorem coeFn_neg (Q : QuadraticForm R M) : ⇑(-Q) = -Q :=
  rfl
#align quadratic_form.coe_fn_neg QuadraticForm.coeFn_neg

@[simp]
theorem neg_apply (Q : QuadraticForm R M) (x : M) : (-Q) x = -Q x :=
  rfl
#align quadratic_form.neg_apply QuadraticForm.neg_apply

instance : Sub (QuadraticForm R M) :=
  ⟨fun Q Q' => (Q + -Q').copy (Q - Q') (sub_eq_add_neg _ _)⟩

@[simp]
theorem coeFn_sub (Q Q' : QuadraticForm R M) : ⇑(Q - Q') = Q - Q' :=
  rfl
#align quadratic_form.coe_fn_sub QuadraticForm.coeFn_sub

@[simp]
theorem sub_apply (Q Q' : QuadraticForm R M) (x : M) : (Q - Q') x = Q x - Q' x :=
  rfl
#align quadratic_form.sub_apply QuadraticForm.sub_apply

instance : AddCommGroup (QuadraticForm R M) :=
  DFunLike.coe_injective.addCommGroup _ coeFn_zero coeFn_add coeFn_neg coeFn_sub
    (fun _ _ => coeFn_smul _ _) fun _ _ => coeFn_smul _ _

end RingOperators

section Comp

variable [CommSemiring R] [AddCommMonoid M] [Module R M]

variable {N : Type v} [AddCommMonoid N] [Module R N]

/-- Compose the quadratic form with a linear function. -/
def comp (Q : QuadraticForm R N) (f : M →ₗ[R] N) : QuadraticForm R M where
  toFun x := Q (f x)
  toFun_smul a x := by simp only [map_smul, f.map_smul]
  exists_companion' :=
    let ⟨B, h⟩ := Q.exists_companion
    ⟨B.compl₁₂ f f, fun x y => by simp_rw [f.map_add]; exact h (f x) (f y)⟩
#align quadratic_form.comp QuadraticForm.comp

@[simp]
theorem comp_apply (Q : QuadraticForm R N) (f : M →ₗ[R] N) (x : M) : (Q.comp f) x = Q (f x) :=
  rfl
#align quadratic_form.comp_apply QuadraticForm.comp_apply

/-- Compose a quadratic form with a linear function on the left. -/
@[simps (config := { simpRhs := true })]
def _root_.LinearMap.compQuadraticForm [CommSemiring S] [Algebra S R] [Module S M]
    [IsScalarTower S R M] (f : R →ₗ[S] S) (Q : QuadraticForm R M) : QuadraticForm S M where
  toFun x := f (Q x)
  toFun_smul b x := by simp only [Q.map_smul_of_tower b x, f.map_smul, smul_eq_mul]
  exists_companion' :=
    let ⟨B, h⟩ := Q.exists_companion
<<<<<<< HEAD
    ⟨(B.restrictScalars₂ S).compr₂ f, fun x y => by
      simp_rw [h, f.map_add]
      rfl⟩
=======
    ⟨(B.restrictScalars₁₂ S).compr₂ f, fun x y => by
      simp_rw [h, f.map_add, LinearMap.compr₂_apply, LinearMap.restrictScalars₁₂_apply_apply]⟩
>>>>>>> 922e827c
#align linear_map.comp_quadratic_form LinearMap.compQuadraticForm

end Comp

section CommRing

variable [CommSemiring R] [AddCommMonoid M] [Module R M]

/-- The product of linear forms is a quadratic form. -/
def linMulLin (f g : M →ₗ[R] R) : QuadraticForm R M where
  toFun := f * g
  toFun_smul a x := by
    simp only [smul_eq_mul, RingHom.id_apply, Pi.mul_apply, LinearMap.map_smulₛₗ]
    ring
  exists_companion' :=
    ⟨(LinearMap.mul R R).compl₁₂ f g + (LinearMap.mul R R).compl₁₂ g f, fun x y => by
      simp only [Pi.mul_apply, map_add, LinearMap.compl₁₂_apply, LinearMap.mul_apply',
        LinearMap.add_apply]
      ring_nf⟩
#align quadratic_form.lin_mul_lin QuadraticForm.linMulLin

@[simp]
theorem linMulLin_apply (f g : M →ₗ[R] R) (x) : linMulLin f g x = f x * g x :=
  rfl
#align quadratic_form.lin_mul_lin_apply QuadraticForm.linMulLin_apply

@[simp]
theorem add_linMulLin (f g h : M →ₗ[R] R) : linMulLin (f + g) h = linMulLin f h + linMulLin g h :=
  ext fun _ => add_mul _ _ _
#align quadratic_form.add_lin_mul_lin QuadraticForm.add_linMulLin

@[simp]
theorem linMulLin_add (f g h : M →ₗ[R] R) : linMulLin f (g + h) = linMulLin f g + linMulLin f h :=
  ext fun _ => mul_add _ _ _
#align quadratic_form.lin_mul_lin_add QuadraticForm.linMulLin_add

variable {N : Type v} [AddCommMonoid N] [Module R N]

@[simp]
theorem linMulLin_comp (f g : M →ₗ[R] R) (h : N →ₗ[R] M) :
    (linMulLin f g).comp h = linMulLin (f.comp h) (g.comp h) :=
  rfl
#align quadratic_form.lin_mul_lin_comp QuadraticForm.linMulLin_comp

variable {n : Type*}

/-- `sq` is the quadratic form mapping the vector `x : R` to `x * x` -/
@[simps!]
def sq : QuadraticForm R R :=
  linMulLin LinearMap.id LinearMap.id
#align quadratic_form.sq QuadraticForm.sq

/-- `proj i j` is the quadratic form mapping the vector `x : n → R` to `x i * x j` -/
def proj (i j : n) : QuadraticForm R (n → R) :=
  linMulLin (@LinearMap.proj _ _ _ (fun _ => R) _ _ i) (@LinearMap.proj _ _ _ (fun _ => R) _ _ j)
#align quadratic_form.proj QuadraticForm.proj

@[simp]
theorem proj_apply (i j : n) (x : n → R) : proj i j x = x i * x j :=
  rfl
#align quadratic_form.proj_apply QuadraticForm.proj_apply

end CommRing

end QuadraticForm

/-!
### Associated bilinear forms

Over a commutative ring with an inverse of 2, the theory of quadratic forms is
basically identical to that of symmetric bilinear forms. The map from quadratic
forms to bilinear forms giving this identification is called the `associated`
quadratic form.
-/

namespace LinearMap

open QuadraticForm

section Semiring

variable [CommSemiring R] [AddCommMonoid M] [Module R M]

/-- A bilinear map into `R` gives a quadratic form by applying the argument twice. -/
<<<<<<< HEAD
def toQuadraticForm (B : M →ₗ[R] M →ₗ[R] R) : QuadraticForm R M where
=======
def _root_.LinearMap.toQuadraticForm (B : M →ₗ[R] M →ₗ[R] R) : QuadraticForm R M where
>>>>>>> 922e827c
  toFun x := B x x
  toFun_smul a x := by
    simp only [SMulHomClass.map_smul, LinearMap.smul_apply, smul_eq_mul, mul_assoc]
  exists_companion' := ⟨B + B.flip,
    fun x y => by simp only [map_add, LinearMap.add_apply, LinearMap.flip_apply]; abel⟩
#align bilin_form.to_quadratic_form LinearMap.toQuadraticForm

variable {B : M →ₗ[R] M →ₗ[R] R}

@[simp]
theorem toQuadraticForm_apply (B : M →ₗ[R] M →ₗ[R] R) (x : M) : B.toQuadraticForm x = B x x :=
  rfl
#align bilin_form.to_quadratic_form_apply LinearMap.toQuadraticForm_apply

section

variable (R M)

@[simp]
theorem toQuadraticForm_zero : (0 : M →ₗ[R] M →ₗ[R] R).toQuadraticForm = 0 :=
  rfl
#align bilin_form.to_quadratic_form_zero LinearMap.toQuadraticForm_zero

end

@[simp]
theorem toQuadraticForm_add (B₁ B₂ : M →ₗ[R] M →ₗ[R] R) :
    (B₁ + B₂).toQuadraticForm = B₁.toQuadraticForm + B₂.toQuadraticForm :=
  rfl
#align bilin_form.to_quadratic_form_add LinearMap.toQuadraticForm_add

@[simp]
theorem toQuadraticForm_smul [Monoid S] [DistribMulAction S R] [SMulCommClass S R R]
<<<<<<< HEAD
    (a : S) (B : M →ₗ[R] M →ₗ[R] R) :
    letI := SMulCommClass.symm S R R
=======
    (a : S) (B : BilinForm R M) :
>>>>>>> 922e827c
    (a • B).toQuadraticForm = a • B.toQuadraticForm :=
  rfl
#align bilin_form.to_quadratic_form_smul LinearMap.toQuadraticForm_smul

section

variable (S R M)

/-- `LinearMap.toQuadraticForm` as an additive homomorphism -/
@[simps]
def toQuadraticFormAddMonoidHom : (M →ₗ[R] M →ₗ[R] R) →+ QuadraticForm R M where
  toFun := toQuadraticForm
  map_zero' := toQuadraticForm_zero _ _
  map_add' := toQuadraticForm_add
#align bilin_form.to_quadratic_form_add_monoid_hom LinearMap.toQuadraticFormAddMonoidHom

/-- `LinearMap.toQuadraticForm` as a linear map -/
@[simps!]
<<<<<<< HEAD
def toQuadraticFormLinearMap [Semiring S] [Module S R] [SMulCommClass S R R] [SMulCommClass R S R] :
    (M →ₗ[R] M →ₗ[R] R) →ₗ[S] QuadraticForm R M where
=======
def toQuadraticFormLinearMap [Semiring S] [Module S R] [SMulCommClass S R R] :
    BilinForm R M →ₗ[S] QuadraticForm R M where
>>>>>>> 922e827c
  toFun := toQuadraticForm
  map_smul' := toQuadraticForm_smul
  map_add' := toQuadraticForm_add

end

@[simp]
theorem toQuadraticForm_list_sum (B : List (M →ₗ[R] M →ₗ[R] R)) :
    B.sum.toQuadraticForm = (B.map toQuadraticForm).sum :=
  map_list_sum (toQuadraticFormAddMonoidHom R M) B
#align bilin_form.to_quadratic_form_list_sum LinearMap.toQuadraticForm_list_sum

@[simp]
theorem toQuadraticForm_multiset_sum (B : Multiset (M →ₗ[R] M →ₗ[R] R)) :
    B.sum.toQuadraticForm = (B.map toQuadraticForm).sum :=
  map_multiset_sum (toQuadraticFormAddMonoidHom R M) B
#align bilin_form.to_quadratic_form_multiset_sum LinearMap.toQuadraticForm_multiset_sum

@[simp]
theorem toQuadraticForm_sum {ι : Type*} (s : Finset ι) (B : ι → M →ₗ[R] M →ₗ[R] R) :
    (∑ i in s, B i).toQuadraticForm = ∑ i in s, (B i).toQuadraticForm :=
  map_sum (toQuadraticFormAddMonoidHom R M) B s
#align bilin_form.to_quadratic_form_sum LinearMap.toQuadraticForm_sum

@[simp]
theorem toQuadraticForm_eq_zero {B : M →ₗ[R] M →ₗ[R] R} : B.toQuadraticForm = 0 ↔ B.IsAlt :=
  QuadraticForm.ext_iff
#align bilin_form.to_quadratic_form_eq_zero LinearMap.toQuadraticForm_eq_zero

end Semiring

section Ring

open QuadraticForm

variable [CommRing R] [AddCommGroup M] [Module R M]

variable {B : M →ₗ[R] M →ₗ[R] R}

@[simp]
theorem toQuadraticForm_neg (B : M →ₗ[R] M →ₗ[R] R) : (-B).toQuadraticForm = -B.toQuadraticForm :=
  rfl
#align bilin_form.to_quadratic_form_neg LinearMap.toQuadraticForm_neg

@[simp]
theorem toQuadraticForm_sub (B₁ B₂ : M →ₗ[R] M →ₗ[R] R) :
    (B₁ - B₂).toQuadraticForm = B₁.toQuadraticForm - B₂.toQuadraticForm :=
  rfl
#align bilin_form.to_quadratic_form_sub LinearMap.toQuadraticForm_sub

theorem polar_toQuadraticForm (x y : M) : polar (toQuadraticForm B) x y = B x y + B y x := by
  simp only [polar._eq_1, toQuadraticForm_apply, map_add, add_apply, add_assoc, add_comm (B y x) _,
    add_sub_cancel', sub_eq_add_neg _ (B y y), add_neg_cancel_left]
#align bilin_form.polar_to_quadratic_form LinearMap.polar_toQuadraticForm

theorem polarLinearMap₂_toQuadraticForm : polarLinearMap₂ (toQuadraticForm B) = B + B.flip :=
  ext₂ polar_toQuadraticForm

@[simp] theorem _root_.QuadraticForm.toQuadraticForm_polarLinearMap₂ (Q : QuadraticForm R M) :
    toQuadraticForm (polarLinearMap₂ Q) = 2 • Q :=
  QuadraticForm.ext fun x => (polar_self _ x).trans <| by simp

theorem  _root_.QuadraticForm.polarLinearMap₂_injective (h : IsUnit (2 : R)) :
    Function.Injective (polarLinearMap₂ : QuadraticForm R M → _) :=
  fun Q₁ Q₂ h₁₂ => QuadraticForm.ext fun x => h.mul_left_cancel <| by
    simpa using DFunLike.congr_fun (congr_arg toQuadraticForm h₁₂) x

variable {N : Type v}
variable [CommRing S] [Algebra S R] [Module S M] [IsScalarTower S R M]
variable [AddCommGroup N] [Module R N]

theorem _root_.QuadraticForm.polarLinearMap₂_comp (Q : QuadraticForm R N) (f : M →ₗ[R] N) :
    polarLinearMap₂ (Q.comp f) = compl₁₂ (polarLinearMap₂ Q) f f :=
  ext₂ fun x y => by simp [polar]

theorem compQuadraticForm_polar (f : R →ₗ[S] S) (Q : QuadraticForm R M) (x y : M) :
    polar (f.compQuadraticForm Q) x y = f (polar Q x y) := by
  simp [polar]

theorem compQuadraticForm_polarLinearMap₂ (f : R →ₗ[S] S) (Q : QuadraticForm R M) :
    (f.compQuadraticForm Q).polarLinearMap₂ =
    (Q.polarLinearMap₂.restrictScalars₂ S).compr₂ f :=
  ext₂ <| compQuadraticForm_polar _ _

end Ring

end LinearMap

namespace QuadraticForm

open LinearMap

section AssociatedHom

variable [CommRing R] [AddCommGroup M] [Module R M]

variable (S) [CommSemiring S] [Algebra S R]

variable [Invertible (2 : R)] {B₁ : M →ₗ[R] M →ₗ[R] R}

/-- `associatedHom` is the map that sends a quadratic form on a module `M` over `R` to its
associated symmetric bilinear form.  As provided here, this has the structure of an `S`-linear map
where `S` is a commutative subring of `R`.

Over a commutative ring, use `QuadraticForm.associated`, which gives an `R`-linear map.  Over a
general ring with no nontrivial distinguished commutative subring, use `QuadraticForm.associated'`,
which gives an additive homomorphism (or more precisely a `ℤ`-linear map.) -/
def associatedHom : QuadraticForm R M →ₗ[S]  M →ₗ[R] M →ₗ[R] R :=
  -- TODO: this `center` stuff is vertigial from an incorrect non-commutative version, but we leave
  -- it behind to make a future refactor to a *correct* non-commutative version easier in future.
  (⟨⅟2, Set.invOf_mem_center (Set.ofNat_mem_center _ _)⟩ : Submonoid.center R) •
    { toFun := polarLinearMap₂
      map_add' := fun _x _y => ext₂ <| polar_add _ _
      map_smul' := fun _c _x => ext₂ <| polar_smul _ _ }
#align quadratic_form.associated_hom QuadraticForm.associatedHom

variable (Q : QuadraticForm R M)

@[simp]
theorem associated_apply (x y : M) : associatedHom S Q x y = ⅟ 2 * (Q (x + y) - Q x - Q y) :=
  rfl
#align quadratic_form.associated_apply QuadraticForm.associated_apply

@[simp] theorem two_nsmul_associated : 2 • associatedHom S Q = Q.polarLinearMap₂ := by
  ext
  dsimp
  rw [← smul_mul_assoc, two_nsmul, invOf_two_add_invOf_two, one_mul, polar]

theorem associated_isSymm : (associatedHom S Q).IsSymm := fun x y => by
  simp only [associated_apply, sub_eq_add_neg, add_assoc, map_mul, RingHom.id_apply, map_add,
    _root_.map_neg, add_comm, add_left_comm]
#align quadratic_form.associated_is_symm QuadraticForm.associated_isSymm

@[simp]
theorem associated_comp {N : Type v} [AddCommGroup N] [Module R N] (f : N →ₗ[R] M) :
    associatedHom S (Q.comp f) = (associatedHom S Q).compl₁₂ f f := by
  ext
  simp only [associated_apply, comp_apply, map_add, compl₁₂_apply]
#align quadratic_form.associated_comp QuadraticForm.associated_comp

theorem associated_toQuadraticForm (B : M →ₗ[R] M →ₗ[R] R) (x y : M) :
    associatedHom S B.toQuadraticForm x y = ⅟ 2 * (B x y + B y x) := by
  simp only [associated_apply, toQuadraticForm_apply, map_add, add_apply, ← polar_toQuadraticForm,
    polar._eq_1]
#align quadratic_form.associated_to_quadratic_form QuadraticForm.associated_toQuadraticForm

theorem associated_left_inverse (h : B₁.IsSymm) : associatedHom S B₁.toQuadraticForm = B₁ :=
  ext₂ fun x y => by
    rw [associated_toQuadraticForm, ← h.eq, RingHom.id_apply, ← two_mul, ← mul_assoc,
      invOf_mul_self, one_mul]
#align quadratic_form.associated_left_inverse QuadraticForm.associated_left_inverse

-- porting note: moved from below to golf the next theorem
theorem associated_eq_self_apply (x : M) : associatedHom S Q x x = Q x := by
  rw [associated_apply, map_add_self, ← three_add_one_eq_four, ← two_add_one_eq_three,
    add_mul, add_mul, one_mul, add_sub_cancel, add_sub_cancel, invOf_mul_self_assoc]
#align quadratic_form.associated_eq_self_apply QuadraticForm.associated_eq_self_apply

theorem toQuadraticForm_associated : (associatedHom S Q).toQuadraticForm = Q :=
  QuadraticForm.ext <| associated_eq_self_apply S Q
#align quadratic_form.to_quadratic_form_associated QuadraticForm.toQuadraticForm_associated

-- note: usually `rightInverse` lemmas are named the other way around, but this is consistent
-- with historical naming in this file.
theorem associated_rightInverse :
    Function.RightInverse (associatedHom S) (toQuadraticForm : _ → QuadraticForm R M) :=
  fun Q => toQuadraticForm_associated S Q
#align quadratic_form.associated_right_inverse QuadraticForm.associated_rightInverse

/-- `associated'` is the `ℤ`-linear map that sends a quadratic form on a module `M` over `R` to its
associated symmetric bilinear form. -/
abbrev associated' : QuadraticForm R M →ₗ[ℤ] M →ₗ[R] M →ₗ[R] R :=
  associatedHom ℤ
#align quadratic_form.associated' QuadraticForm.associated'

/-- Symmetric bilinear forms can be lifted to quadratic forms -/
instance canLift :
    CanLift (M →ₗ[R] M →ₗ[R] R) (QuadraticForm R M) (associatedHom ℕ) IsSymm where
  prf B hB := ⟨B.toQuadraticForm, associated_left_inverse _ hB⟩
#align quadratic_form.can_lift QuadraticForm.canLift

/-- There exists a non-null vector with respect to any quadratic form `Q` whose associated
bilinear form is non-zero, i.e. there exists `x` such that `Q x ≠ 0`. -/
theorem exists_quadraticForm_ne_zero {Q : QuadraticForm R M}
    -- Porting note: added implicit argument
    (hB₁ : associated' (R := R) Q ≠ 0) :
    ∃ x, Q x ≠ 0 := by
  rw [← not_forall]
  intro h
  apply hB₁
  rw [(QuadraticForm.ext h : Q = 0), LinearMap.map_zero]
#align quadratic_form.exists_quadratic_form_ne_zero QuadraticForm.exists_quadraticForm_ne_zero

end AssociatedHom

section Associated

variable [CommSemiring S] [CommRing R] [AddCommGroup M] [Algebra S R] [Module R M]

variable [Invertible (2 : R)]

-- Note:  When possible, rather than writing lemmas about `associated`, write a lemma applying to
-- the more general `associatedHom` and place it in the previous section.
/-- `associated` is the linear map that sends a quadratic form over a commutative ring to its
associated symmetric bilinear form. -/
abbrev associated : QuadraticForm R M →ₗ[R] M →ₗ[R] M →ₗ[R] R :=
  associatedHom R
#align quadratic_form.associated QuadraticForm.associated

variable (S) in
theorem coe_associatedHom :
    ⇑(associatedHom S : QuadraticForm R M →ₗ[S] M →ₗ[R] M →ₗ[R] R) = associated :=
  rfl

@[simp]
theorem associated_linMulLin (f g : M →ₗ[R] R) :
    associated (R := R) (linMulLin f g) =
      ⅟ (2 : R) • ((mul R R).compl₁₂ f g + (mul R R).compl₁₂ g f) := by
  ext
  simp only [associated_apply, linMulLin_apply, map_add, smul_add, LinearMap.add_apply,
    LinearMap.smul_apply, compl₁₂_apply, mul_apply', smul_eq_mul]
  ring_nf
#align quadratic_form.associated_lin_mul_lin QuadraticForm.associated_linMulLin

@[simp]
lemma associated_sq : associated (R := R) sq = mul R R :=
  (associated_linMulLin (id) (id)).trans <|
    by simp only [smul_add, invOf_two_smul_add_invOf_two_smul]; rfl

end Associated

section IsOrtho

/-! ### Orthogonality -/

section CommSemiring
variable [CommSemiring R] [AddCommMonoid M] [Module R M] {Q : QuadraticForm R M}

/-- The proposition that two elements of a quadratic form space are orthogonal. -/
def IsOrtho (Q : QuadraticForm R M) (x y : M) : Prop :=
  Q (x + y) = Q x + Q y

theorem isOrtho_def {Q : QuadraticForm R M} {x y : M} : Q.IsOrtho x y ↔ Q (x + y) = Q x + Q y :=
  Iff.rfl

theorem IsOrtho.all (x y : M) : IsOrtho (0 : QuadraticForm R M) x y := (zero_add _).symm

theorem IsOrtho.zero_left (x : M) : IsOrtho Q (0 : M) x := by simp [isOrtho_def]

theorem IsOrtho.zero_right (x : M) : IsOrtho Q x (0 : M) := by simp [isOrtho_def]

theorem ne_zero_of_not_isOrtho_self {Q : QuadraticForm R M} (x : M) (hx₁ : ¬Q.IsOrtho x x) :
    x ≠ 0 :=
  fun hx₂ => hx₁ (hx₂.symm ▸ .zero_left _)

theorem isOrtho_comm {x y : M} : IsOrtho Q x y ↔ IsOrtho Q y x := by simp_rw [isOrtho_def, add_comm]

alias ⟨IsOrtho.symm, _⟩ := isOrtho_comm

theorem _root_.LinearMap.toQuadraticForm_isOrtho [IsCancelAdd R]
    [NoZeroDivisors R] [CharZero R] {B : M →ₗ[R] M →ₗ[R] R} {x y : M} (h : B.IsSymm):
    B.toQuadraticForm.IsOrtho x y ↔ B.IsOrtho x y := by
  letI : AddCancelMonoid R := { ‹IsCancelAdd R›, (inferInstanceAs <| AddCommMonoid R) with }
  simp_rw [isOrtho_def, LinearMap.isOrtho_def, toQuadraticForm_apply, map_add,
    LinearMap.add_apply, add_comm _ (B y y), add_add_add_comm _ _ (B y y), add_comm (B y y)]
  rw [add_right_eq_self (a := B x x + B y y), ← h, RingHom.id_apply, add_self_eq_zero]

end CommSemiring

section CommRing
variable [CommRing R] [AddCommGroup M] [Module R M] {Q : QuadraticForm R M}

@[simp]
theorem isOrtho_polarLinearMap₂ {x y : M} : Q.polarLinearMap₂.IsOrtho x y ↔ IsOrtho Q x y := by
  simp_rw [isOrtho_def, LinearMap.isOrtho_def, polarLinearMap₂_apply_apply, polar, sub_sub,
    sub_eq_zero]

theorem IsOrtho.polar_eq_zero {x y : M} (h : IsOrtho Q x y) : polar Q x y = 0 :=
  isOrtho_polarLinearMap₂.mpr h

@[simp]
theorem associated_isOrtho [Invertible (2 : R)] {x y : M} :
    Q.associated.IsOrtho x y ↔ Q.IsOrtho x y := by
  simp_rw [isOrtho_def, LinearMap.isOrtho_def, associated_apply, invOf_mul_eq_iff_eq_mul_left,
    mul_zero, sub_sub, sub_eq_zero]

end CommRing

end IsOrtho

section Anisotropic

section Semiring

variable [CommSemiring R] [AddCommMonoid M] [Module R M]

/-- An anisotropic quadratic form is zero only on zero vectors. -/
def Anisotropic (Q : QuadraticForm R M) : Prop :=
  ∀ x, Q x = 0 → x = 0
#align quadratic_form.anisotropic QuadraticForm.Anisotropic

theorem not_anisotropic_iff_exists (Q : QuadraticForm R M) :
    ¬Anisotropic Q ↔ ∃ x, x ≠ 0 ∧ Q x = 0 := by
  simp only [Anisotropic, not_forall, exists_prop, and_comm]
#align quadratic_form.not_anisotropic_iff_exists QuadraticForm.not_anisotropic_iff_exists

theorem Anisotropic.eq_zero_iff {Q : QuadraticForm R M} (h : Anisotropic Q) {x : M} :
    Q x = 0 ↔ x = 0 :=
  ⟨h x, fun h => h.symm ▸ map_zero Q⟩
#align quadratic_form.anisotropic.eq_zero_iff QuadraticForm.Anisotropic.eq_zero_iff

end Semiring

section Ring

variable [CommRing R] [AddCommGroup M] [Module R M]

/-- The associated bilinear form of an anisotropic quadratic form is nondegenerate. -/
theorem separatingLeft_of_anisotropic [Invertible (2 : R)] (Q : QuadraticForm R M)
    (hB : Q.Anisotropic) :
    -- Porting note: added implicit argument
    (QuadraticForm.associated' (R := R) Q).SeparatingLeft := fun x hx ↦ hB _ <| by
  rw [← hx x]
  exact (associated_eq_self_apply _ _ x).symm
#align quadratic_form.nondegenerate_of_anisotropic QuadraticForm.separatingLeft_of_anisotropic

end Ring

end Anisotropic

section PosDef

variable {R₂ : Type u} [OrderedCommRing R₂] [AddCommMonoid M] [Module R₂ M]

variable {Q₂ : QuadraticForm R₂ M}

/-- A positive definite quadratic form is positive on nonzero vectors. -/
def PosDef (Q₂ : QuadraticForm R₂ M) : Prop :=
  ∀ x, x ≠ 0 → 0 < Q₂ x
#align quadratic_form.pos_def QuadraticForm.PosDef

theorem PosDef.smul {R} [LinearOrderedCommRing R] [Module R M] {Q : QuadraticForm R M}
    (h : PosDef Q) {a : R} (a_pos : 0 < a) : PosDef (a • Q) := fun x hx => mul_pos a_pos (h x hx)
#align quadratic_form.pos_def.smul QuadraticForm.PosDef.smul

variable {n : Type*}

theorem PosDef.nonneg {Q : QuadraticForm R₂ M} (hQ : PosDef Q) (x : M) : 0 ≤ Q x :=
  (eq_or_ne x 0).elim (fun h => h.symm ▸ (map_zero Q).symm.le) fun h => (hQ _ h).le
#align quadratic_form.pos_def.nonneg QuadraticForm.PosDef.nonneg

theorem PosDef.anisotropic {Q : QuadraticForm R₂ M} (hQ : Q.PosDef) : Q.Anisotropic := fun x hQx =>
  by_contradiction fun hx =>
    lt_irrefl (0 : R₂) <| by
      have := hQ _ hx
      rw [hQx] at this
      exact this
#align quadratic_form.pos_def.anisotropic QuadraticForm.PosDef.anisotropic

theorem posDef_of_nonneg {Q : QuadraticForm R₂ M} (h : ∀ x, 0 ≤ Q x) (h0 : Q.Anisotropic) :
    PosDef Q := fun x hx => lt_of_le_of_ne (h x) (Ne.symm fun hQx => hx <| h0 _ hQx)
#align quadratic_form.pos_def_of_nonneg QuadraticForm.posDef_of_nonneg

theorem posDef_iff_nonneg {Q : QuadraticForm R₂ M} : PosDef Q ↔ (∀ x, 0 ≤ Q x) ∧ Q.Anisotropic :=
  ⟨fun h => ⟨h.nonneg, h.anisotropic⟩, fun ⟨n, a⟩ => posDef_of_nonneg n a⟩
#align quadratic_form.pos_def_iff_nonneg QuadraticForm.posDef_iff_nonneg

theorem PosDef.add (Q Q' : QuadraticForm R₂ M) (hQ : PosDef Q) (hQ' : PosDef Q') :
    PosDef (Q + Q') := fun x hx => add_pos (hQ x hx) (hQ' x hx)
#align quadratic_form.pos_def.add QuadraticForm.PosDef.add

theorem linMulLinSelfPosDef {R} [LinearOrderedCommRing R] [Module R M] (f : M →ₗ[R] R)
    (hf : ker f = ⊥) : PosDef (linMulLin f f) := fun _x hx =>
  mul_self_pos.2 fun h => hx <| ker_eq_bot'.mp hf _ h
#align quadratic_form.lin_mul_lin_self_pos_def QuadraticForm.linMulLinSelfPosDef

end PosDef

end QuadraticForm

section

/-!
### Quadratic forms and matrices

Connect quadratic forms and matrices, in order to explicitly compute with them.
The convention is twos out, so there might be a factor 2⁻¹ in the entries of the
matrix.
The determinant of the matrix is the discriminant of the quadratic form.
-/

variable {n : Type w} [Fintype n] [DecidableEq n]

variable [CommRing R] [AddCommMonoid M] [Module R M]

/-- `M.toQuadraticForm'` is the map `fun x ↦ col x * M * row x` as a quadratic form. -/
def Matrix.toQuadraticForm' (M : Matrix n n R) : QuadraticForm R (n → R) :=
  M.toLinearMap₂'.toQuadraticForm
#align matrix.to_quadratic_form' Matrix.toQuadraticForm'

variable [Invertible (2 : R)]

/-- A matrix representation of the quadratic form. -/
def QuadraticForm.toMatrix' (Q : QuadraticForm R (n → R)) : Matrix n n R :=
  LinearMap.toMatrix₂' (associated (R := R) Q)
#align quadratic_form.to_matrix' QuadraticForm.toMatrix'

open QuadraticForm

theorem QuadraticForm.toMatrix'_smul (a : R) (Q : QuadraticForm R (n → R)) :
    (a • Q).toMatrix' = a • Q.toMatrix' := by
  simp only [toMatrix', LinearEquiv.map_smul, LinearMap.map_smul]
#align quadratic_form.to_matrix'_smul QuadraticForm.toMatrix'_smul

theorem QuadraticForm.isSymm_toMatrix' (Q : QuadraticForm R (n → R)) : Q.toMatrix'.IsSymm := by
  ext i j
  rw [toMatrix', Matrix.transpose_apply, LinearMap.toMatrix₂'_apply, LinearMap.toMatrix₂'_apply,
    ← associated_isSymm, RingHom.id_apply, associated_apply]
#align quadratic_form.is_symm_to_matrix' QuadraticForm.isSymm_toMatrix'

end

namespace QuadraticForm

variable {n : Type w} [Fintype n]

variable [CommRing R] [DecidableEq n] [Invertible (2 : R)]

variable {m : Type w} [DecidableEq m] [Fintype m]

open Matrix

@[simp]
theorem toMatrix'_comp (Q : QuadraticForm R (m → R)) (f : (n → R) →ₗ[R] m → R) :
    (Q.comp f).toMatrix' = (LinearMap.toMatrix' f)ᵀ * Q.toMatrix' * (LinearMap.toMatrix' f) := by
  ext
  simp only [QuadraticForm.associated_comp, LinearMap.toMatrix₂'_compl₁₂, toMatrix']

#align quadratic_form.to_matrix'_comp QuadraticForm.toMatrix'_comp

section Discriminant

variable {Q : QuadraticForm R (n → R)}

/-- The discriminant of a quadratic form generalizes the discriminant of a quadratic polynomial. -/
def discr (Q : QuadraticForm R (n → R)) : R :=
  Q.toMatrix'.det
#align quadratic_form.discr QuadraticForm.discr

theorem discr_smul (a : R) : (a • Q).discr = a ^ Fintype.card n * Q.discr := by
  simp only [discr, toMatrix'_smul, Matrix.det_smul]
#align quadratic_form.discr_smul QuadraticForm.discr_smul

theorem discr_comp (f : (n → R) →ₗ[R] n → R) :
    (Q.comp f).discr = f.toMatrix'.det * f.toMatrix'.det * Q.discr := by
  simp only [Matrix.det_transpose, mul_left_comm, QuadraticForm.toMatrix'_comp, mul_comm,
    Matrix.det_mul, discr]
#align quadratic_form.discr_comp QuadraticForm.discr_comp

end Discriminant

end QuadraticForm

namespace QuadraticForm

end QuadraticForm

namespace LinearMap

section Semiring

variable [CommSemiring R] [AddCommMonoid M] [Module R M]

/--
A bilinear form is separating left if the quadratic form it is associated with is anisotropic.
-/
theorem separatingLeft_of_anisotropic {B : M →ₗ[R] M →ₗ[R] R} (hB : B.toQuadraticForm.Anisotropic) :
    B.SeparatingLeft := fun x hx => hB _ (hx x)
#align bilin_form.nondegenerate_of_anisotropic LinearMap.separatingLeft_of_anisotropic

end Semiring

variable [CommRing R] [AddCommGroup M] [Module R M]

/-- There exists a non-null vector with respect to any symmetric, nonzero bilinear form `B`
on a module `M` over a ring `R` with invertible `2`, i.e. there exists some
`x : M` such that `B x x ≠ 0`. -/
theorem exists_linearMap₂_self_ne_zero [htwo : Invertible (2 : R)] {B : M →ₗ[R] M →ₗ[R] R}
    (hB₁ : B ≠ 0) (hB₂ : B.IsSymm) : ∃ x, ¬B.IsOrtho x x := by
  lift B to QuadraticForm R M using hB₂ with Q
  obtain ⟨x, hx⟩ := QuadraticForm.exists_quadraticForm_ne_zero hB₁
  exact ⟨x, fun h => hx (Q.associated_eq_self_apply ℕ x ▸ h)⟩
#align bilin_form.exists_bilin_form_self_ne_zero LinearMap.exists_linearMap₂_self_ne_zero

open FiniteDimensional

variable {V : Type u} {K : Type v} [Field K] [AddCommGroup V] [Module K V]

variable [FiniteDimensional K V]

/-- Given a symmetric bilinear form `B` on some vector space `V` over a field `K`
in which `2` is invertible, there exists an orthogonal basis with respect to `B`. -/
theorem exists_orthogonal_basis [hK : Invertible (2 : K)] {B : V →ₗ[K] V →ₗ[K] K} (hB₂ : B.IsSymm) :
    ∃ v : Basis (Fin (finrank K V)) K V, B.IsOrthoᵢ v := by
  induction' hd : finrank K V with d ih generalizing V
  · simp_rw [Nat.zero_eq]
    exact ⟨basisOfFinrankZero hd, fun _ _ _ => map_zero _⟩
  haveI := finrank_pos_iff.1 (hd.symm ▸ Nat.succ_pos d : 0 < finrank K V)
  -- either the bilinear form is trivial or we can pick a non-null `x`
  obtain rfl | hB₁ := eq_or_ne B 0
  · let b := FiniteDimensional.finBasis K V
    rw [hd] at b
    refine' ⟨b, fun i j _ => rfl⟩
  obtain ⟨x, hx⟩ := exists_linearMap₂_self_ne_zero hB₁ hB₂
  rw [← Submodule.finrank_add_eq_of_isCompl (isCompl_span_singleton_orthogonal hx).symm]
    at hd
  rw [finrank_span_singleton (ne_zero_of_map hx)] at hd
  let B' := B.domRestrict₁₂ (Submodule.orthogonalBilin (K ∙ x) B )
    (Submodule.orthogonalBilin (K ∙ x) B )
  obtain ⟨v', hv₁⟩ := ih (hB₂.domRestrict _  : B'.IsSymm) (Nat.succ.inj hd)
  -- concatenate `x` with the basis obtained by induction
  let b :=
    Basis.mkFinCons x v'
      (by
        rintro c y hy hc
        rw [add_eq_zero_iff_neg_eq] at hc
        rw [← hc, Submodule.neg_mem_iff] at hy
        have := (isCompl_span_singleton_orthogonal hx).disjoint
        rw [Submodule.disjoint_def] at this
        have := this (c • x) (Submodule.smul_mem _ _ <| Submodule.mem_span_singleton_self _) hy
        exact (smul_eq_zero.1 this).resolve_right fun h => hx <| h.symm ▸ map_zero _)
      (by
        intro y
        refine' ⟨-B x y / B x x, fun z hz => _⟩
        obtain ⟨c, rfl⟩ := Submodule.mem_span_singleton.1 hz
        rw [IsOrtho, map_smul, smul_apply, map_add, map_smul, smul_eq_mul, smul_eq_mul,
          div_mul_cancel _ hx, add_neg_self, mul_zero])
  refine' ⟨b, _⟩
  · rw [Basis.coe_mkFinCons]
    intro j i
    refine' Fin.cases _ (fun i => _) i <;> refine' Fin.cases _ (fun j => _) j <;> intro hij <;>
      simp only [Function.onFun, Fin.cons_zero, Fin.cons_succ, Function.comp_apply]
    · exact (hij rfl).elim
    · rw [IsOrtho, ← hB₂]
      exact (v' j).prop _ (Submodule.mem_span_singleton_self x)
    · exact (v' i).prop _ (Submodule.mem_span_singleton_self x)
    · exact hv₁ (ne_of_apply_ne _ hij)
#align bilin_form.exists_orthogonal_basis LinearMap.exists_orthogonal_basis

end LinearMap

namespace QuadraticForm

open Finset

variable [CommSemiring R] [AddCommMonoid M] [Module R M]

variable {ι : Type*} [Fintype ι] {v : Basis ι R M}

/-- Given a quadratic form `Q` and a basis, `basisRepr` is the basis representation of `Q`. -/
noncomputable def basisRepr (Q : QuadraticForm R M) (v : Basis ι R M) : QuadraticForm R (ι → R) :=
  Q.comp v.equivFun.symm
#align quadratic_form.basis_repr QuadraticForm.basisRepr

@[simp]
theorem basisRepr_apply (Q : QuadraticForm R M) (w : ι → R) :
    Q.basisRepr v w = Q (∑ i : ι, w i • v i) := by
  rw [← v.equivFun_symm_apply]
  rfl
#align quadratic_form.basis_repr_apply QuadraticForm.basisRepr_apply

section

variable (R)

/-- The weighted sum of squares with respect to some weight as a quadratic form.

The weights are applied using `•`; typically this definition is used either with `S = R` or
`[Algebra S R]`, although this is stated more generally. -/
<<<<<<< HEAD
def weightedSumSquares [Monoid S] [DistribMulAction S R] [SMulCommClass S R R]
    (w : ι → S) : QuadraticForm R (ι → R) :=
=======
def weightedSumSquares [Monoid S] [DistribMulAction S R] [SMulCommClass S R R] (w : ι → S) :
    QuadraticForm R (ι → R) :=
>>>>>>> 922e827c
  ∑ i : ι, w i • proj i i
#align quadratic_form.weighted_sum_squares QuadraticForm.weightedSumSquares

end

@[simp]
theorem weightedSumSquares_apply [Monoid S] [DistribMulAction S R] [SMulCommClass S R R]
    (w : ι → S) (v : ι → R) :
    weightedSumSquares R w v = ∑ i : ι, w i • (v i * v i) :=
  QuadraticForm.sum_apply _ _ _
#align quadratic_form.weighted_sum_squares_apply QuadraticForm.weightedSumSquares_apply

/-- On an orthogonal basis, the basis representation of `Q` is just a sum of squares. -/
theorem basisRepr_eq_of_iIsOrtho {R M} [CommRing R] [AddCommGroup M] [Module R M]
    [Invertible (2 : R)] (Q : QuadraticForm R M) (v : Basis ι R M)
    (hv₂ : (associated (R := R) Q).IsOrthoᵢ v) :
    Q.basisRepr v = weightedSumSquares _ fun i => Q (v i) := by
  ext w
  rw [basisRepr_apply, ← @associated_eq_self_apply R, map_sum, weightedSumSquares_apply]
  refine' sum_congr rfl fun j hj => _
  rw [← @associated_eq_self_apply R, LinearMap.map_sum₂, sum_eq_single_of_mem j hj]
  · rw [LinearMap.map_smul, LinearMap.map_smul₂, smul_eq_mul, associated_apply, smul_eq_mul,
      smul_eq_mul]
    ring
  · intro i _ hij
    rw [LinearMap.map_smul, LinearMap.map_smul₂,
      show associatedHom R Q (v i) (v j) = 0 from hv₂ hij, smul_eq_mul, smul_eq_mul,
      mul_zero, mul_zero]
set_option linter.uppercaseLean3 false in
#align quadratic_form.basis_repr_eq_of_is_Ortho QuadraticForm.basisRepr_eq_of_iIsOrtho

end QuadraticForm<|MERGE_RESOLUTION|>--- conflicted
+++ resolved
@@ -568,14 +568,8 @@
   toFun_smul b x := by simp only [Q.map_smul_of_tower b x, f.map_smul, smul_eq_mul]
   exists_companion' :=
     let ⟨B, h⟩ := Q.exists_companion
-<<<<<<< HEAD
-    ⟨(B.restrictScalars₂ S).compr₂ f, fun x y => by
-      simp_rw [h, f.map_add]
-      rfl⟩
-=======
     ⟨(B.restrictScalars₁₂ S).compr₂ f, fun x y => by
       simp_rw [h, f.map_add, LinearMap.compr₂_apply, LinearMap.restrictScalars₁₂_apply_apply]⟩
->>>>>>> 922e827c
 #align linear_map.comp_quadratic_form LinearMap.compQuadraticForm
 
 end Comp
@@ -660,11 +654,7 @@
 variable [CommSemiring R] [AddCommMonoid M] [Module R M]
 
 /-- A bilinear map into `R` gives a quadratic form by applying the argument twice. -/
-<<<<<<< HEAD
-def toQuadraticForm (B : M →ₗ[R] M →ₗ[R] R) : QuadraticForm R M where
-=======
 def _root_.LinearMap.toQuadraticForm (B : M →ₗ[R] M →ₗ[R] R) : QuadraticForm R M where
->>>>>>> 922e827c
   toFun x := B x x
   toFun_smul a x := by
     simp only [SMulHomClass.map_smul, LinearMap.smul_apply, smul_eq_mul, mul_assoc]
@@ -698,12 +688,8 @@
 
 @[simp]
 theorem toQuadraticForm_smul [Monoid S] [DistribMulAction S R] [SMulCommClass S R R]
-<<<<<<< HEAD
     (a : S) (B : M →ₗ[R] M →ₗ[R] R) :
     letI := SMulCommClass.symm S R R
-=======
-    (a : S) (B : BilinForm R M) :
->>>>>>> 922e827c
     (a • B).toQuadraticForm = a • B.toQuadraticForm :=
   rfl
 #align bilin_form.to_quadratic_form_smul LinearMap.toQuadraticForm_smul
@@ -722,13 +708,8 @@
 
 /-- `LinearMap.toQuadraticForm` as a linear map -/
 @[simps!]
-<<<<<<< HEAD
 def toQuadraticFormLinearMap [Semiring S] [Module S R] [SMulCommClass S R R] [SMulCommClass R S R] :
     (M →ₗ[R] M →ₗ[R] R) →ₗ[S] QuadraticForm R M where
-=======
-def toQuadraticFormLinearMap [Semiring S] [Module S R] [SMulCommClass S R R] :
-    BilinForm R M →ₗ[S] QuadraticForm R M where
->>>>>>> 922e827c
   toFun := toQuadraticForm
   map_smul' := toQuadraticForm_smul
   map_add' := toQuadraticForm_add
@@ -1308,13 +1289,8 @@
 
 The weights are applied using `•`; typically this definition is used either with `S = R` or
 `[Algebra S R]`, although this is stated more generally. -/
-<<<<<<< HEAD
-def weightedSumSquares [Monoid S] [DistribMulAction S R] [SMulCommClass S R R]
-    (w : ι → S) : QuadraticForm R (ι → R) :=
-=======
 def weightedSumSquares [Monoid S] [DistribMulAction S R] [SMulCommClass S R R] (w : ι → S) :
     QuadraticForm R (ι → R) :=
->>>>>>> 922e827c
   ∑ i : ι, w i • proj i i
 #align quadratic_form.weighted_sum_squares QuadraticForm.weightedSumSquares
 
