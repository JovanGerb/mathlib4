--- conflicted
+++ resolved
@@ -293,11 +293,7 @@
   simp only [← span_iUnion, Set.biUnion_of_singleton s]
 #align submodule.span_eq_supr_of_singleton_spans Submodule.span_eq_iSup_of_singleton_spans
 
-<<<<<<< HEAD
-theorem span_range_eq_iSup {ι : Type _} {v : ι → M} : span R (range v) = ⨆ i, R • v i := by
-=======
-theorem span_range_eq_iSup {ι : Type*} {v : ι → M} : span R (range v) = ⨆ i, R ∙ v i := by
->>>>>>> 96a37689
+theorem span_range_eq_iSup {ι : Type*} {v : ι → M} : span R (range v) = ⨆ i, R • v i := by
   rw [span_eq_iSup_of_singleton_spans, iSup_range]
 #align submodule.span_range_eq_supr Submodule.span_range_eq_iSup
 
@@ -484,13 +480,8 @@
   exact span_singleton_group_smul_eq R r x
 #align submodule.span_singleton_smul_eq Submodule.span_singleton_smul_eq
 
-<<<<<<< HEAD
-theorem disjoint_span_singleton {K E : Type _} [DivisionRing K] [AddCommGroup E] [Module K E]
+theorem disjoint_span_singleton {K E : Type*} [DivisionRing K] [AddCommGroup E] [Module K E]
     {s : Submodule K E} {x : E} : Disjoint s (K • x) ↔ x ∈ s → x = 0 := by
-=======
-theorem disjoint_span_singleton {K E : Type*} [DivisionRing K] [AddCommGroup E] [Module K E]
-    {s : Submodule K E} {x : E} : Disjoint s (K ∙ x) ↔ x ∈ s → x = 0 := by
->>>>>>> 96a37689
   refine' disjoint_def.trans ⟨fun H hx => H x hx <| subset_span <| mem_singleton x, _⟩
   intro H y hy hyx
   obtain ⟨c, rfl⟩ := mem_span_singleton.1 hyx
@@ -500,13 +491,8 @@
     rw [H hy, smul_zero]
 #align submodule.disjoint_span_singleton Submodule.disjoint_span_singleton
 
-<<<<<<< HEAD
-theorem disjoint_span_singleton' {K E : Type _} [DivisionRing K] [AddCommGroup E] [Module K E]
+theorem disjoint_span_singleton' {K E : Type*} [DivisionRing K] [AddCommGroup E] [Module K E]
     {p : Submodule K E} {x : E} (x0 : x ≠ 0) : Disjoint p (K • x) ↔ x ∉ p :=
-=======
-theorem disjoint_span_singleton' {K E : Type*} [DivisionRing K] [AddCommGroup E] [Module K E]
-    {p : Submodule K E} {x : E} (x0 : x ≠ 0) : Disjoint p (K ∙ x) ↔ x ∉ p :=
->>>>>>> 96a37689
   disjoint_span_singleton.trans ⟨fun h₁ h₂ => x0 (h₁ h₂), fun h₁ h₂ => (h₁ h₂).elim⟩
 #align submodule.disjoint_span_singleton' Submodule.disjoint_span_singleton'
 
@@ -579,13 +565,8 @@
 theorem span_zero : span R (0 : Set M) = ⊥ := by rw [← singleton_zero, span_singleton_eq_bot]
 #align submodule.span_zero Submodule.span_zero
 
-<<<<<<< HEAD
-theorem span_singleton_eq_span_singleton {R M : Type _} [Ring R] [AddCommGroup M] [Module R M]
+theorem span_singleton_eq_span_singleton {R M : Type*} [Ring R] [AddCommGroup M] [Module R M]
     [NoZeroSMulDivisors R M] {x y : M} : ((R • x) = R • y) ↔ ∃ z : Rˣ, z • x = y := by
-=======
-theorem span_singleton_eq_span_singleton {R M : Type*} [Ring R] [AddCommGroup M] [Module R M]
-    [NoZeroSMulDivisors R M] {x y : M} : ((R ∙ x) = R ∙ y) ↔ ∃ z : Rˣ, z • x = y := by
->>>>>>> 96a37689
   by_cases hx : x = 0
   · rw [hx, span_zero_singleton, eq_comm, span_singleton_eq_bot]
     exact ⟨fun hy => ⟨1, by rw [hy, smul_zero]⟩, fun ⟨_, hz⟩ => by rw [← hz, smul_zero]⟩
