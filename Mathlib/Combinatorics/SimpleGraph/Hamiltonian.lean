/-
Copyright (c) 2023 Bhavik Mehta, Rishi Mehta, Linus Sommer. All rights reserved.
Released under Apache 2.0 license as described in the file LICENSE.
Authors: Bhavik Mehta, Rishi Mehta, Linus Sommer
-/
import Mathlib.Algebra.Order.Ring.Nat
import Mathlib.Combinatorics.SimpleGraph.Path

/-!
# Hamiltonian Graphs

In this file we introduce hamiltonian paths, cycles and graphs.

## Main definitions

- `SimpleGraph.Walk.IsHamiltonian`: Predicate for a walk to be hamiltonian.
- `SimpleGraph.Walk.IsHamiltonianCycle`: Predicate for a walk to be a hamiltonian cycle.
- `SimpleGraph.IsHamiltonian`: Predicate for a graph to be hamiltonian.
-/

open Finset Function

namespace SimpleGraph
variable {α β : Type*} [DecidableEq α] [DecidableEq β] {G : SimpleGraph α}
  {a b : α} {p : G.Walk a b}

namespace Walk

/-- A hamiltonian path is a walk `p` that visits every vertex exactly once. Note that while
this definition doesn't contain that `p` is a path, `p.isPath` gives that. -/
def IsHamiltonian (p : G.Walk a b) : Prop := ∀ a, p.support.count a = 1

lemma IsHamiltonian.map {H : SimpleGraph β} (f : G →g H) (hf : Bijective f) (hp : p.IsHamiltonian) :
    (p.map f).IsHamiltonian := by
  simp [IsHamiltonian, hf.surjective.forall, hf.injective, hp _]

/-- A hamiltonian path visits every vertex. -/
@[simp] lemma IsHamiltonian.mem_support (hp : p.IsHamiltonian) (c : α) : c ∈ p.support := by
  simp only [← List.count_pos_iff_mem, hp _, Nat.zero_lt_one]

/-- Hamiltonian paths are paths. -/
lemma IsHamiltonian.isPath (hp : p.IsHamiltonian) : p.IsPath :=
  IsPath.mk' <| List.nodup_iff_count_le_one.2 <| (le_of_eq <| hp ·)

/-- A path whose support contains every vertex is hamiltonian. -/
lemma IsPath.isHamiltonian_of_mem (hp : p.IsPath) (hp' : ∀ w, w ∈ p.support) :
    p.IsHamiltonian := fun _ ↦
  le_antisymm (List.nodup_iff_count_le_one.1 hp.support_nodup _) (List.count_pos_iff_mem.2 (hp' _))

lemma IsPath.isHamiltonian_iff (hp : p.IsPath) : p.IsHamiltonian ↔ ∀ w, w ∈ p.support :=
  ⟨(·.mem_support), hp.isHamiltonian_of_mem⟩

section
variable [Fintype α] [Fintype β]

/-- The support of a hamiltonian walk is the entire vertex set. -/
lemma IsHamiltonian.support_toFinset (hp : p.IsHamiltonian) : p.support.toFinset = Finset.univ := by
  simp [eq_univ_iff_forall, hp]

/-- The length of a hamiltonian path is one less than the number of vertices of the graph. -/
lemma IsHamiltonian.length_eq (hp : p.IsHamiltonian) : p.length = Fintype.card α - 1 :=
  eq_tsub_of_add_eq $ by
    rw [← length_support, ← List.sum_toFinset_count_eq_length, Finset.sum_congr rfl fun _ _ ↦ hp _,
      ← card_eq_sum_ones, hp.support_toFinset, card_univ]

end

/-- A hamiltonian cycle is a cycle that visits every vertex once. -/
structure IsHamiltonianCycle (p : G.Walk a a) extends p.IsCycle : Prop :=
  isHamiltonian_tail : (p.tail toIsCycle.not_nil).IsHamiltonian

variable {p : G.Walk a a}

lemma IsHamiltonianCycle.isCycle (hp : p.IsHamiltonianCycle) : p.IsCycle :=
  hp.toIsCycle

lemma IsHamiltonianCycle.map {H : SimpleGraph β} (f : G →g H) (hf : Bijective f)
    (hp : p.IsHamiltonianCycle) : (p.map f).IsHamiltonianCycle where
  toIsCycle := hp.isCycle.map hf.injective
  isHamiltonian_tail := by
    simp only [IsHamiltonian, support_tail, support_map, ne_eq, List.map_eq_nil, support_ne_nil,
      not_false_eq_true, List.count_tail, List.head_map, beq_iff_eq, hf.surjective.forall,
      hf.injective, List.count_map_of_injective]
    intro x
    rcases p with (_ | ⟨y, p⟩)
    · cases hp.ne_nil rfl
<<<<<<< HEAD
    simp only [support_cons, List.count_cons, List.map_cons, List.head_cons, beq_iff_eq,
      hf.injective.eq_iff, add_tsub_cancel_right]
=======
    simp only [support_cons, List.count_cons, beq_iff_eq, List.head_cons, hf.injective.eq_iff,
      add_tsub_cancel_right]
>>>>>>> 912fd07d
    exact hp.isHamiltonian_tail _

lemma isHamiltonianCycle_isCycle_and_isHamiltonian_tail  :
    p.IsHamiltonianCycle ↔ ∃ h : p.IsCycle, (p.tail h.not_nil).IsHamiltonian :=
  ⟨fun ⟨h, h'⟩ ↦ ⟨h, h'⟩, fun ⟨h, h'⟩ ↦ ⟨h, h'⟩⟩

lemma isHamiltonianCycle_iff_isCycle_and_support_count_tail_eq_one :
    p.IsHamiltonianCycle ↔ p.IsCycle ∧ ∀ a, (support p).tail.count a = 1 := by
  simp only [isHamiltonianCycle_isCycle_and_isHamiltonian_tail, IsHamiltonian, support_tail,
    exists_prop]

/-- A hamiltonian cycle visits every vertex. -/
lemma IsHamiltonianCycle.mem_support (hp : p.IsHamiltonianCycle) (b : α) :
    b ∈ p.support := List.mem_of_mem_tail <| support_tail p _ ▸ hp.isHamiltonian_tail.mem_support _

/-- The length of a hamiltonian cycle is the number of vertices. -/
lemma IsHamiltonianCycle.length_eq [Fintype α] (hp : p.IsHamiltonianCycle) :
    p.length = Fintype.card α := by
  rw [← length_tail_add_one hp.not_nil, hp.isHamiltonian_tail.length_eq, Nat.sub_add_cancel]
  rw [Nat.succ_le, Fintype.card_pos_iff]
  exact ⟨a⟩

lemma IsHamiltonianCycle.count_support_self (hp : p.IsHamiltonianCycle) :
    p.support.count a = 2 := by
  rw [support_eq_cons, List.count_cons_self, ← support_tail, hp.isHamiltonian_tail]

lemma IsHamiltonianCycle.support_count_of_ne (hp : p.IsHamiltonianCycle) (h : a ≠ b) :
    p.support.count b = 1 := by
  rw [← cons_support_tail p, List.count_cons_of_ne h.symm, hp.isHamiltonian_tail]

end Walk

variable [Fintype α]

/-- A hamiltonian graph is a graph that contains a hamiltonian cycle.

By convention, the singleton graph is considered to be hamiltonian. -/
def IsHamiltonian (G : SimpleGraph α) : Prop :=
  Fintype.card α ≠ 1 → ∃ a, ∃ p : G.Walk a a, p.IsHamiltonianCycle

lemma IsHamiltonian.mono {H : SimpleGraph α} (hGH : G ≤ H) (hG : G.IsHamiltonian) :
    H.IsHamiltonian :=
  fun hα ↦ let ⟨_, p, hp⟩ := hG hα; ⟨_, p.map $ .ofLE hGH, hp.map _ bijective_id⟩

lemma IsHamiltonian.connected (hG : G.IsHamiltonian) : G.Connected where
  preconnected a b := by
    obtain rfl | hab := eq_or_ne a b
    · rfl
    have : Nontrivial α := ⟨a, b, hab⟩
    obtain ⟨_, p, hp⟩ := hG Fintype.one_lt_card.ne'
    have a_mem := hp.mem_support a
    have b_mem := hp.mem_support b
    exact ((p.takeUntil a a_mem).reverse.append $ p.takeUntil b b_mem).reachable
  nonempty := not_isEmpty_iff.1 fun _ ↦ by simpa using hG $ by simp [@Fintype.card_eq_zero]

end SimpleGraph<|MERGE_RESOLUTION|>--- conflicted
+++ resolved
@@ -84,13 +84,8 @@
     intro x
     rcases p with (_ | ⟨y, p⟩)
     · cases hp.ne_nil rfl
-<<<<<<< HEAD
-    simp only [support_cons, List.count_cons, List.map_cons, List.head_cons, beq_iff_eq,
-      hf.injective.eq_iff, add_tsub_cancel_right]
-=======
     simp only [support_cons, List.count_cons, beq_iff_eq, List.head_cons, hf.injective.eq_iff,
       add_tsub_cancel_right]
->>>>>>> 912fd07d
     exact hp.isHamiltonian_tail _
 
 lemma isHamiltonianCycle_isCycle_and_isHamiltonian_tail  :
