--- conflicted
+++ resolved
@@ -2118,262 +2118,4 @@
 
 end MeasureTheory
 
-<<<<<<< HEAD
-namespace IsCompact
-
-variable [TopologicalSpace α] [MeasurableSpace α] {μ : Measure α} {s : Set α}
-
-/-- If `s` is a compact set and `μ` is finite at `𝓝 x` for every `x ∈ s`, then `s` admits an open
-superset of finite measure. -/
-theorem exists_open_superset_measure_lt_top' (h : IsCompact s)
-    (hμ : ∀ x ∈ s, μ.FiniteAtFilter (𝓝 x)) : ∃ (U : _) (_ : U ⊇ s), IsOpen U ∧ μ U < ∞ := by
-  refine' IsCompact.induction_on h _ _ _ _
-  · use ∅
-    simp [Superset]
-  · rintro s t hst ⟨U, htU, hUo, hU⟩
-    exact ⟨U, hst.trans htU, hUo, hU⟩
-  · rintro s t ⟨U, hsU, hUo, hU⟩ ⟨V, htV, hVo, hV⟩
-    refine'
-      ⟨U ∪ V, union_subset_union hsU htV, hUo.union hVo,
-        (measure_union_le _ _).trans_lt <| ENNReal.add_lt_top.2 ⟨hU, hV⟩⟩
-  · intro x hx
-    rcases (hμ x hx).exists_mem_basis (nhds_basis_opens _) with ⟨U, ⟨hx, hUo⟩, hU⟩
-    exact ⟨U, nhdsWithin_le_nhds (hUo.mem_nhds hx), U, Subset.rfl, hUo, hU⟩
-#align is_compact.exists_open_superset_measure_lt_top' IsCompact.exists_open_superset_measure_lt_top'
-
-/-- If `s` is a compact set and `μ` is a locally finite measure, then `s` admits an open superset of
-finite measure. -/
-theorem exists_open_superset_measure_lt_top (h : IsCompact s) (μ : Measure α)
-    [IsLocallyFiniteMeasure μ] : ∃ (U : _) (_ : U ⊇ s), IsOpen U ∧ μ U < ∞ :=
-  h.exists_open_superset_measure_lt_top' fun x _ => μ.finiteAt_nhds x
-#align is_compact.exists_open_superset_measure_lt_top IsCompact.exists_open_superset_measure_lt_top
-
-theorem measure_lt_top_of_nhdsWithin (h : IsCompact s) (hμ : ∀ x ∈ s, μ.FiniteAtFilter (𝓝[s] x)) :
-    μ s < ∞ :=
-  IsCompact.induction_on h (by simp) (fun s t hst ht => (measure_mono hst).trans_lt ht)
-    (fun s t hs ht => (measure_union_le s t).trans_lt (ENNReal.add_lt_top.2 ⟨hs, ht⟩)) hμ
-#align is_compact.measure_lt_top_of_nhds_within IsCompact.measure_lt_top_of_nhdsWithin
-
-theorem measure_zero_of_nhdsWithin (hs : IsCompact s) :
-    (∀ a ∈ s, ∃ t ∈ 𝓝[s] a, μ t = 0) → μ s = 0 := by
-  simpa only [← compl_mem_ae_iff] using hs.compl_mem_sets_of_nhdsWithin
-#align is_compact.measure_zero_of_nhds_within IsCompact.measure_zero_of_nhdsWithin
-
-end IsCompact
-
--- see Note [lower instance priority]
-instance (priority := 100) isFiniteMeasureOnCompacts_of_isLocallyFiniteMeasure [TopologicalSpace α]
-    {_ : MeasurableSpace α} {μ : Measure α} [IsLocallyFiniteMeasure μ] :
-    IsFiniteMeasureOnCompacts μ :=
-  ⟨fun _s hs => hs.measure_lt_top_of_nhdsWithin fun _ _ => μ.finiteAt_nhdsWithin _ _⟩
-#align is_finite_measure_on_compacts_of_is_locally_finite_measure isFiniteMeasureOnCompacts_of_isLocallyFiniteMeasure
-
-theorem isFiniteMeasure_iff_isFiniteMeasureOnCompacts_of_compactSpace [TopologicalSpace α]
-    [MeasurableSpace α] {μ : Measure α} [CompactSpace α] :
-    IsFiniteMeasure μ ↔ IsFiniteMeasureOnCompacts μ := by
-  constructor <;> intros
-  · infer_instance
-  · exact CompactSpace.isFiniteMeasure
-#align is_finite_measure_iff_is_finite_measure_on_compacts_of_compact_space isFiniteMeasure_iff_isFiniteMeasureOnCompacts_of_compactSpace
-
-/-- Compact covering of a `σ`-compact topological space as
-`MeasureTheory.Measure.FiniteSpanningSetsIn`. -/
-def MeasureTheory.Measure.finiteSpanningSetsInCompact [TopologicalSpace α] [SigmaCompactSpace α]
-    {_ : MeasurableSpace α} (μ : Measure α) [IsLocallyFiniteMeasure μ] :
-    μ.FiniteSpanningSetsIn { K | IsCompact K } where
-  set := compactCovering α
-  set_mem := isCompact_compactCovering α
-  finite n := (isCompact_compactCovering α n).measure_lt_top
-  spanning := iUnion_compactCovering α
-#align measure_theory.measure.finite_spanning_sets_in_compact MeasureTheory.Measure.finiteSpanningSetsInCompact
-
-/-- A locally finite measure on a `σ`-compact topological space admits a finite spanning sequence
-of open sets. -/
-def MeasureTheory.Measure.finiteSpanningSetsInOpen [TopologicalSpace α] [SigmaCompactSpace α]
-    {_ : MeasurableSpace α} (μ : Measure α) [IsLocallyFiniteMeasure μ] :
-    μ.FiniteSpanningSetsIn { K | IsOpen K } where
-  set n := ((isCompact_compactCovering α n).exists_open_superset_measure_lt_top μ).choose
-  set_mem n :=
-    ((isCompact_compactCovering α n).exists_open_superset_measure_lt_top μ).choose_spec.snd.1
-  finite n :=
-    ((isCompact_compactCovering α n).exists_open_superset_measure_lt_top μ).choose_spec.snd.2
-  spanning :=
-    eq_univ_of_subset
-      (iUnion_mono fun n =>
-        ((isCompact_compactCovering α n).exists_open_superset_measure_lt_top μ).choose_spec.fst)
-      (iUnion_compactCovering α)
-#align measure_theory.measure.finite_spanning_sets_in_open MeasureTheory.Measure.finiteSpanningSetsInOpen
-
-open TopologicalSpace
-
-/-- A locally finite measure on a second countable topological space admits a finite spanning
-sequence of open sets. -/
-irreducible_def MeasureTheory.Measure.finiteSpanningSetsInOpen' [TopologicalSpace α]
-  [SecondCountableTopology α] {m : MeasurableSpace α} (μ : Measure α) [IsLocallyFiniteMeasure μ] :
-  μ.FiniteSpanningSetsIn { K | IsOpen K } := by
-  suffices H : Nonempty (μ.FiniteSpanningSetsIn { K | IsOpen K })
-  exact H.some
-  cases isEmpty_or_nonempty α
-  · exact
-      ⟨{  set := fun _ => ∅
-          set_mem := fun _ => by simp
-          finite := fun _ => by simp
-          spanning := by simp [eq_iff_true_of_subsingleton] }⟩
-  inhabit α
-  let S : Set (Set α) := { s | IsOpen s ∧ μ s < ∞ }
-  obtain ⟨T, T_count, TS, hT⟩ : ∃ T : Set (Set α), T.Countable ∧ T ⊆ S ∧ ⋃₀ T = ⋃₀ S :=
-    isOpen_sUnion_countable S fun s hs => hs.1
-  rw [μ.isTopologicalBasis_isOpen_lt_top.sUnion_eq] at hT
-  have T_ne : T.Nonempty := by
-    by_contra h'T
-    rw [not_nonempty_iff_eq_empty.1 h'T, sUnion_empty] at hT
-    simpa only [← hT] using mem_univ (default : α)
-  obtain ⟨f, hf⟩ : ∃ f : ℕ → Set α, T = range f
-  exact T_count.exists_eq_range T_ne
-  have fS : ∀ n, f n ∈ S := by
-    intro n
-    apply TS
-    rw [hf]
-    exact mem_range_self n
-  refine'
-    ⟨{  set := f
-        set_mem := fun n => (fS n).1
-        finite := fun n => (fS n).2
-        spanning := _ }⟩
-  refine eq_univ_of_forall fun x => ?_
-  obtain ⟨t, tT, xt⟩ : ∃ t : Set α, t ∈ range f ∧ x ∈ t := by
-    have : x ∈ ⋃₀ T := by simp only [hT, mem_univ]
-    simpa only [mem_sUnion, exists_prop, ← hf]
-  obtain ⟨n, rfl⟩ : ∃ n : ℕ, f n = t := by simpa only using tT
-  exact mem_iUnion_of_mem _ xt
-#align measure_theory.measure.finite_spanning_sets_in_open' MeasureTheory.Measure.finiteSpanningSetsInOpen'
-
-section MeasureIxx
-
-variable [Preorder α] [TopologicalSpace α] [CompactIccSpace α] {m : MeasurableSpace α}
-  {μ : Measure α} [IsLocallyFiniteMeasure μ] {a b : α}
-
-theorem measure_Icc_lt_top : μ (Icc a b) < ∞ :=
-  isCompact_Icc.measure_lt_top
-#align measure_Icc_lt_top measure_Icc_lt_top
-
-theorem measure_Ico_lt_top : μ (Ico a b) < ∞ :=
-  (measure_mono Ico_subset_Icc_self).trans_lt measure_Icc_lt_top
-#align measure_Ico_lt_top measure_Ico_lt_top
-
-theorem measure_Ioc_lt_top : μ (Ioc a b) < ∞ :=
-  (measure_mono Ioc_subset_Icc_self).trans_lt measure_Icc_lt_top
-#align measure_Ioc_lt_top measure_Ioc_lt_top
-
-theorem measure_Ioo_lt_top : μ (Ioo a b) < ∞ :=
-  (measure_mono Ioo_subset_Icc_self).trans_lt measure_Icc_lt_top
-#align measure_Ioo_lt_top measure_Ioo_lt_top
-
-end MeasureIxx
-
-section Piecewise
-
-variable [MeasurableSpace α] {μ : Measure α} {s t : Set α} {f g : α → β}
-
-theorem piecewise_ae_eq_restrict (hs : MeasurableSet s) : piecewise s f g =ᵐ[μ.restrict s] f := by
-  rw [ae_restrict_eq hs]
-  exact (piecewise_eqOn s f g).eventuallyEq.filter_mono inf_le_right
-#align piecewise_ae_eq_restrict piecewise_ae_eq_restrict
-
-theorem piecewise_ae_eq_restrict_compl (hs : MeasurableSet s) :
-    piecewise s f g =ᵐ[μ.restrict sᶜ] g := by
-  rw [ae_restrict_eq hs.compl]
-  exact (piecewise_eqOn_compl s f g).eventuallyEq.filter_mono inf_le_right
-#align piecewise_ae_eq_restrict_compl piecewise_ae_eq_restrict_compl
-
-theorem piecewise_ae_eq_of_ae_eq_set (hst : s =ᵐ[μ] t) : s.piecewise f g =ᵐ[μ] t.piecewise f g :=
-  hst.mem_iff.mono fun x hx => by simp [piecewise, piecewiseMem, hx]
-#align piecewise_ae_eq_of_ae_eq_set piecewise_ae_eq_of_ae_eq_set
-
-end Piecewise
-
-section IndicatorFunction
-
-variable [MeasurableSpace α] {μ : Measure α} {s t : Set α} {f : α → β}
-
-theorem mem_map_indicator_ae_iff_mem_map_restrict_ae_of_zero_mem [Zero β] {t : Set β}
-    (ht : (0 : β) ∈ t) (hs : MeasurableSet s) :
-    t ∈ Filter.map (s.indicator f) μ.ae ↔ t ∈ Filter.map f (μ.restrict s).ae := by
-  simp_rw [mem_map, mem_ae_iff]
-  rw [Measure.restrict_apply' hs, Set.indicator_preimage, Set.ite]
-  simp_rw [Set.compl_union, Set.compl_inter]
-  change μ (((f ⁻¹' t)ᶜ ∪ sᶜ) ∩ ((fun _ => (0 : β)) ⁻¹' t \ s)ᶜ) = 0 ↔ μ ((f ⁻¹' t)ᶜ ∩ s) = 0
-  simp only [ht, ← Set.compl_eq_univ_diff, compl_compl, Set.compl_union, if_true,
-    Set.preimage_const]
-  simp_rw [Set.union_inter_distrib_right, Set.compl_inter_self s, Set.union_empty]
-#align mem_map_indicator_ae_iff_mem_map_restrict_ae_of_zero_mem mem_map_indicator_ae_iff_mem_map_restrict_ae_of_zero_mem
-
-theorem mem_map_indicator_ae_iff_of_zero_nmem [Zero β] {t : Set β} (ht : (0 : β) ∉ t) :
-    t ∈ Filter.map (s.indicator f) μ.ae ↔ μ ((f ⁻¹' t)ᶜ ∪ sᶜ) = 0 := by
-  rw [mem_map, mem_ae_iff, Set.indicator_preimage, Set.ite, Set.compl_union, Set.compl_inter]
-  change μ (((f ⁻¹' t)ᶜ ∪ sᶜ) ∩ ((fun _ => (0 : β)) ⁻¹' t \ s)ᶜ) = 0 ↔ μ ((f ⁻¹' t)ᶜ ∪ sᶜ) = 0
-  simp only [ht, if_false, Set.compl_empty, Set.empty_diff, Set.inter_univ, Set.preimage_const]
-#align mem_map_indicator_ae_iff_of_zero_nmem mem_map_indicator_ae_iff_of_zero_nmem
-
-theorem map_restrict_ae_le_map_indicator_ae [Zero β] (hs : MeasurableSet s) :
-    Filter.map f (μ.restrict s).ae ≤ Filter.map (s.indicator f) μ.ae := by
-  intro t
-  by_cases ht : (0 : β) ∈ t
-  · rw [mem_map_indicator_ae_iff_mem_map_restrict_ae_of_zero_mem ht hs]
-    exact id
-  rw [mem_map_indicator_ae_iff_of_zero_nmem ht, mem_map_restrict_ae_iff hs]
-  exact fun h => measure_mono_null ((Set.inter_subset_left _ _).trans (Set.subset_union_left _ _)) h
-#align map_restrict_ae_le_map_indicator_ae map_restrict_ae_le_map_indicator_ae
-
-variable [Zero β]
-
-theorem indicator_ae_eq_restrict (hs : MeasurableSet s) : indicator s f =ᵐ[μ.restrict s] f :=
-  piecewise_ae_eq_restrict hs
-#align indicator_ae_eq_restrict indicator_ae_eq_restrict
-
-theorem indicator_ae_eq_restrict_compl (hs : MeasurableSet s) :
-    indicator s f =ᵐ[μ.restrict sᶜ] 0 :=
-  piecewise_ae_eq_restrict_compl hs
-#align indicator_ae_eq_restrict_compl indicator_ae_eq_restrict_compl
-
-theorem indicator_ae_eq_of_restrict_compl_ae_eq_zero (hs : MeasurableSet s)
-    (hf : f =ᵐ[μ.restrict sᶜ] 0) : s.indicator f =ᵐ[μ] f := by
-  rw [Filter.EventuallyEq, ae_restrict_iff' hs.compl] at hf
-  filter_upwards [hf] with x hx
-  by_cases hxs : x ∈ s
-  · simp only [hxs, Set.indicator_of_mem]
-  · simp only [hx hxs, Pi.zero_apply, Set.indicator_apply_eq_zero, eq_self_iff_true, imp_true_iff]
-#align indicator_ae_eq_of_restrict_compl_ae_eq_zero indicator_ae_eq_of_restrict_compl_ae_eq_zero
-
-theorem indicator_ae_eq_zero_of_restrict_ae_eq_zero (hs : MeasurableSet s)
-    (hf : f =ᵐ[μ.restrict s] 0) : s.indicator f =ᵐ[μ] 0 := by
-  rw [Filter.EventuallyEq, ae_restrict_iff' hs] at hf
-  filter_upwards [hf] with x hx
-  by_cases hxs : x ∈ s
-  · simp only [hxs, hx hxs, Set.indicator_of_mem]
-  · simp [hx, hxs]
-#align indicator_ae_eq_zero_of_restrict_ae_eq_zero indicator_ae_eq_zero_of_restrict_ae_eq_zero
-
-theorem indicator_ae_eq_of_ae_eq_set (hst : s =ᵐ[μ] t) : s.indicator f =ᵐ[μ] t.indicator f :=
-  piecewise_ae_eq_of_ae_eq_set hst
-#align indicator_ae_eq_of_ae_eq_set indicator_ae_eq_of_ae_eq_set
-
-theorem indicator_meas_zero (hs : μ s = 0) : indicator s f =ᵐ[μ] 0 :=
-  indicator_empty' f ▸ indicator_ae_eq_of_ae_eq_set (ae_eq_empty.2 hs)
-#align indicator_meas_zero indicator_meas_zero
-
-theorem ae_eq_restrict_iff_indicator_ae_eq {g : α → β} (hs : MeasurableSet s) :
-    f =ᵐ[μ.restrict s] g ↔ s.indicator f =ᵐ[μ] s.indicator g := by
-  rw [Filter.EventuallyEq, ae_restrict_iff' hs]
-  refine' ⟨fun h => _, fun h => _⟩ <;> filter_upwards [h] with x hx
-  · by_cases hxs : x ∈ s
-    · simp [hxs, hx hxs]
-    · simp [hxs]
-  · intro hxs
-    simpa [hxs] using hx
-#align ae_eq_restrict_iff_indicator_ae_eq ae_eq_restrict_iff_indicator_ae_eq
-
-end IndicatorFunction
-=======
-end
->>>>>>> 5be6ac52
+end