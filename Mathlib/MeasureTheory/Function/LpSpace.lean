--- conflicted
+++ resolved
@@ -779,7 +779,6 @@
 @[simp]
 theorem indicatorConstLp_empty :
     indicatorConstLp p MeasurableSet.empty (by simp : μ ∅ ≠ ∞) c = 0 := by
-<<<<<<< HEAD
   simp only [indicatorConstLp, Set.indicator_empty', Memℒp.toLp_zero]
 #align measure_theory.indicator_const_empty MeasureTheory.indicatorConstLp_empty
 
@@ -791,13 +790,6 @@
       s.indicator (fun _ ↦ c) =ᵐ[μ] indicatorConstLp p hs hsμ c := indicatorConstLp_coeFn.symm
       _ = indicatorConstLp p ht htμ c := by rw [h]
       _ =ᵐ[μ] t.indicator (fun _ ↦ c) := indicatorConstLp_coeFn
-=======
-  rw [Lp.eq_zero_iff_ae_eq_zero]
-  convert indicatorConstLp_coeFn (E := E)
-  simp [Set.indicator_empty']
-  rfl
-#align measure_theory.indicator_const_empty MeasureTheory.indicatorConstLp_empty
->>>>>>> a016a32e
 
 theorem memℒp_add_of_disjoint {f g : α → E} (h : Disjoint (support f) (support g))
     (hf : StronglyMeasurable f) (hg : StronglyMeasurable g) :
