/-
Copyright (c) 2021 Alex J. Best. All rights reserved.
Released under Apache 2.0 license as described in the file LICENSE.
Authors: Alex J. Best
-/
import Mathlib.Analysis.Convex.Body
import Mathlib.Analysis.Convex.Measure
import Mathlib.MeasureTheory.Group.FundamentalDomain

#align_import measure_theory.group.geometry_of_numbers from "leanprover-community/mathlib"@"fd5edc43dc4f10b85abfe544b88f82cf13c5f844"

/-!
# Geometry of numbers

In this file we prove some of the fundamental theorems in the geometry of numbers, as studied by
Hermann Minkowski.

## Main results

* `exists_pair_mem_lattice_not_disjoint_vadd`: Blichfeldt's principle, existence of two distinct
  points in a subgroup such that the translates of a set by these two points are not disjoint when
  the covolume of the subgroup is larger than the volume of the set.
* `exists_ne_zero_mem_lattice_of_measure_mul_two_pow_lt_measure`: Minkowski's theorem, existence of
  a non-zero lattice point inside a convex symmetric domain of large enough volume.

## TODO

* Calculate the volume of the fundamental domain of a finite index subgroup
* Voronoi diagrams
* See [Pete L. Clark, *Abstract Geometry of Numbers: Linear Forms* (arXiv)](https://arxiv.org/abs/1405.2119)
  for some more ideas.

## References

* [Pete L. Clark, *Geometry of Numbers with Applications to Number Theory*][clark_gon] p.28
-/


namespace MeasureTheory

open ENNReal FiniteDimensional MeasureTheory MeasureTheory.Measure Set Filter

open scoped Pointwise NNReal

variable {E L : Type*} [MeasurableSpace E] {μ : Measure E} {F s : Set E}

/-- **Blichfeldt's Theorem**. If the volume of the set `s` is larger than the covolume of the
countable subgroup `L` of `E`, then there exist two distinct points `x, y ∈ L` such that `(x + s)`
and `(y + s)` are not disjoint. -/
theorem exists_pair_mem_lattice_not_disjoint_vadd [AddCommGroup L] [Countable L] [AddAction L E]
    [MeasurableSpace L] [MeasurableVAdd L E] [VAddInvariantMeasure L E μ]
    (fund : IsAddFundamentalDomain L F μ) (hS : NullMeasurableSet s μ) (h : μ F < μ s) :
    ∃ x y : L, x ≠ y ∧ ¬Disjoint (x +ᵥ s) (y +ᵥ s) := by
  contrapose! h
  exact ((fund.measure_eq_tsum _).trans (measure_iUnion₀
    (Pairwise.mono h fun i j hij => (hij.mono inf_le_left inf_le_left).aedisjoint)
      fun _ => (hS.vadd _).inter fund.nullMeasurableSet).symm).trans_le
      (measure_mono <| Set.iUnion_subset fun _ => Set.inter_subset_right _ _)
#align measure_theory.exists_pair_mem_lattice_not_disjoint_vadd MeasureTheory.exists_pair_mem_lattice_not_disjoint_vadd

variable [NormedAddCommGroup E] [NormedSpace ℝ E] [BorelSpace E] [FiniteDimensional ℝ E]
  [IsAddHaarMeasure μ] {L : AddSubgroup E} [Countable L] (fund : IsAddFundamentalDomain L F μ)
   (h_symm : ∀ x ∈ s, -x ∈ s) (h_conv : Convex ℝ s)

/-- The **Minkowski Convex Body Theorem**. If `s` is a convex symmetric domain of `E` whose volume
is large enough compared to the covolume of a lattice `L` of `E`, then it contains a non-zero
lattice point of `L`.  -/
<<<<<<< HEAD
theorem exists_ne_zero_mem_lattice_of_measure_mul_two_pow_lt_measure
    (h : μ F * 2 ^ finrank ℝ E < μ s) :
=======
theorem exists_ne_zero_mem_lattice_of_measure_mul_two_pow_lt_measure [NormedAddCommGroup E]
    [NormedSpace ℝ E] [BorelSpace E] [FiniteDimensional ℝ E] [IsAddHaarMeasure μ]
    {L : AddSubgroup E} [Countable L] (fund : IsAddFundamentalDomain L F μ)
    (h_symm : ∀ x ∈ s, -x ∈ s) (h_conv : Convex ℝ s) (h : μ F * 2 ^ finrank ℝ E < μ s) :
>>>>>>> e9bcfc6e
    ∃ (x : _) (_ : x ≠ 0), ((x : L) : E) ∈ s := by
  have h_vol : μ F < μ ((2⁻¹ : ℝ) • s) := by
    rw [addHaar_smul_of_nonneg μ (by norm_num : 0 ≤ (2 : ℝ)⁻¹) s, ←
      mul_lt_mul_right (pow_ne_zero (finrank ℝ E) (two_ne_zero' _)) (pow_ne_top two_ne_top),
      mul_right_comm, ofReal_pow (by norm_num : 0 ≤ (2 : ℝ)⁻¹), ← ofReal_inv_of_pos zero_lt_two]
    norm_num
    rwa [← mul_pow, ENNReal.inv_mul_cancel two_ne_zero two_ne_top, one_pow, one_mul]
  obtain ⟨x, y, hxy, h⟩ :=
    exists_pair_mem_lattice_not_disjoint_vadd fund ((h_conv.smul _).nullMeasurableSet _) h_vol
  obtain ⟨_, ⟨v, hv, rfl⟩, w, hw, hvw⟩ := Set.not_disjoint_iff.mp h
  refine' ⟨x - y, sub_ne_zero.2 hxy, _⟩
  rw [Set.mem_inv_smul_set_iff₀ (two_ne_zero' ℝ)] at hv hw
  simp_rw [AddSubgroup.vadd_def, vadd_eq_add, add_comm _ w, ← sub_eq_sub_iff_add_eq_add, ←
    AddSubgroup.coe_sub] at hvw
  rw [← hvw, ← inv_smul_smul₀ (two_ne_zero' ℝ) (_ - _), smul_sub, sub_eq_add_neg, smul_add]
  refine' h_conv hw (h_symm _ hv) _ _ _ <;> norm_num
#align measure_theory.exists_ne_zero_mem_lattice_of_measure_mul_two_pow_lt_measure MeasureTheory.exists_ne_zero_mem_lattice_of_measure_mul_two_pow_lt_measure

<<<<<<< HEAD
variable  (h_cpt : IsCompact s) (h_mes : μ s ≠ 0) [DiscreteTopology L] [Nontrivial E]

/-- The version of Minkowski Convex Body Theorem where we assume in addition that `s` is compact.
In this case, the strict inequality can be replaced by a weak inequality. -/
theorem exists_ne_zero_mem_lattice_of_measure_mul_two_pow_le_measure
    (h : μ F * 2 ^ finrank ℝ E ≤ μ s) :
    ∃ (x : _) (_ : x ≠ 0), ((x : L) : E) ∈ s := by
  have h_nemp : s.Nonempty := nonempty_of_measure_ne_zero h_mes
  let u : ℕ → ℝ≥0 := fun n => 1 / ((n:ℝ≥0) + 1)
=======
/-- The **Minkowski Convex Body Theorem for compact domain**. If `s` is a convex compact symmetric
domain of `E` whose volume is large enough compared to the covolume of a lattice `L` of `E`, then it
contains a non-zero lattice point of `L`. Compared to
`exists_ne_zero_mem_lattice_of_measure_mul_two_pow_lt_measure`, this version requires in addition
that `s` is compact and `L` is discrete but provides a weaker inequality rather than a strict
inequality. -/
theorem exists_ne_zero_mem_lattice_of_measure_mul_two_pow_le_measure [NormedAddCommGroup E]
    [NormedSpace ℝ E] [BorelSpace E] [FiniteDimensional ℝ E] [Nontrivial E] [IsAddHaarMeasure μ]
    {L : AddSubgroup E} [Countable L] [DiscreteTopology L] (fund : IsAddFundamentalDomain L F μ)
    (h_symm : ∀ x ∈ s, -x ∈ s) (h_conv : Convex ℝ s) (h_cpt : IsCompact s)
    (h : μ F * 2 ^ finrank ℝ E ≤ μ s) :
    ∃ (x : _) (_ : x ≠ 0), ((x : L) : E) ∈ s := by
  have h_mes : μ s ≠ 0 := by
    by_contra hμ
    suffices μ F = 0 by exact fund.measure_ne_zero (NeZero.ne μ) this
    rw [hμ, le_zero_iff, mul_eq_zero] at h
    exact h.resolve_right <| (pow_eq_zero_iff finrank_pos).not.mpr two_ne_zero
  have h_nemp : s.Nonempty := nonempty_of_measure_ne_zero h_mes
  let u : ℕ → ℝ≥0 := (exists_seq_strictAnti_tendsto 0).choose
>>>>>>> e9bcfc6e
  let K : ConvexBody E := ⟨s, h_conv, h_cpt, h_nemp⟩
  let S : ℕ → ConvexBody E := fun n => (1 + u n) • K
  let Z : ℕ → Set E := fun n => (S n) ∩ (L \ {0})
  -- The convex bodies `S n` have volume strictly larger than `μ s` and thus we can apply
  -- `exists_ne_zero_mem_lattice_of_measure_mul_two_pow_lt_measure` to them and obtain that
  -- `S n` contains a nonzero point of `L`. Since the intersection of the `S n` is equal to `s`,
  -- it follows that `s` contains a nonzero point of `L`.
  have h_zero : 0 ∈ K := K.zero_mem_of_symmetric h_symm
  suffices Set.Nonempty (⋂ n, Z n) by
    erw [← Set.iInter_inter, K.iInter_smul_eq_self h_zero] at this
    · obtain ⟨x, hx⟩ := this
      exact ⟨⟨x, by aesop⟩, by aesop⟩
<<<<<<< HEAD
    · exact NNReal.tendsto_const_div_add_atTop_nhds_0_nat 1
=======
    · exact (exists_seq_strictAnti_tendsto (0:ℝ≥0)).choose_spec.2.2
>>>>>>> e9bcfc6e
  have h_clos : IsClosed ((L : Set E) \ {0}) := by
    rsuffices ⟨U, hU⟩ : ∃ U : Set E, IsOpen U ∧  U ∩ L = {0}
    · rw [sdiff_eq_sdiff_iff_inf_eq_inf (z := U).mpr (by simp [Set.inter_comm .. ▸ hU.2, zero_mem])]
      exact AddSubgroup.isClosed_of_discrete.sdiff hU.1
    exact isOpen_inter_eq_singleton_of_mem_discrete (zero_mem L)
  refine IsCompact.nonempty_iInter_of_sequence_nonempty_compact_closed Z (fun n => ?_)
    (fun n => ?_) ((S 0).isCompact.inter_right h_clos) (fun n => (S n).isClosed.inter h_clos)
  · refine Set.inter_subset_inter_left _ (SetLike.coe_subset_coe.mpr ?_)
    refine ConvexBody.smul_le_of_le K h_zero ?_
<<<<<<< HEAD
    simp_rw [add_le_add_iff_left, Nat.cast_add, Nat.cast_one, one_div]
    exact (inv_le_inv₀ (by norm_num) (by norm_num)).mpr le_self_add
=======
    rw [add_le_add_iff_left]
    exact le_of_lt <| (exists_seq_strictAnti_tendsto (0:ℝ≥0)).choose_spec.1 (Nat.lt.base n)
>>>>>>> e9bcfc6e
  · suffices μ F * 2 ^ finrank ℝ E < μ (S n : Set E) by
      have h_symm' : ∀ x ∈ S n, -x ∈ S n := by
        rintro _ ⟨y, hy, rfl⟩
        exact ⟨-y, h_symm _ hy, by simp⟩
      obtain ⟨x, hx_nz, hx_mem⟩ := exists_ne_zero_mem_lattice_of_measure_mul_two_pow_lt_measure
        fund h_symm' (S n).convex this
      exact ⟨x, hx_mem, by aesop⟩
    refine lt_of_le_of_lt h ?_
    rw [ConvexBody.coe_smul', NNReal.smul_def, addHaar_smul_of_nonneg _ (NNReal.coe_nonneg _)]
    rw [show μ s < _ ↔ 1 * μ s < _ by rw [one_mul]]
    refine (mul_lt_mul_right h_mes (ne_of_lt h_cpt.measure_lt_top)).mpr ?_
    rw [ofReal_pow (NNReal.coe_nonneg _)]
<<<<<<< HEAD
    exact one_lt_pow (by simp [Nat.cast_add_one_pos n]) (ne_of_gt finrank_pos)
=======
    refine one_lt_pow ?_ (ne_of_gt finrank_pos)
    simp [(exists_seq_strictAnti_tendsto (0:ℝ≥0)).choose_spec.2.1 n]
>>>>>>> e9bcfc6e

end MeasureTheory<|MERGE_RESOLUTION|>--- conflicted
+++ resolved
@@ -65,15 +65,10 @@
 /-- The **Minkowski Convex Body Theorem**. If `s` is a convex symmetric domain of `E` whose volume
 is large enough compared to the covolume of a lattice `L` of `E`, then it contains a non-zero
 lattice point of `L`.  -/
-<<<<<<< HEAD
-theorem exists_ne_zero_mem_lattice_of_measure_mul_two_pow_lt_measure
-    (h : μ F * 2 ^ finrank ℝ E < μ s) :
-=======
 theorem exists_ne_zero_mem_lattice_of_measure_mul_two_pow_lt_measure [NormedAddCommGroup E]
     [NormedSpace ℝ E] [BorelSpace E] [FiniteDimensional ℝ E] [IsAddHaarMeasure μ]
     {L : AddSubgroup E} [Countable L] (fund : IsAddFundamentalDomain L F μ)
     (h_symm : ∀ x ∈ s, -x ∈ s) (h_conv : Convex ℝ s) (h : μ F * 2 ^ finrank ℝ E < μ s) :
->>>>>>> e9bcfc6e
     ∃ (x : _) (_ : x ≠ 0), ((x : L) : E) ∈ s := by
   have h_vol : μ F < μ ((2⁻¹ : ℝ) • s) := by
     rw [addHaar_smul_of_nonneg μ (by norm_num : 0 ≤ (2 : ℝ)⁻¹) s, ←
@@ -92,17 +87,6 @@
   refine' h_conv hw (h_symm _ hv) _ _ _ <;> norm_num
 #align measure_theory.exists_ne_zero_mem_lattice_of_measure_mul_two_pow_lt_measure MeasureTheory.exists_ne_zero_mem_lattice_of_measure_mul_two_pow_lt_measure
 
-<<<<<<< HEAD
-variable  (h_cpt : IsCompact s) (h_mes : μ s ≠ 0) [DiscreteTopology L] [Nontrivial E]
-
-/-- The version of Minkowski Convex Body Theorem where we assume in addition that `s` is compact.
-In this case, the strict inequality can be replaced by a weak inequality. -/
-theorem exists_ne_zero_mem_lattice_of_measure_mul_two_pow_le_measure
-    (h : μ F * 2 ^ finrank ℝ E ≤ μ s) :
-    ∃ (x : _) (_ : x ≠ 0), ((x : L) : E) ∈ s := by
-  have h_nemp : s.Nonempty := nonempty_of_measure_ne_zero h_mes
-  let u : ℕ → ℝ≥0 := fun n => 1 / ((n:ℝ≥0) + 1)
-=======
 /-- The **Minkowski Convex Body Theorem for compact domain**. If `s` is a convex compact symmetric
 domain of `E` whose volume is large enough compared to the covolume of a lattice `L` of `E`, then it
 contains a non-zero lattice point of `L`. Compared to
@@ -122,7 +106,6 @@
     exact h.resolve_right <| (pow_eq_zero_iff finrank_pos).not.mpr two_ne_zero
   have h_nemp : s.Nonempty := nonempty_of_measure_ne_zero h_mes
   let u : ℕ → ℝ≥0 := (exists_seq_strictAnti_tendsto 0).choose
->>>>>>> e9bcfc6e
   let K : ConvexBody E := ⟨s, h_conv, h_cpt, h_nemp⟩
   let S : ℕ → ConvexBody E := fun n => (1 + u n) • K
   let Z : ℕ → Set E := fun n => (S n) ∩ (L \ {0})
@@ -135,11 +118,7 @@
     erw [← Set.iInter_inter, K.iInter_smul_eq_self h_zero] at this
     · obtain ⟨x, hx⟩ := this
       exact ⟨⟨x, by aesop⟩, by aesop⟩
-<<<<<<< HEAD
-    · exact NNReal.tendsto_const_div_add_atTop_nhds_0_nat 1
-=======
     · exact (exists_seq_strictAnti_tendsto (0:ℝ≥0)).choose_spec.2.2
->>>>>>> e9bcfc6e
   have h_clos : IsClosed ((L : Set E) \ {0}) := by
     rsuffices ⟨U, hU⟩ : ∃ U : Set E, IsOpen U ∧  U ∩ L = {0}
     · rw [sdiff_eq_sdiff_iff_inf_eq_inf (z := U).mpr (by simp [Set.inter_comm .. ▸ hU.2, zero_mem])]
@@ -149,13 +128,8 @@
     (fun n => ?_) ((S 0).isCompact.inter_right h_clos) (fun n => (S n).isClosed.inter h_clos)
   · refine Set.inter_subset_inter_left _ (SetLike.coe_subset_coe.mpr ?_)
     refine ConvexBody.smul_le_of_le K h_zero ?_
-<<<<<<< HEAD
-    simp_rw [add_le_add_iff_left, Nat.cast_add, Nat.cast_one, one_div]
-    exact (inv_le_inv₀ (by norm_num) (by norm_num)).mpr le_self_add
-=======
     rw [add_le_add_iff_left]
     exact le_of_lt <| (exists_seq_strictAnti_tendsto (0:ℝ≥0)).choose_spec.1 (Nat.lt.base n)
->>>>>>> e9bcfc6e
   · suffices μ F * 2 ^ finrank ℝ E < μ (S n : Set E) by
       have h_symm' : ∀ x ∈ S n, -x ∈ S n := by
         rintro _ ⟨y, hy, rfl⟩
@@ -168,11 +142,7 @@
     rw [show μ s < _ ↔ 1 * μ s < _ by rw [one_mul]]
     refine (mul_lt_mul_right h_mes (ne_of_lt h_cpt.measure_lt_top)).mpr ?_
     rw [ofReal_pow (NNReal.coe_nonneg _)]
-<<<<<<< HEAD
-    exact one_lt_pow (by simp [Nat.cast_add_one_pos n]) (ne_of_gt finrank_pos)
-=======
     refine one_lt_pow ?_ (ne_of_gt finrank_pos)
     simp [(exists_seq_strictAnti_tendsto (0:ℝ≥0)).choose_spec.2.1 n]
->>>>>>> e9bcfc6e
 
 end MeasureTheory