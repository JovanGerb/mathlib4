/-
Copyright (c) 2020 Kenny Lau. All rights reserved.
Released under Apache 2.0 license as described in the file LICENSE.
Authors: Kenny Lau, Antoine Chambert-Loir

! This file was ported from Lean 3 source module algebra.hom.group_action
! leanprover-community/mathlib commit e7bab9a85e92cf46c02cb4725a7be2f04691e3a7
! Please do not edit these lines, except to modify the commit id
! if you have ported upstream changes.
-/

import Mathlib.Algebra.GroupRingAction.Basic
import Mathlib.Algebra.Module.Basic
import Mathlib.Algebra.Ring.Equiv
import Mathlib.Algebra.Group.Hom.CompTypeclasses

#align_import algebra.hom.group_action from "leanprover-community/mathlib"@"e7bab9a85e92cf46c02cb4725a7be2f04691e3a7"

/-!
# Equivariant homomorphisms

## Main definitions

* `MulActionHom φ X Y`, the type of equivariant functions from `X` to `Y`,
  where `φ : M → N` is a map, `M` acting on the type `X` and `N` acting on the type of `Y`.
* `DistribMulActionHom φ A B`,
  the type of equivariant additive monoid homomorphisms from `A` to `B`,
  where `φ : M → N` is a morphism of monoids,
  `M` acting on the additive monoid `A` and `N` acting on the additive monoid of `B`
* `SMulSemiringHom φ R S`, the type of equivariant ring homomorphisms
  from `R` to `S`, where `φ : M → N` is a morphism of monoids,
  `M` acting on the ring `R` and `N` acting on the ring `S`.

The above types have corresponding classes:
* `MulActionHomClass F φ X Y` states that `F` is a type of bundled `X → Y` homs
  which are `φ`-equivariant
* `DistribMulActionHomClass F φ A B` states that `F` is a type of bundled `A → B` homs
  preserving the additive monoid structure and `φ`-equivariant
* `SMulSemiringHomClass F φ R S` states that `F` is a type of bundled `R → S` homs
  preserving the ring structure and `φ`-equivariant

## Notations

* `X →ₑ[φ] Y` is `MulActionHom φ X Y`.
* `A →ₑ+[φ] B` is `DistribMulActionHom φ A B`.
* `R →ₑ+*[φ] S` is `MulSemiringActionHom φ R S`.

* When `M = N` and `φ = MonoidHom.id M`, we provide the notation `X →[M] Y`
-/

assert_not_exists Submonoid

section MulActionHom

variable {M' : Type*}
variable {M : Type*} {N : Type*} {P : Type*}
variable (φ : M → N) (ψ : N → P) (χ : M → P)
variable (X : Type*) [SMul M X] [SMul M' X]
variable (Y : Type*) [SMul N Y] [SMul M' Y]
variable (Z : Type*) [SMul P Z]

/-- Equivariant functions. -/
-- Porting note: This linter does not exist yet
-- @[nolint has_nonempty_instance]
structure MulActionHom where
  /-- The underlying function. -/
  protected toFun : X → Y
  /-- The proposition that the function commutes with the actions. -/
  protected map_smul' : ∀ (m : M) (x : X), toFun (m • x) = (φ m) • toFun x

/- Porting note: local notation given a name, conflict with Algebra.Hom.GroupAction
 see https://github.com/leanprover/lean4/issues/2000 -/
@[inherit_doc]
notation:25 (name := «MulActionHomLocal≺») X " →ₑ[" φ:25 "] " Y:0 => MulActionHom φ X Y

@[inherit_doc]
notation:25 (name := «MulActionHomIdLocal≺») X " →[" M:25 "] " Y:0 => MulActionHom (@id M) X Y

/-
/-- Equivariant functions -/
abbrev MulActionHom (M : Type _) (X Y : Type _) [SMul M X] [SMul M Y] := MulActionHom (@id M) X Y
-/

/-- `MulActionSemiHomClass F φ X Y` states that
  `F` is a type of morphisms which are `φ`-equivariant.

You should extend this class when you extend `MulActionHom`. -/
<<<<<<< HEAD
class MulActionSemiHomClass (F : Type _) {M N : outParam (Type _)}
    (φ : outParam (M → N)) (X Y : outParam (Type _)) [SMul M X] [SMul N Y]
    extends DFunLike F X fun _ => Y where
=======
class SMulHomClass (F : Type*) (M X Y : outParam <| Type*) [SMul M X] [SMul M Y]
    [FunLike F X Y] : Prop where
>>>>>>> 328b7ecb
  /-- The proposition that the function preserves the action. -/
  map_smulₛₗ : ∀ (f : F) (c : M) (x : X), f (c • x) = (φ c) • (f x)
#align smul_hom_class MulActionSemiHomClass

export MulActionSemiHomClass (map_smulₛₗ)

/-- `MulActionHomClass F M X Y` states that `F` is a type of
morphisms which are equivariant with respect to actions of `M`
This is an abbreviation of `MulActionSemiHomClass`. -/
abbrev MulActionHomClass (F : Type _) (M : outParam (Type _))
    (X Y : outParam (Type _)) [SMul M X] [SMul M Y] :=
  MulActionSemiHomClass F (@id M) X Y

@[simp]
theorem map_smul {F M X Y : Type*} [SMul M X] [SMul M Y] [MulActionHomClass F M X Y]
    (f : F) (c : M) (x : X) : f (c • x) = c • f x :=
  map_smulₛₗ f c x

attribute [simp] map_smulₛₗ

-- porting note: removed has_coe_to_fun instance, coercions handled differently now
#noalign mul_action_hom.has_coe_to_fun

<<<<<<< HEAD
instance : MulActionSemiHomClass (X →ₑ[φ] Y) φ X Y
    where
  coe := MulActionHom.toFun
  coe_injective' f g h := by cases f; cases g; congr
  map_smulₛₗ := MulActionHom.map_smul'
=======
instance : FunLike (X →[M'] Y) X Y where
  coe := MulActionHom.toFun
  coe_injective' f g h := by cases f; cases g; congr

instance : SMulHomClass (X →[M'] Y) M' X Y where
  map_smul := MulActionHom.map_smul'
>>>>>>> 328b7ecb

initialize_simps_projections MulActionHom (toFun → apply)

namespace MulActionHom

variable {φ X Y}
variable {F : Type*}

/- porting note: inserted following def & instance for consistent coercion behaviour,
see also Algebra.Hom.Group -/
/-- Turn an element of a type `F` satisfying `MulActionSemiHomClass F φ X Y`
  into an actual `MulActionHom`.
  This is declared as the default coercion from `F` to `MulActionSemiHom φ X Y`. -/
@[coe]
<<<<<<< HEAD
def _root_.MulActionSemiHomClass.toMulActionHom [MulActionSemiHomClass F φ X Y] (f : F) :
    X →ₑ[φ] Y where
  toFun := DFunLike.coe f
  map_smul' := map_smulₛₗ f

/-- Any type satisfying `MulActionSemiHomClass` can be cast into `MulActionHom` via
  `MulActionHomSemiClass.toMulActionHom`. -/
instance [MulActionSemiHomClass F φ X Y] : CoeTC F (X →ₑ[φ] Y) :=
  ⟨MulActionSemiHomClass.toMulActionHom⟩

variable (M' X Y F) in
/-- If Y/X/M forms a scalar tower, any map X → Y preserving X-action also preserves M-action. -/
def _root_.IsScalarTower.smulHomClass [MulOneClass X] [SMul X Y] [IsScalarTower M' X Y]
    [MulActionHomClass F X X Y] : MulActionHomClass F M' X Y where
  map_smulₛₗ f m x := by
    rw [← mul_one (m • x), ← smul_eq_mul, map_smul, smul_assoc, ← map_smul,
      smul_eq_mul, mul_one, id_eq]
=======
def _root_.SMulHomClass.toMulActionHom [SMul M X] [SMul M Y] [FunLike F X Y]
    [SMulHomClass F M X Y] (f : F) :
    X →[M] Y where
  toFun := DFunLike.coe f
  map_smul' := map_smul f

/-- Any type satisfying `SMulHomClass` can be cast into `MulActionHom` via
  `SMulHomClass.toMulActionHom`. -/
instance [SMul M X] [SMul M Y] [FunLike F X Y] [SMulHomClass F M X Y] : CoeTC F (X →[M] Y) :=
  ⟨SMulHomClass.toMulActionHom⟩

variable (M' X Y F) in
/-- If Y/X/M forms a scalar tower, any map X → Y preserving X-action also preserves M-action. -/
theorem _root_.IsScalarTower.smulHomClass [MulOneClass X] [SMul X Y] [IsScalarTower M' X Y]
    [FunLike F X Y] [SMulHomClass F X X Y] : SMulHomClass F M' X Y where
  map_smul f m x := by
    rw [← mul_one (m • x), ← smul_eq_mul, map_smul, smul_assoc, ← map_smul, smul_eq_mul, mul_one]
>>>>>>> 328b7ecb

protected theorem map_smul (f : X →[M'] Y) (m : M') (x : X) : f (m • x) = m • f x :=
  map_smul f m x
#align mul_action_hom.map_smul MulActionHom.map_smul

@[ext]
theorem ext {f g : X →ₑ[φ] Y} :
    (∀ x, f x = g x) → f = g :=
  DFunLike.ext f g
#align mul_action_hom.ext MulActionHom.ext

theorem ext_iff [MulActionSemiHomClass F φ X Y] {f g : F} :
    f = g ↔ ∀ x, f x = g x :=
  DFunLike.ext_iff
#align mul_action_hom.ext_iff MulActionHom.ext_iff

protected theorem congr_fun [MulActionSemiHomClass F φ X Y] {f g : F}
    (h : f = g) (x : X) :
    f x = g x :=
  DFunLike.congr_fun h _
#align mul_action_hom.congr_fun MulActionHom.congr_fun

/-- Two equal maps on scalars give rise to an equivariant map for identity -/
def ofEq {φ' : M → N} (h : φ = φ') (f : X →ₑ[φ] Y) : X →ₑ[φ'] Y
    where
  toFun := f.toFun
  map_smul' m a := h ▸ f.map_smul' m a
#align equivariant_map.of_eq MulActionHom.ofEq

@[simp]
theorem ofEq_coe {φ' : M → N} (h : φ = φ') (f : X →ₑ[φ] Y) :
    (f.ofEq h).toFun = f.toFun := rfl
#align equivariant_map.of_eq_coe MulActionHom.ofEq_coe

@[simp]
theorem ofEq_apply {φ' : M → N} (h : φ = φ') (f : X →ₑ[φ] Y) (a : X) :
    (f.ofEq h) a = f a :=
  rfl
#align equivariant_map.of_eq_apply MulActionHom.ofEq_apply


variable {ψ χ} (M N)

/-- The identity map as an equivariant map. -/
protected def id : X →[M] X :=
  ⟨id, fun _ _ => rfl⟩
#align mul_action_hom.id MulActionHom.id

variable {M N Z}

@[simp]
theorem id_apply (x : X) :
    MulActionHom.id M x = x :=
  rfl
#align mul_action_hom.id_apply MulActionHom.id_apply

end MulActionHom

namespace MulActionHom
open MulActionHom

variable {φ ψ χ X Y Z}

attribute [instance] CompTriple.id_comp CompTriple.comp_id

/-- Composition of two equivariant maps. -/
def comp (g : Y →ₑ[ψ] Z) (f : X →ₑ[φ] Y) [κ : CompTriple φ ψ χ] :
    X →ₑ[χ] Z :=
  ⟨g ∘ f, fun m x =>
    calc
      g (f (m • x)) = g (φ m • f x) := by rw [map_smulₛₗ]
      _ = ψ (φ m) • g (f x) := by rw [map_smulₛₗ]
      _ = (ψ ∘ φ) m • g (f x) := rfl
      _ = χ m • g (f x) := by rw [κ.comp_eq] ⟩
#align mul_action_hom.comp MulActionHom.comp

/-- Composition of two equivariant maps. -/
def comp' (g : Y →ₑ[ψ] Z) (f : X →ₑ[φ] Y) : X →ₑ[ψ ∘ φ] Z :=
  g.comp f (κ := CompTriple.comp)

@[simp]
lemma comp'_eq_comp (g : Y →ₑ[ψ] Z) (f : X →ₑ[φ] Y) :
    g.comp' f = g.comp f (κ := CompTriple.comp) := rfl

@[simp]
theorem comp_apply
    (g : Y →ₑ[ψ] Z) (f : X →ₑ[φ] Y) [CompTriple φ ψ χ] (x : X) :
    g.comp f x = g (f x) := rfl
#align mul_action_hom.comp_apply MulActionHom.comp_apply

theorem comp'_apply
    (g : Y →ₑ[ψ] Z) (f : X →ₑ[φ] Y) (x : X) : (g.comp' f) x = g (f x) := rfl

@[simp]
theorem id_comp (f : X →ₑ[φ] Y) :
    (MulActionHom.id N).comp f = f :=
  ext fun x => by rw [comp_apply, id_apply]
#align mul_action_hom.id_comp MulActionHom.id_comp

theorem id_comp' (f : X →ₑ[φ] Y) :
    (MulActionHom.id N).comp' f = f :=
  ext fun x => by rw [comp'_apply, id_apply]

@[simp]
theorem comp_id (f : X →ₑ[φ] Y) :
    f.comp (MulActionHom.id M) = f :=
  ext fun x => by rw [comp_apply, id_apply]
#align mul_action_hom.comp_id MulActionHom.comp_id

theorem comp'_id (f : X →ₑ[φ] Y) : f.comp' (MulActionHom.id M) = f :=
  ext fun x => by rw [comp'_apply, id_apply]

@[simp]
theorem comp_assoc {Q T : Type _} [SMul Q T]
    {η : P → Q} {θ : M → Q} {ζ : N → Q}
    (h : Z →ₑ[η] T) (g : Y →ₑ[ψ] Z) (f : X →ₑ[φ] Y)
    [CompTriple φ ψ χ] [CompTriple χ η θ]
    [CompTriple ψ η ζ] [CompTriple φ ζ θ] :
    h.comp (g.comp f) = (h.comp g).comp f :=
  ext fun _ => rfl
#align equivariant_map.comp_assoc MulActionHom.comp_assoc

theorem comp'_assoc {Q T : Type _} [SMul Q T]
    {η : P → Q}
    (h : Z →ₑ[η] T) (g : Y →ₑ[ψ] Z) (f : X →ₑ[φ] Y) :
    h.comp' (g.comp' f) = (h.comp' g).comp' f :=
  ext fun _ => rfl

/- old version
/-- Composition of two equivariant maps. -/
def comp' (g : Y →ₑ[ψ] Z) (f : X →ₑ[φ] Y) (κ : CompTriple φ ψ χ) :
    X →ₑ[χ] Z :=
  ⟨g ∘ f, fun m x =>
    calc
      g (f (m • x)) = g (φ m • f x) := by rw [map_smulₛₗ]
      _ = ψ (φ m) • g (f x) := by rw [map_smulₛₗ]
      _ = (ψ ∘ φ) m • g (f x) := rfl
      _ = χ m • g (f x) := by rw [κ.comp_eq] ⟩

/-- Composition of two equivariant maps. -/
def comp (g : Y →ₑ[ψ] Z) (f : X →ₑ[φ] Y) : X →ₑ[ψ ∘ φ] Z :=
  g.comp' f (CompTriple.comp)
#align mul_action_hom.comp MulActionHom.comp

@[simp]
lemma comp_eq_comp' (g : Y →ₑ[ψ] Z) (f : X →ₑ[φ] Y) :
    g.comp f = g.comp' f (CompTriple.comp) := rfl

@[simp]
theorem comp'_apply
    (g : Y →ₑ[ψ] Z) (f : X →ₑ[φ] Y) (κ : CompTriple φ ψ χ) (x : X) :
    (g.comp' f κ) x = g (f x) := rfl

@[simp]
theorem comp_apply
    (g : Y →ₑ[ψ] Z) (f : X →ₑ[φ] Y) (x : X) : (g.comp f) x = g (f x) := rfl
#align mul_action_hom.comp_apply MulActionHom.comp_apply

@[simp]
theorem id_comp' (f : X →ₑ[φ] Y) :
    (MulActionHom.id N).comp' f (CompTriple.id_comp) = f :=
  ext fun x => by rw [comp'_apply, id_apply]

-- @[simp]
theorem id_comp (f : X →ₑ[φ] Y) :
    (MulActionHom.id N).comp f = f := by simp
#align mul_action_hom.id_comp MulActionHom.id_comp

@[simp]
theorem comp'_id (f : X →ₑ[φ] Y) :
    f.comp' (MulActionHom.id M) (CompTriple.comp_id)= f :=
  ext fun x => by rw [comp'_apply, id_apply]

-- @[simp]
theorem comp_id (f : X →ₑ[φ] Y) : f.comp (MulActionHom.id M) = f := by simp
#align mul_action_hom.comp_id MulActionHom.comp_id

@[simp]
theorem comp'_assoc {Q T : Type _} [SMul Q T]
    {η : P → Q} {θ : M → Q} {ζ : N → Q}
    (h : Z →ₑ[η] T) (g : Y →ₑ[ψ] Z) (f : X →ₑ[φ] Y)
    {κ : CompTriple φ ψ χ} {κ' : CompTriple χ η θ}
    {ξ : CompTriple ψ η ζ} {ξ' : CompTriple φ ζ θ} :
    h.comp' (g.comp' f κ) κ' = (h.comp' g ξ).comp' f ξ':=
  ext fun _ => rfl

-- @[simp]
theorem comp_assoc {Q T : Type _} [SMul Q T]
    {η : P → Q}
    (h : Z →ₑ[η] T) (g : Y →ₑ[ψ] Z) (f : X →ₑ[φ] Y) :
    h.comp (g.comp f) = (h.comp g).comp f :=
  ext fun _ => rfl
#align equivariant_map.comp_assoc MulActionHom.comp_assoc
-/

variable {φ' : N → M}
variable {Y₁ : Type*} [SMul M Y₁]
/-- The inverse of a bijective equivariant map is equivariant. -/
@[simps]
def inverse (f : X →[M] Y₁) (g : Y₁ → X)
    (h₁ : Function.LeftInverse g f) (h₂ : Function.RightInverse g f) : Y₁ →[M] X
    where
  toFun := g
  map_smul' m x :=
    calc
      g (m • x) = g (m • f (g x)) := by rw [h₂]
      _ = g (f (m • g x)) := by simp only [map_smulₛₗ, id_eq]
      _ = m • g x := by rw [h₁]

/-- The inverse of a bijective equivariant map is equivariant. -/
@[simps]
def inverse' (f : X →ₑ[φ] Y) (g : Y → X) (k : Function.RightInverse φ' φ)
    (h₁ : Function.LeftInverse g f) (h₂ : Function.RightInverse g f) : Y →ₑ[φ'] X
    where
  toFun := g
  map_smul' m x :=
    calc
      g (m • x) = g (m • f (g x)) := by rw [h₂]
      _ = g ((φ (φ' m)) • f (g x)) := by rw [k]
      _ = g (f (φ' m • g x)) := by rw [map_smulₛₗ]
      _ = φ' m • g x := by rw [h₁]
#align mul_action_hom.inverse MulActionHom.inverse'

lemma inverse_eq_inverse' (f : X →[M] Y₁) (g : Y₁ → X)
    (h₁ : Function.LeftInverse g f) (h₂ : Function.RightInverse g f) :
  inverse f g h₁ h₂ =  inverse' f g (congrFun rfl) h₁ h₂ := by
  rfl

-- Useful/necessary ?
theorem inverse'_inverse'
    {f : X →ₑ[φ] Y} {g : Y → X}
    {k₁ : Function.LeftInverse φ' φ} {k₂ : Function.RightInverse φ' φ}
    {h₁ : Function.LeftInverse g f} {h₂ : Function.RightInverse g f} :
    inverse' (inverse' f g k₂ h₁ h₂) f k₁ h₂ h₁ = f :=
  ext fun _ => rfl

theorem comp_inverse' {f : X →ₑ[φ] Y } {g : Y → X}
    {k₁ : Function.LeftInverse φ' φ} {k₂ : Function.RightInverse φ' φ}
    {h₁ : Function.LeftInverse g f} {h₂ : Function.RightInverse g f} :
    (inverse' f g k₂ h₁ h₂).comp f (κ := CompTriple.comp_inv k₁)
      = MulActionHom.id M := by
  rw [ext_iff]
  intro x
  simp only [comp'_apply, inverse_apply, id_apply]
  exact h₁ x

theorem inverse'_comp' {f : X →ₑ[φ] Y } {g : Y → X}
    {k₂ : Function.RightInverse φ' φ}
    {h₁ : Function.LeftInverse g f} {h₂ : Function.RightInverse g f} :
    f.comp (inverse' f g k₂ h₁ h₂) (κ := CompTriple.comp_inv k₂) = MulActionHom.id N := by
  rw [ext_iff]
  intro x
  simp only [comp'_apply, inverse_apply, id_apply]
  exact h₂ x

/-- If actions of `M` and `N` on `α` commute,
  then for `c : M`, `(c • · : α → α)` is an `N`-action homomorphism. -/
@[simps]
def _root_.SMulCommClass.toMulActionHom {M} (N α : Type _)
    [SMul M α] [SMul N α] [SMulCommClass M N α] (c : M) :
    α →[N] α where
  toFun := (c • ·)
  map_smul' := smul_comm _

end MulActionHom

end MulActionHom

section DistribMulAction

variable {M : Type _} [Monoid M]
variable {N : Type _} [Monoid N]
variable {P : Type _} [Monoid P]
variable (φ: M →* N) (φ' : N →* M) (ψ : N →* P) (χ : M →* P)
variable (A : Type _) [AddMonoid A] [DistribMulAction M A]
variable (B : Type _) [AddMonoid B] [DistribMulAction N B]
variable (B₁ : Type _) [AddMonoid B₁] [DistribMulAction M B₁]
variable (C : Type _) [AddMonoid C] [DistribMulAction P C]

variable (A' : Type _) [AddGroup A'] [DistribMulAction M A']
variable (B' : Type _) [AddGroup B'] [DistribMulAction N B']

/-- Equivariant additive monoid homomorphisms. -/
structure DistribMulActionHom extends A →ₑ[φ] B, A →+ B
#align distrib_mul_action_hom DistribMulActionHom

/-- Reinterpret an equivariant additive monoid homomorphism as an additive monoid homomorphism. -/
add_decl_doc DistribMulActionHom.toAddMonoidHom
#align distrib_mul_action_hom.to_add_monoid_hom DistribMulActionHom.toAddMonoidHom

/-- Reinterpret an equivariant additive monoid homomorphism as an equivariant function. -/
add_decl_doc DistribMulActionHom.toMulActionHom
#align distrib_mul_action_hom.to_mul_action_hom DistribMulActionHom.toMulActionHom

/- Porting note: local notation given a name, conflict with Algebra.Hom.Freiman
 see https://github.com/leanprover/lean4/issues/2000 -/
@[inherit_doc]
notation:25 (name := «DistribMulActionHomLocal≺»)
  A " →ₑ+[" φ:25 "] " B:0 => DistribMulActionHom φ A B

<<<<<<< HEAD
@[inherit_doc]
notation:25 (name := «DistribMulActionHomIdLocal≺»)
  A " →+[" M:25 "] " B:0 => DistribMulActionHom (MonoidHom.id M) A B

-- QUESTION/TODO : Impose that `φ` is a morphism of monoids?

/-- `DistribMulActionSemiHomClass F φ A B` states that `F` is a type of morphisms
  preserving the additive monoid structure and equivariant with respect to `φ`.
    You should extend this class when you extend `DistribMulActionSemiHom`. -/
class DistribMulActionSemiHomClass (F : Type _)
  {M N : outParam (Type _)} (φ : outParam (M → N)) (A B : outParam (Type _))
  [Monoid M] [Monoid N] [AddMonoid A] [AddMonoid B] [DistribMulAction M A] [DistribMulAction N B]
  extends MulActionSemiHomClass F φ A B,
  AddMonoidHomClass F A B
#align distrib_mul_action_hom_class DistribMulActionSemiHomClass

/-- `DistribMulActionHomClass F M A B` states that `F` is a type of morphisms preserving
  the additive monoid structure and equivariant with respect to the action of `M`.
    It is an abbreviation to `DistribMulActionHomClass F (MonoidHom.id M) A B` -/
abbrev DistribMulActionHomClass (F : Type _)
  (M : outParam (Type _)) (A B : outParam (Type _))
  [Monoid M] [AddMonoid A] [AddMonoid B] [DistribMulAction M A] [DistribMulAction M B] :=
  DistribMulActionSemiHomClass F (MonoidHom.id M) A B

/- porting note: Removed a @[nolint dangerousInstance] for
DistribMulActionHomClass.toAddMonoidHomClass not dangerous due to `outParam`s -/


=======
/-- `DistribMulActionHomClass F M A B` states that `F` is a type of morphisms preserving
the additive monoid structure and scalar multiplication by `M`.

You should extend this class when you extend `DistribMulActionHom`. -/
class DistribMulActionHomClass (F : Type*) (M A B : outParam <| Type*)
  [Monoid M] [AddMonoid A] [AddMonoid B] [DistribMulAction M A] [DistribMulAction M B]
  [FunLike F A B] extends SMulHomClass F M A B, AddMonoidHomClass F A B : Prop
#align distrib_mul_action_hom_class DistribMulActionHomClass

>>>>>>> 328b7ecb
namespace DistribMulActionHom

/- porting note: TODO decide whether the next two instances should be removed
Coercion is already handled by all the HomClass constructions I believe -/
-- instance coe : Coe (A →+[M] B) (A →+ B) :=
--   ⟨toAddMonoidHom⟩
-- #align distrib_mul_action_hom.has_coe DistribMulActionHom.coe

-- instance coe' : Coe (A →+[M] B) (A →[M] B) :=
--   ⟨toMulActionHom⟩
-- #align distrib_mul_action_hom.has_coe' DistribMulActionHom.coe'

#noalign distrib_mul_action_hom.has_coe
#noalign distrib_mul_action_hom.has_coe'
#noalign distrib_mul_action_hom.has_coe_to_fun

<<<<<<< HEAD
instance : DistribMulActionSemiHomClass (A →ₑ+[φ] B) φ A B
    where
=======
instance : FunLike (A →+[M] B) A B where
>>>>>>> 328b7ecb
  coe m := m.toFun
  coe_injective' f g h := by
    rcases f with ⟨tF, _, _⟩; rcases g with ⟨tG, _, _⟩
    cases tF; cases tG; congr
<<<<<<< HEAD
  map_smulₛₗ m := m.map_smul'
=======

instance : DistribMulActionHomClass (A →+[M] B) M A B where
>>>>>>> 328b7ecb
  map_zero := DistribMulActionHom.map_zero'
  map_add := DistribMulActionHom.map_add'
  map_smul m := m.map_smul'

variable {φ φ' A B B₁}
variable {F : Type*}

/- porting note: inserted following def & instance for consistent coercion behaviour,
see also Algebra.Hom.Group -/
/-- Turn an element of a type `F` satisfying `MulActionHomClass F M X Y` into an actual
`MulActionHom`. This is declared as the default coercion from `F` to `MulActionHom M X Y`. -/
@[coe]
<<<<<<< HEAD
def _root_.DistribMulActionSemiHomClass.toDistribMulActionHom
    [DistribMulActionSemiHomClass F φ A B] (f : F) : A →ₑ+[φ] B :=
  { (f : A →+ B),  (f : A →ₑ[φ] B) with }

/-- Any type satisfying `MulActionHomClass` can be cast into `MulActionHom` via
  `MulActionHomClass.toMulActionHom`. -/
instance [DistribMulActionSemiHomClass F φ A B] :
  CoeTC F (A →ₑ+[φ] B) :=
  ⟨DistribMulActionSemiHomClass.toDistribMulActionHom⟩

/-- If `DistribMulAction` of `M` and `N` on `A` commute,
  then for each `c : M`, `(c • ·)` is an `N`-action additive homomorphism. -/
@[simps]
def _root_.SMulCommClass.toDistribMulActionHom {M} (N A : Type _) [Monoid N] [AddMonoid A]
    [DistribSMul M A] [DistribMulAction N A] [SMulCommClass M N A] (c : M) : A →+[N] A :=
  { SMulCommClass.toMulActionHom N A c,
    DistribSMul.toAddMonoidHom _ c with
    toFun := (c • ·) }
=======
def _root_.DistribMulActionHomClass.toDistribMulActionHom [FunLike F A B]
    [DistribMulActionHomClass F M A B]
    (f : F) : A →+[M] B :=
  { (f : A →+ B), (f : A →[M] B) with }

/-- Any type satisfying `SMulHomClass` can be cast into `MulActionHom` via
  `SMulHomClass.toMulActionHom`. -/
instance [FunLike F A B] [DistribMulActionHomClass F M A B] :
    CoeTC F (A →+[M] B) :=
  ⟨DistribMulActionHomClass.toDistribMulActionHom⟩
>>>>>>> 328b7ecb

@[simp]
theorem toFun_eq_coe (f : A →ₑ+[φ] B) : f.toFun = f := rfl
#align distrib_mul_action_hom.to_fun_eq_coe DistribMulActionHom.toFun_eq_coe

@[norm_cast]
theorem coe_fn_coe (f : A →ₑ+[φ] B) : ⇑(f : A →+ B) = f :=
  rfl
#align distrib_mul_action_hom.coe_fn_coe DistribMulActionHom.coe_fn_coe

@[norm_cast]
theorem coe_fn_coe' (f : A →ₑ+[φ] B) : ⇑(f : A →ₑ[φ] B) = f :=
  rfl
#align distrib_mul_action_hom.coe_fn_coe' DistribMulActionHom.coe_fn_coe'

@[ext]
theorem ext {f g : A →ₑ+[φ] B} : (∀ x, f x = g x) → f = g :=
  DFunLike.ext f g
#align distrib_mul_action_hom.ext DistribMulActionHom.ext

theorem ext_iff {f g : A →ₑ+[φ] B} : f = g ↔ ∀ x, f x = g x :=
  DFunLike.ext_iff
#align distrib_mul_action_hom.ext_iff DistribMulActionHom.ext_iff

protected theorem congr_fun {f g : A →ₑ+[φ] B} (h : f = g) (x : A) : f x = g x :=
  DFunLike.congr_fun h _
#align distrib_mul_action_hom.congr_fun DistribMulActionHom.congr_fun

theorem toMulActionHom_injective {f g : A →ₑ+[φ] B} (h : (f : A →ₑ[φ] B) = (g : A →ₑ[φ] B)) :
    f = g := by
  ext a
  exact MulActionHom.congr_fun h a
#align distrib_mul_action_hom.to_mul_action_hom_injective DistribMulActionHom.toMulActionHom_injective

theorem toAddMonoidHom_injective {f g : A →ₑ+[φ] B} (h : (f : A →+ B) = (g : A →+ B)) : f = g := by
  ext a
  exact DFunLike.congr_fun h a
#align distrib_mul_action_hom.to_add_monoid_hom_injective DistribMulActionHom.toAddMonoidHom_injective

protected theorem map_zero (f : A →ₑ+[φ] B) : f 0 = 0 :=
  map_zero f
#align distrib_mul_action_hom.map_zero DistribMulActionHom.map_zero

protected theorem map_add (f : A →ₑ+[φ] B) (x y : A) : f (x + y) = f x + f y :=
  map_add f x y
#align distrib_mul_action_hom.map_add DistribMulActionHom.map_add

protected theorem map_neg (f : A' →ₑ+[φ] B') (x : A') : f (-x) = -f x :=
  map_neg f x
#align distrib_mul_action_hom.map_neg DistribMulActionHom.map_neg

protected theorem map_sub (f : A' →ₑ+[φ] B') (x y : A') : f (x - y) = f x - f y :=
  map_sub f x y
#align distrib_mul_action_hom.map_sub DistribMulActionHom.map_sub

protected theorem map_smulₑ (f : A →ₑ+[φ] B) (m : M) (x : A) : f (m • x) = (φ m) • f x :=
  map_smulₛₗ f m x
#align distrib_mul_action_hom.map_smul DistribMulActionHom.map_smulₑ

variable (M)

/-- The identity map as an equivariant additive monoid homomorphism. -/
protected def id : A →+[M] A :=
  ⟨MulActionHom.id _, rfl, fun _ _ => rfl⟩
#align distrib_mul_action_hom.id DistribMulActionHom.id

@[simp]
theorem id_apply (x : A) : DistribMulActionHom.id M x = x := by
  rfl
#align distrib_mul_action_hom.id_apply DistribMulActionHom.id_apply

variable {M C ψ χ}

-- porting note:  `simp` used to prove this, but now `change` is needed to push past the coercions
instance : Zero (A →ₑ+[φ] B) :=
  ⟨{ (0 : A →+ B) with
    map_smul' := fun m _ => by change (0 : B) = (φ m) • (0 : B); rw [smul_zero]}⟩

instance : One (A →+[M] A) :=
  ⟨DistribMulActionHom.id M⟩

@[simp]
theorem coe_zero : ⇑(0 : A →ₑ+[φ] B) = 0 :=
  rfl
#align distrib_mul_action_hom.coe_zero DistribMulActionHom.coe_zero

@[simp]
theorem coe_one : ⇑(1 : A →+[M] A) = id :=
  rfl
#align distrib_mul_action_hom.coe_one DistribMulActionHom.coe_one

theorem zero_apply (a : A) : (0 : A →ₑ+[φ] B) a = 0 :=
  rfl
#align distrib_mul_action_hom.zero_apply DistribMulActionHom.zero_apply

theorem one_apply (a : A) : (1 : A →+[M] A) a = a :=
  rfl
#align distrib_mul_action_hom.one_apply DistribMulActionHom.one_apply

instance : Inhabited (A →ₑ+[φ] B) :=
  ⟨0⟩

attribute [instance] MonoidHom.CompTriple.id_comp MonoidHom.CompTriple.comp_id

set_option linter.unusedVariables false in
/-- Composition of two equivariant additive monoid homomorphisms. -/
def comp (g : B →ₑ+[ψ] C) (f : A →ₑ+[φ] B) [κ : MonoidHom.CompTriple φ ψ χ] :
    A →ₑ+[χ] C :=
  { MulActionHom.comp (g : B →ₑ[ψ] C) (f : A →ₑ[φ] B),
    AddMonoidHom.comp (g : B →+ C) (f : A →+ B) with }
#align distrib_mul_action_hom.comp DistribMulActionHom.comp

/-- Composition of two equivariant additive monoid homomorphisms. -/
def comp' (g : B →ₑ+[ψ] C) (f : A →ₑ+[φ] B) :
    A →ₑ+[ψ.comp φ] C :=
    g.comp f (κ := MonoidHom.CompTriple.comp)

lemma comp'_eq_comp (g : B →ₑ+[ψ] C) (f : A →ₑ+[φ] B) :
    g.comp' f = g.comp f (κ := MonoidHom.CompTriple.comp) := rfl

@[simp]
theorem comp_apply
    (g : B →ₑ+[ψ] C) (f : A →ₑ+[φ] B) [MonoidHom.CompTriple φ ψ χ] (x : A) :
    g.comp f x = g (f x) := rfl
#align distrib_mul_action_hom.comp_apply DistribMulActionHom.comp_apply

@[simp]
theorem comp'_apply (g : B →ₑ+[ψ] C) (f : A →ₑ+[φ] B) (x : A) :
    g.comp' f x = g (f x) := rfl

@[simp]
theorem id_comp (f : A →ₑ+[φ] B) :
    comp (DistribMulActionHom.id N) f = f :=
  ext fun x => by rw [comp_apply, id_apply]
#align distrib_mul_action_hom.id_comp DistribMulActionHom.id_comp

@[simp]
theorem id_comp' (f : A →ₑ+[φ] B) :
    comp' (DistribMulActionHom.id N) f = f :=
  ext fun x => by rw [comp'_apply, id_apply]

@[simp]
theorem comp_id (f : A →ₑ+[φ] B) :
    comp f (DistribMulActionHom.id M) = f :=
  ext fun x => by rw [comp_apply, id_apply]
#align distrib_mul_action_hom.comp_id DistribMulActionHom.comp_id

@[simp]
theorem comp'_id (f : A →ₑ+[φ] B) :
    f.comp' (DistribMulActionHom.id M) =f :=
  ext fun x => by rw [comp'_apply, id_apply]

@[simp]
theorem comp_assoc {Q D : Type*} [Monoid Q] [AddMonoid D] [DistribMulAction Q D]
    {η : P →* Q} {θ : M →* Q} {ζ : N →* Q}
    (h : C →ₑ+[η] D) (g : B →ₑ+[ψ] C) (f : A →ₑ+[φ] B)
    [MonoidHom.CompTriple φ ψ χ] [MonoidHom.CompTriple χ η θ]
    [MonoidHom.CompTriple ψ η ζ] [MonoidHom.CompTriple φ ζ θ] :
    h.comp (g.comp f) = (h.comp g).comp f :=
  ext fun _ => rfl

theorem comp'_assoc {Q D : Type*} [Monoid Q] [AddMonoid D] [DistribMulAction Q D]
    {η : P →* Q}
    (h : C →ₑ+[η] D) (g : B →ₑ+[ψ] C) (f : A →ₑ+[φ] B) :
    h.comp' (g.comp' f) = (h.comp' g).comp' f :=
  ext fun _ => rfl

/-- The inverse of a bijective `DistribMulActionHom` is a `DistribMulActionHom`. -/
@[simps]
def inverse (f : A →+[M] B₁) (g : B₁ → A)
    (h₁ : Function.LeftInverse g f) (h₂ : Function.RightInverse g f) : B₁ →+[M] A :=
  { (f : A →+ B₁).inverse g h₁ h₂,
    f.toMulActionHom.inverse g h₁ h₂ with
    toFun := g }
#align distrib_mul_action_hom.inverse DistribMulActionHom.inverse

/-- The inverse of a bijective `DistribMulActionHom` is a `DistribMulActionHom`. -/
@[simps]
def inverse' (f : A →ₑ+[φ] B) (g : B → A) (k : Function.RightInverse φ' φ)
    (h₁ : Function.LeftInverse g f) (h₂ : Function.RightInverse g f) : B →ₑ+[φ'] A :=
  { (f : A →+ B).inverse g h₁ h₂,
    (f : A →ₑ[φ] B).inverse' g k h₁ h₂ with
    toFun := g }

section Semiring

variable (R : Type _) [Semiring R] [MulSemiringAction M R]
variable (R' : Type _) [Ring R'] [MulSemiringAction M R']
variable (S : Type _) [Semiring S] [MulSemiringAction N S]
variable (S' : Type _) [Ring S'] [MulSemiringAction N S']
variable (T : Type _) [Semiring T] [MulSemiringAction P T]

variable {R S M' N'}
variable [AddMonoid M'] [DistribMulAction R M']
variable [AddMonoid N'] [DistribMulAction S N']

variable {σ : R →* S}
@[ext]
theorem ext_ring {f g : R →ₑ+[σ] N'} (h : f 1 = g 1) : f = g := by
  ext x
  rw [← mul_one x, ← smul_eq_mul R, f.map_smulₑ, g.map_smulₑ, h]

#align distrib_mul_action_hom.ext_ring DistribMulActionHom.ext_ring

theorem ext_ring_iff {f g : R →ₑ+[σ] N'} : f = g ↔ f 1 = g 1 :=
  ⟨fun h => h ▸ rfl, ext_ring⟩
#align distrib_mul_action_hom.ext_ring_iff DistribMulActionHom.ext_ring_iff

end Semiring

end DistribMulActionHom

variable (R : Type _) [Semiring R] [MulSemiringAction M R]
variable (R' : Type _) [Ring R'] [MulSemiringAction M R']
variable (S : Type _) [Semiring S] [MulSemiringAction N S]
variable (S' : Type _) [Ring S'] [MulSemiringAction N S']
variable (T : Type _) [Semiring T] [MulSemiringAction P T]

-- variable {R S M' N'}
-- variable [AddMonoid M'] [DistribMulAction R M']
-- variable [AddMonoid N'] [DistribMulAction S N']

/-- Equivariant ring homomorphisms. -/
-- Porting note: This linter does not exist yet
-- @[nolint has_nonempty_instance]
structure MulSemiringActionHom extends R →ₑ+[φ] S, R →+* S
#align mul_semiring_action_hom MulSemiringActionHom

/-
/-- Equivariant ring homomorphism -/
abbrev MulSemiringActionHom
  (M : Type _) [Monoid M]
  (R : Type _) [Semiring R] [MulSemiringAction M R]
  (S : Type _) [Semiring S] [MulSemiringAction M S]:= MulSemiringActionHom (MonoidHom.id M) R S
-/

/-- Reinterpret an equivariant ring homomorphism as a ring homomorphism. -/
add_decl_doc MulSemiringActionHom.toRingHom
#align mul_semiring_action_hom.to_ring_hom MulSemiringActionHom.toRingHom

/-- Reinterpret an equivariant ring homomorphism as an equivariant additive monoid homomorphism. -/
add_decl_doc MulSemiringActionHom.toDistribMulActionHom
#align mul_semiring_action_hom.to_distrib_mul_action_hom MulSemiringActionHom.toDistribMulActionHom

/- Porting note: local notation given a name, conflict with Algebra.Hom.Freiman
 see https://github.com/leanprover/lean4/issues/2000 -/
@[inherit_doc]
notation:25 (name := «MulSemiringActionHomLocal≺»)
  R " →ₑ+*[" φ:25 "] " S:0 => MulSemiringActionHom φ R S

@[inherit_doc]
notation:25 (name := «MulSemiringActionHomIdLocal≺»)
  R " →+*[" M:25 "] " S:0 => MulSemiringActionHom (MonoidHom.id M) R S

/-- `MulSemiringActionHomClass F φ R S` states that `F` is a type of morphisms preserving
the ring structure and equivariant with respect to `φ`.

You should extend this class when you extend `MulSemiringActionHom`. -/
<<<<<<< HEAD
class MulSemiringActionSemiHomClass (F : Type _)
    {M N : outParam (Type _)} [Monoid M] [Monoid N]
    (φ : outParam (M → N))
    (R S : outParam (Type _)) [Semiring R] [Semiring S]
    [DistribMulAction M R] [DistribMulAction N S] extends
    DistribMulActionSemiHomClass F φ R S, RingHomClass F R S
#align mul_semiring_action_hom_class MulSemiringActionSemiHomClass

/-- `MulSemiringActionHomClass F M R S` states that `F` is a type of morphisms preserving
the ring structure and equivariant with respect to a `DistribMulAction`of `M` on `R` and `S` .
 -/
abbrev MulSemiringActionHomClass
    (F : Type _)
    {M : outParam (Type _)} [Monoid M]
    (R S : outParam (Type _)) [Semiring R] [Semiring S]
    [DistribMulAction M R] [DistribMulAction M S] :=
  MulSemiringActionSemiHomClass F (MonoidHom.id M) R S
=======
class MulSemiringActionHomClass (F : Type*) (M R S : outParam <| Type*)
  [Monoid M] [Semiring R] [Semiring S] [DistribMulAction M R] [DistribMulAction M S]
  [FunLike F R S] extends DistribMulActionHomClass F M R S, RingHomClass F R S : Prop
#align mul_semiring_action_hom_class MulSemiringActionHomClass
>>>>>>> 328b7ecb

/- porting note: Removed a @[nolint dangerousInstance] for MulSemiringActionHomClass.toRingHomClass
 not dangerous due to outParam -/

namespace MulSemiringActionHom

/- porting note: TODO decide whether the next two instances should be removed
Coercion is already handled by all the HomClass constructions I believe -/
-- @[coe]
-- instance coe : Coe (R →+*[M] S) (R →+* S) :=
--   ⟨toRingHom⟩
-- #align mul_semiring_action_hom.has_coe MulSemiringActionHom.coe

-- @[coe]
-- instance coe' : Coe (R →+*[M] S) (R →+[M] S) :=
--   ⟨toDistribMulActionHom⟩
-- #align mul_semiring_action_hom.has_coe' MulSemiringActionHom.coe'

-- porting note: removed has_coe_to_fun instance, coercions handled differently now

#noalign mul_semiring_action_hom.has_coe
#noalign mul_semiring_action_hom.has_coe'
#noalign mul_semiring_action_hom.has_coe_to_fun

<<<<<<< HEAD
instance : MulSemiringActionSemiHomClass (R →ₑ+*[φ] S) φ R S
    where
=======
instance : FunLike (R →+*[M] S) R S where
>>>>>>> 328b7ecb
  coe m := m.toFun
  coe_injective' f g h := by
    rcases f with ⟨⟨tF, _, _⟩, _, _⟩; rcases g with ⟨⟨tG, _, _⟩, _, _⟩
    cases tF; cases tG; congr
<<<<<<< HEAD
  map_smulₛₗ m := m.map_smul'
=======

instance : MulSemiringActionHomClass (R →+*[M] S) M R S where
>>>>>>> 328b7ecb
  map_zero m := m.map_zero'
  map_add m := m.map_add'
  map_one := MulSemiringActionHom.map_one'
  map_mul := MulSemiringActionHom.map_mul'
  map_smul m := m.map_smul'

variable {φ R S}
variable {F : Type*}

/- porting note: inserted following def & instance for consistent coercion behaviour,
see also Algebra.Hom.Group -/
/-- Turn an element of a type `F` satisfying `MulSemiringActionHomClass F M R S` into an actual
`MulSemiringActionHom`. This is declared as the default coercion from `F` to
`MulSemiringActionHom M X Y`. -/
@[coe]
<<<<<<< HEAD
def _root_.MulSemiringActionHomClass.toMulSemiringActionHom
    [MulSemiringActionSemiHomClass F φ R S] (f : F) : R →ₑ+*[φ] S :=
 { (f : R →+* S),  (f : R →ₑ+[φ] S) with }

/-- Any type satisfying `MulSemiringActionHomClass` can be cast into `MulSemiringActionHom` via
  `MulSemiringActionHomClass.toMulSemiringActionHom`. -/
instance [MulSemiringActionSemiHomClass F φ R S] : CoeTC F (R →ₑ+*[φ] S) :=
=======
def _root_.MulSemiringActionHomClass.toMulSemiringActionHom [FunLike F R S]
    [MulSemiringActionHomClass F M R S]
    (f : F) : R →+*[M] S :=
 { (f : R →+* S), (f : R →+[M] S) with }

/-- Any type satisfying `MulSemiringActionHomClass` can be cast into `MulSemiringActionHom` via
  `MulSemiringActionHomClass.toMulSemiringActionHom`. -/
instance [FunLike F R S] [MulSemiringActionHomClass F M R S] :
    CoeTC F (R →+*[M] S) :=
>>>>>>> 328b7ecb
  ⟨MulSemiringActionHomClass.toMulSemiringActionHom⟩

@[norm_cast]
theorem coe_fn_coe (f : R →ₑ+*[φ] S) : ⇑(f : R →+* S) = f :=
  rfl
#align mul_semiring_action_hom.coe_fn_coe MulSemiringActionHom.coe_fn_coe

@[norm_cast]
theorem coe_fn_coe' (f : R →ₑ+*[φ] S) : ⇑(f : R →ₑ+[φ] S) = f :=
  rfl
#align mul_semiring_action_hom.coe_fn_coe' MulSemiringActionHom.coe_fn_coe'

@[ext]
theorem ext {f g : R →ₑ+*[φ] S} : (∀ x, f x = g x) → f = g :=
  DFunLike.ext f g
#align mul_semiring_action_hom.ext MulSemiringActionHom.ext

theorem ext_iff {f g : R →ₑ+*[φ] S} : f = g ↔ ∀ x, f x = g x :=
  DFunLike.ext_iff
#align mul_semiring_action_hom.ext_iff MulSemiringActionHom.ext_iff

protected theorem map_zero (f : R →ₑ+*[φ] S) : f 0 = 0 :=
  map_zero f
#align mul_semiring_action_hom.map_zero MulSemiringActionHom.map_zero

protected theorem map_add (f : R →ₑ+*[φ] S) (x y : R) : f (x + y) = f x + f y :=
  map_add f x y
#align mul_semiring_action_hom.map_add MulSemiringActionHom.map_add

protected theorem map_neg (f : R' →ₑ+*[φ] S') (x : R') : f (-x) = -f x :=
  map_neg f x
#align mul_semiring_action_hom.map_neg MulSemiringActionHom.map_neg

protected theorem map_sub (f : R' →ₑ+*[φ] S') (x y : R') : f (x - y) = f x - f y :=
  map_sub f x y
#align mul_semiring_action_hom.map_sub MulSemiringActionHom.map_sub

protected theorem map_one (f : R →ₑ+*[φ] S) : f 1 = 1 :=
  map_one f
#align mul_semiring_action_hom.map_one MulSemiringActionHom.map_one

protected theorem map_mul (f : R →ₑ+*[φ] S) (x y : R) : f (x * y) = f x * f y :=
  map_mul f x y
#align mul_semiring_action_hom.map_mul MulSemiringActionHom.map_mul

protected theorem map_smulₛₗ (f : R →ₑ+*[φ] S) (m : M) (x : R) : f (m • x) = φ m • f x :=
  map_smulₛₗ f m x
#align mul_semiring_action_hom.map_smulₛₗ MulSemiringActionHom.map_smulₛₗ

protected theorem map_smul [MulSemiringAction M S] (f : R →+*[M] S) (m : M) (x : R) :
    f (m • x) = m • f x :=
  map_smulₛₗ f m x
#align mul_semiring_action_hom.map_smul MulSemiringActionHom.map_smul

end MulSemiringActionHom

namespace MulSemiringActionHom

variable (M) {R}

/-- The identity map as an equivariant ring homomorphism. -/
protected def id : R →+*[M] R :=
  ⟨DistribMulActionHom.id _, rfl, (fun _ _ => rfl)⟩
#align mul_semiring_action_hom.id MulSemiringActionHom.id

@[simp]
theorem id_apply (x : R) : MulSemiringActionHom.id M x = x :=
  rfl
#align mul_semiring_action_hom.id_apply MulSemiringActionHom.id_apply


end MulSemiringActionHom

namespace MulSemiringActionHom
open MulSemiringActionHom

variable {R S T}

variable {φ φ' ψ χ}

set_option linter.unusedVariables false in
/-- Composition of two equivariant additive ring homomorphisms. -/
def comp (g : S →ₑ+*[ψ] T) (f : R →ₑ+*[φ] S) [κ : MonoidHom.CompTriple φ ψ χ] : R →ₑ+*[χ] T :=
  { DistribMulActionHom.comp (g : S →ₑ+[ψ] T) (f : R →ₑ+[φ] S),
    RingHom.comp (g : S →+* T) (f : R →+* S) with }

/-- Composition of two equivariant additive ring homomorphisms. -/
def comp' (g : S →ₑ+*[ψ] T) (f : R →ₑ+*[φ] S) : R →ₑ+*[ψ.comp φ] T :=
  g.comp f (κ := MonoidHom.CompTriple.comp)
#align mul_semiring_action_hom.comp MulSemiringActionHom.comp

theorem comp'_eq_comp (g : S →ₑ+*[ψ] T) (f : R →ₑ+*[φ] S) :
    g.comp' f = g.comp f (κ := MonoidHom.CompTriple.comp) := rfl

@[simp]
theorem comp_apply (g : S →ₑ+*[ψ] T) (f : R →ₑ+*[φ] S) [MonoidHom.CompTriple φ ψ χ] (x : R) :
    g.comp f x = g (f x) := rfl

@[simp]
theorem comp'_apply (g : S →ₑ+*[ψ] T) (f : R →ₑ+*[φ] S) (x : R) :
    g.comp' f x = g (f x) := rfl

@[simp]
theorem id_comp (f : R →ₑ+*[φ] S) :
    (MulSemiringActionHom.id N).comp f = f :=
  ext fun x => by rw [comp_apply, id_apply]

@[simp]
theorem id_comp' (f : R →ₑ+*[φ] S) :
    (MulSemiringActionHom.id N).comp' f = f := by
  rw [comp'_eq_comp, id_comp]

@[simp]
theorem comp_id (f : R →ₑ+*[φ] S) :
    f.comp (MulSemiringActionHom.id M) = f :=
  ext fun x => by rw [comp_apply, id_apply]

@[simp]
theorem comp'_id (f : R →ₑ+*[φ] S) :
    f.comp' (MulSemiringActionHom.id M) = f := by
  rw [comp'_eq_comp, comp_id]
#align mul_semiring_action_hom.comp_id MulSemiringActionHom.comp_id

/-- The inverse of a bijective `MulSemiringActionHom` is a `MulSemiringActionHom`. -/
@[simps]
def inverse' (f : R →ₑ+*[φ] S) (g : S → R) (k : Function.RightInverse φ' φ)
    (h₁ : Function.LeftInverse g f) (h₂ : Function.RightInverse g f) : S →ₑ+*[φ'] R :=
  { (f : R →+ S).inverse g h₁ h₂,
    (f : R →* S).inverse g h₁ h₂,
    (f : R →ₑ[φ] S).inverse' g k h₁ h₂ with
    toFun := g }

/-- The inverse of a bijective `MulSemiringActionHom` is a `MulSemiringActionHom`. -/
@[simps]
def inverse {S₁ : Type*} [Semiring S₁] [MulSemiringAction M S₁]
    (f : R →+*[M] S₁) (g : S₁ → R)
    (h₁ : Function.LeftInverse g f) (h₂ : Function.RightInverse g f) : S₁ →+*[M] R :=
  { (f : R →+ S₁).inverse g h₁ h₂,
    (f : R →* S₁).inverse g h₁ h₂,
    f.toMulActionHom.inverse g h₁ h₂ with
    toFun := g }
#align mul_semiring_action_hom.inverse MulSemiringActionHom.inverse

end MulSemiringActionHom<|MERGE_RESOLUTION|>--- conflicted
+++ resolved
@@ -85,14 +85,9 @@
   `F` is a type of morphisms which are `φ`-equivariant.
 
 You should extend this class when you extend `MulActionHom`. -/
-<<<<<<< HEAD
 class MulActionSemiHomClass (F : Type _) {M N : outParam (Type _)}
     (φ : outParam (M → N)) (X Y : outParam (Type _)) [SMul M X] [SMul N Y]
     extends DFunLike F X fun _ => Y where
-=======
-class SMulHomClass (F : Type*) (M X Y : outParam <| Type*) [SMul M X] [SMul M Y]
-    [FunLike F X Y] : Prop where
->>>>>>> 328b7ecb
   /-- The proposition that the function preserves the action. -/
   map_smulₛₗ : ∀ (f : F) (c : M) (x : X), f (c • x) = (φ c) • (f x)
 #align smul_hom_class MulActionSemiHomClass
@@ -116,20 +111,11 @@
 -- porting note: removed has_coe_to_fun instance, coercions handled differently now
 #noalign mul_action_hom.has_coe_to_fun
 
-<<<<<<< HEAD
 instance : MulActionSemiHomClass (X →ₑ[φ] Y) φ X Y
     where
   coe := MulActionHom.toFun
   coe_injective' f g h := by cases f; cases g; congr
   map_smulₛₗ := MulActionHom.map_smul'
-=======
-instance : FunLike (X →[M'] Y) X Y where
-  coe := MulActionHom.toFun
-  coe_injective' f g h := by cases f; cases g; congr
-
-instance : SMulHomClass (X →[M'] Y) M' X Y where
-  map_smul := MulActionHom.map_smul'
->>>>>>> 328b7ecb
 
 initialize_simps_projections MulActionHom (toFun → apply)
 
@@ -144,7 +130,6 @@
   into an actual `MulActionHom`.
   This is declared as the default coercion from `F` to `MulActionSemiHom φ X Y`. -/
 @[coe]
-<<<<<<< HEAD
 def _root_.MulActionSemiHomClass.toMulActionHom [MulActionSemiHomClass F φ X Y] (f : F) :
     X →ₑ[φ] Y where
   toFun := DFunLike.coe f
@@ -162,25 +147,6 @@
   map_smulₛₗ f m x := by
     rw [← mul_one (m • x), ← smul_eq_mul, map_smul, smul_assoc, ← map_smul,
       smul_eq_mul, mul_one, id_eq]
-=======
-def _root_.SMulHomClass.toMulActionHom [SMul M X] [SMul M Y] [FunLike F X Y]
-    [SMulHomClass F M X Y] (f : F) :
-    X →[M] Y where
-  toFun := DFunLike.coe f
-  map_smul' := map_smul f
-
-/-- Any type satisfying `SMulHomClass` can be cast into `MulActionHom` via
-  `SMulHomClass.toMulActionHom`. -/
-instance [SMul M X] [SMul M Y] [FunLike F X Y] [SMulHomClass F M X Y] : CoeTC F (X →[M] Y) :=
-  ⟨SMulHomClass.toMulActionHom⟩
-
-variable (M' X Y F) in
-/-- If Y/X/M forms a scalar tower, any map X → Y preserving X-action also preserves M-action. -/
-theorem _root_.IsScalarTower.smulHomClass [MulOneClass X] [SMul X Y] [IsScalarTower M' X Y]
-    [FunLike F X Y] [SMulHomClass F X X Y] : SMulHomClass F M' X Y where
-  map_smul f m x := by
-    rw [← mul_one (m • x), ← smul_eq_mul, map_smul, smul_assoc, ← map_smul, smul_eq_mul, mul_one]
->>>>>>> 328b7ecb
 
 protected theorem map_smul (f : X →[M'] Y) (m : M') (x : X) : f (m • x) = m • f x :=
   map_smul f m x
@@ -481,7 +447,6 @@
 notation:25 (name := «DistribMulActionHomLocal≺»)
   A " →ₑ+[" φ:25 "] " B:0 => DistribMulActionHom φ A B
 
-<<<<<<< HEAD
 @[inherit_doc]
 notation:25 (name := «DistribMulActionHomIdLocal≺»)
   A " →+[" M:25 "] " B:0 => DistribMulActionHom (MonoidHom.id M) A B
@@ -510,17 +475,6 @@
 DistribMulActionHomClass.toAddMonoidHomClass not dangerous due to `outParam`s -/
 
 
-=======
-/-- `DistribMulActionHomClass F M A B` states that `F` is a type of morphisms preserving
-the additive monoid structure and scalar multiplication by `M`.
-
-You should extend this class when you extend `DistribMulActionHom`. -/
-class DistribMulActionHomClass (F : Type*) (M A B : outParam <| Type*)
-  [Monoid M] [AddMonoid A] [AddMonoid B] [DistribMulAction M A] [DistribMulAction M B]
-  [FunLike F A B] extends SMulHomClass F M A B, AddMonoidHomClass F A B : Prop
-#align distrib_mul_action_hom_class DistribMulActionHomClass
-
->>>>>>> 328b7ecb
 namespace DistribMulActionHom
 
 /- porting note: TODO decide whether the next two instances should be removed
@@ -537,22 +491,13 @@
 #noalign distrib_mul_action_hom.has_coe'
 #noalign distrib_mul_action_hom.has_coe_to_fun
 
-<<<<<<< HEAD
 instance : DistribMulActionSemiHomClass (A →ₑ+[φ] B) φ A B
     where
-=======
-instance : FunLike (A →+[M] B) A B where
->>>>>>> 328b7ecb
   coe m := m.toFun
   coe_injective' f g h := by
     rcases f with ⟨tF, _, _⟩; rcases g with ⟨tG, _, _⟩
     cases tF; cases tG; congr
-<<<<<<< HEAD
   map_smulₛₗ m := m.map_smul'
-=======
-
-instance : DistribMulActionHomClass (A →+[M] B) M A B where
->>>>>>> 328b7ecb
   map_zero := DistribMulActionHom.map_zero'
   map_add := DistribMulActionHom.map_add'
   map_smul m := m.map_smul'
@@ -565,7 +510,6 @@
 /-- Turn an element of a type `F` satisfying `MulActionHomClass F M X Y` into an actual
 `MulActionHom`. This is declared as the default coercion from `F` to `MulActionHom M X Y`. -/
 @[coe]
-<<<<<<< HEAD
 def _root_.DistribMulActionSemiHomClass.toDistribMulActionHom
     [DistribMulActionSemiHomClass F φ A B] (f : F) : A →ₑ+[φ] B :=
   { (f : A →+ B),  (f : A →ₑ[φ] B) with }
@@ -584,18 +528,6 @@
   { SMulCommClass.toMulActionHom N A c,
     DistribSMul.toAddMonoidHom _ c with
     toFun := (c • ·) }
-=======
-def _root_.DistribMulActionHomClass.toDistribMulActionHom [FunLike F A B]
-    [DistribMulActionHomClass F M A B]
-    (f : F) : A →+[M] B :=
-  { (f : A →+ B), (f : A →[M] B) with }
-
-/-- Any type satisfying `SMulHomClass` can be cast into `MulActionHom` via
-  `SMulHomClass.toMulActionHom`. -/
-instance [FunLike F A B] [DistribMulActionHomClass F M A B] :
-    CoeTC F (A →+[M] B) :=
-  ⟨DistribMulActionHomClass.toDistribMulActionHom⟩
->>>>>>> 328b7ecb
 
 @[simp]
 theorem toFun_eq_coe (f : A →ₑ+[φ] B) : f.toFun = f := rfl
@@ -854,7 +786,6 @@
 the ring structure and equivariant with respect to `φ`.
 
 You should extend this class when you extend `MulSemiringActionHom`. -/
-<<<<<<< HEAD
 class MulSemiringActionSemiHomClass (F : Type _)
     {M N : outParam (Type _)} [Monoid M] [Monoid N]
     (φ : outParam (M → N))
@@ -872,12 +803,6 @@
     (R S : outParam (Type _)) [Semiring R] [Semiring S]
     [DistribMulAction M R] [DistribMulAction M S] :=
   MulSemiringActionSemiHomClass F (MonoidHom.id M) R S
-=======
-class MulSemiringActionHomClass (F : Type*) (M R S : outParam <| Type*)
-  [Monoid M] [Semiring R] [Semiring S] [DistribMulAction M R] [DistribMulAction M S]
-  [FunLike F R S] extends DistribMulActionHomClass F M R S, RingHomClass F R S : Prop
-#align mul_semiring_action_hom_class MulSemiringActionHomClass
->>>>>>> 328b7ecb
 
 /- porting note: Removed a @[nolint dangerousInstance] for MulSemiringActionHomClass.toRingHomClass
  not dangerous due to outParam -/
@@ -902,22 +827,13 @@
 #noalign mul_semiring_action_hom.has_coe'
 #noalign mul_semiring_action_hom.has_coe_to_fun
 
-<<<<<<< HEAD
 instance : MulSemiringActionSemiHomClass (R →ₑ+*[φ] S) φ R S
     where
-=======
-instance : FunLike (R →+*[M] S) R S where
->>>>>>> 328b7ecb
   coe m := m.toFun
   coe_injective' f g h := by
     rcases f with ⟨⟨tF, _, _⟩, _, _⟩; rcases g with ⟨⟨tG, _, _⟩, _, _⟩
     cases tF; cases tG; congr
-<<<<<<< HEAD
   map_smulₛₗ m := m.map_smul'
-=======
-
-instance : MulSemiringActionHomClass (R →+*[M] S) M R S where
->>>>>>> 328b7ecb
   map_zero m := m.map_zero'
   map_add m := m.map_add'
   map_one := MulSemiringActionHom.map_one'
@@ -933,7 +849,6 @@
 `MulSemiringActionHom`. This is declared as the default coercion from `F` to
 `MulSemiringActionHom M X Y`. -/
 @[coe]
-<<<<<<< HEAD
 def _root_.MulSemiringActionHomClass.toMulSemiringActionHom
     [MulSemiringActionSemiHomClass F φ R S] (f : F) : R →ₑ+*[φ] S :=
  { (f : R →+* S),  (f : R →ₑ+[φ] S) with }
@@ -941,17 +856,6 @@
 /-- Any type satisfying `MulSemiringActionHomClass` can be cast into `MulSemiringActionHom` via
   `MulSemiringActionHomClass.toMulSemiringActionHom`. -/
 instance [MulSemiringActionSemiHomClass F φ R S] : CoeTC F (R →ₑ+*[φ] S) :=
-=======
-def _root_.MulSemiringActionHomClass.toMulSemiringActionHom [FunLike F R S]
-    [MulSemiringActionHomClass F M R S]
-    (f : F) : R →+*[M] S :=
- { (f : R →+* S), (f : R →+[M] S) with }
-
-/-- Any type satisfying `MulSemiringActionHomClass` can be cast into `MulSemiringActionHom` via
-  `MulSemiringActionHomClass.toMulSemiringActionHom`. -/
-instance [FunLike F R S] [MulSemiringActionHomClass F M R S] :
-    CoeTC F (R →+*[M] S) :=
->>>>>>> 328b7ecb
   ⟨MulSemiringActionHomClass.toMulSemiringActionHom⟩
 
 @[norm_cast]
