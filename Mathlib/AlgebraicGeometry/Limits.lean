/-
Copyright (c) 2022 Andrew Yang. All rights reserved.
Released under Apache 2.0 license as described in the file LICENSE.
Authors: Andrew Yang
-/
import Mathlib.AlgebraicGeometry.Pullbacks
import Mathlib.AlgebraicGeometry.AffineScheme

/-!
# (Co)Limits of Schemes

We construct various limits and colimits in the category of schemes.

* The existence of fibred products was shown in `Mathlib/AlgebraicGeometry/Pullbacks.lean`.
* `Spec ℤ` is the terminal object.
* The preceding two results imply that `Scheme` has all finite limits.
* The empty scheme is the (strict) initial object.
* The disjoint union is the coproduct of a family of schemes, and the forgetful functor to
  `LocallyRingedSpace` and `TopCat` preserves them.

## TODO

* Spec preserves finite coproducts.

-/

suppress_compilation


universe u v

open CategoryTheory CategoryTheory.Limits Opposite TopologicalSpace

attribute [local instance] Opposite.small

namespace AlgebraicGeometry

/-- `Spec ℤ` is the terminal object in the category of schemes. -/
noncomputable def specZIsTerminal : IsTerminal (Spec (CommRingCat.of ℤ)) :=
  @IsTerminal.isTerminalObj _ _ _ _ Scheme.Spec _ inferInstance
    (terminalOpOfInitial CommRingCat.zIsInitial)

/-- `Spec ℤ` is the terminal object in the category of schemes. -/
noncomputable def specULiftZIsTerminal : IsTerminal (Spec (.of (ULift.{u} ℤ))) :=
  @IsTerminal.isTerminalObj _ _ _ _ Scheme.Spec _ inferInstance
    (terminalOpOfInitial CommRingCat.isInitial)

instance : HasTerminal Scheme :=
  hasTerminal_of_hasTerminal_of_preservesLimit Scheme.Spec

instance : IsAffine (⊤_ Scheme.{u}) :=
  .of_isIso (PreservesTerminal.iso Scheme.Spec).inv

instance : HasFiniteLimits Scheme :=
  hasFiniteLimits_of_hasTerminal_and_pullbacks

instance (X : Scheme.{u}) : X.Over (⊤_ _) := ⟨terminal.from _⟩
instance {X Y : Scheme.{u}} [X.Over (⊤_ Scheme)] [Y.Over (⊤_ Scheme)] (f : X ⟶ Y) :
    @Scheme.Hom.IsOver _ _ f (⊤_ Scheme) ‹_› ‹_› := ⟨Subsingleton.elim _ _⟩

instance {X : Scheme} : Subsingleton (X.Over (⊤_ Scheme)) :=
  ⟨fun ⟨a⟩ ⟨b⟩ ↦ by simp [Subsingleton.elim a b]⟩

section Initial

/-- The map from the empty scheme. -/
@[simps]
def Scheme.emptyTo (X : Scheme.{u}) : ∅ ⟶ X :=
  ⟨{  base := TopCat.ofHom ⟨fun x => PEmpty.elim x, by fun_prop⟩
      c := { app := fun _ => CommRingCat.punitIsTerminal.from _ } }, fun x => PEmpty.elim x⟩

@[ext]
theorem Scheme.empty_ext {X : Scheme.{u}} (f g : ∅ ⟶ X) : f = g :=
  Scheme.Hom.ext' (Subsingleton.elim (α := ∅ ⟶ _) _ _)

theorem Scheme.eq_emptyTo {X : Scheme.{u}} (f : ∅ ⟶ X) : f = Scheme.emptyTo X :=
  Scheme.empty_ext f (Scheme.emptyTo X)

instance Scheme.hom_unique_of_empty_source (X : Scheme.{u}) : Unique (∅ ⟶ X) :=
  ⟨⟨Scheme.emptyTo _⟩, fun _ => Scheme.empty_ext _ _⟩

/-- The empty scheme is the initial object in the category of schemes. -/
def emptyIsInitial : IsInitial (∅ : Scheme.{u}) :=
  IsInitial.ofUnique _

@[simp]
theorem emptyIsInitial_to : emptyIsInitial.to = Scheme.emptyTo :=
  rfl

instance : IsEmpty (∅ : Scheme.{u}) :=
  show IsEmpty PEmpty by infer_instance

instance spec_punit_isEmpty : IsEmpty (Spec (CommRingCat.of PUnit.{u+1})) :=
  inferInstanceAs <| IsEmpty (PrimeSpectrum PUnit)

instance (priority := 100) isOpenImmersion_of_isEmpty {X Y : Scheme} (f : X ⟶ Y)
    [IsEmpty X] : IsOpenImmersion f := by
  apply (config := { allowSynthFailures := true }) IsOpenImmersion.of_stalk_iso
  · exact .of_isEmpty (X := X) _
  · intro (i : X); exact isEmptyElim i

instance (priority := 100) isIso_of_isEmpty {X Y : Scheme} (f : X ⟶ Y) [IsEmpty Y] :
    IsIso f := by
  haveI : IsEmpty X := f.base.hom.1.isEmpty
  have : Epi f.base := by
    rw [TopCat.epi_iff_surjective]; rintro (x : Y)
    exact isEmptyElim x
  apply IsOpenImmersion.to_iso

/-- A scheme is initial if its underlying space is empty . -/
noncomputable def isInitialOfIsEmpty {X : Scheme} [IsEmpty X] : IsInitial X :=
  emptyIsInitial.ofIso (asIso <| emptyIsInitial.to _)

/-- `Spec 0` is the initial object in the category of schemes. -/
noncomputable def specPunitIsInitial : IsInitial (Spec (.of PUnit.{u+1})) :=
  emptyIsInitial.ofIso (asIso <| emptyIsInitial.to _)

instance (priority := 100) isAffine_of_isEmpty {X : Scheme} [IsEmpty X] : IsAffine X :=
  .of_isIso (inv (emptyIsInitial.to X) ≫ emptyIsInitial.to (Spec (.of PUnit)))

instance : HasInitial Scheme.{u} :=
  hasInitial_of_unique ∅

instance initial_isEmpty : IsEmpty (⊥_ Scheme) :=
  ⟨fun x => ((initial.to Scheme.empty :).base x).elim⟩

theorem isAffineOpen_bot (X : Scheme) : IsAffineOpen (⊥ : X.Opens) :=
  @isAffine_of_isEmpty _ (inferInstanceAs (IsEmpty (∅ : Set X)))

instance : HasStrictInitialObjects Scheme :=
  hasStrictInitialObjects_of_initial_is_strict fun A f => by infer_instance

instance {X : Scheme} [IsEmpty X] (U : X.Opens) : Subsingleton Γ(X, U) := by
  obtain rfl : U = ⊥ := Subsingleton.elim _ _; infer_instance

-- This is also true for schemes with two points.
-- But there are non-affine schemes with three points.
instance (priority := low) {X : Scheme.{u}} [Subsingleton X] : IsAffine X := by
  cases isEmpty_or_nonempty X with
  | inl h => infer_instance
  | inr h =>
  obtain ⟨x⟩ := h
  obtain ⟨_, ⟨U, hU : IsAffine _, rfl⟩, hxU, -⟩ :=
    (isBasis_affine_open X).exists_subset_of_mem_open (a := x) (by trivial) isOpen_univ
  obtain rfl : U = ⊤ := by ext y; simpa [Subsingleton.elim y x]
  exact .of_isIso (Scheme.topIso X).inv

end Initial

section Coproduct

variable {ι : Type u} (f : ι → Scheme.{u})

variable {σ : Type v} (g : σ → Scheme.{u})

noncomputable
instance [Small.{u} σ] :
  CreatesColimitsOfShape (Discrete σ) Scheme.forgetToLocallyRingedSpace.{u} where

instance [Small.{u} σ] : PreservesColimitsOfShape (Discrete σ) Scheme.forgetToTop.{u} :=
  inferInstanceAs (PreservesColimitsOfShape (Discrete σ) (Scheme.forgetToLocallyRingedSpace ⋙
      LocallyRingedSpace.forgetToSheafedSpace ⋙ SheafedSpace.forget CommRingCat))

instance [Small.{u} σ] : HasColimitsOfShape (Discrete σ) Scheme.{u} :=
  ⟨fun _ ↦ hasColimit_of_created _ Scheme.forgetToLocallyRingedSpace⟩

lemma sigmaι_eq_iff (i j : ι) (x y) :
    (Sigma.ι f i).base x = (Sigma.ι f j).base y ↔
      (Sigma.mk i x : Σ i, f i) = Sigma.mk j y := by
  refine (Scheme.IsLocallyDirected.ι_eq_ι_iff _).trans ⟨?_, ?_⟩
  · rintro ⟨k, ⟨⟨⟨⟩⟩⟩, ⟨⟨⟨⟩⟩⟩, x, rfl, rfl⟩; simp
  · simp only [Discrete.functor_obj_eq_as, Sigma.mk.injEq]
    rintro ⟨rfl, e⟩
    obtain rfl := (heq_eq_eq x y).mp e
    exact ⟨⟨i⟩, 𝟙 _, 𝟙 _, x, by simp⟩

/-- The images of each component in the coproduct is disjoint. -/
lemma disjoint_opensRange_sigmaι (i j : ι) (h : i ≠ j) :
    Disjoint (Sigma.ι f i).opensRange (Sigma.ι f j).opensRange := by
  intro U hU hU' x hx
  obtain ⟨x, rfl⟩ := hU hx
  obtain ⟨y, hy⟩ := hU' hx
  obtain ⟨rfl⟩ := (sigmaι_eq_iff _ _ _ _ _).mp hy
  cases h rfl

/-- The open cover of the coproduct. -/
@[deprecated (since := "2025-06-02")]
noncomputable alias sigmaOpenCover := Scheme.IsLocallyDirected.openCover

/-- The underlying topological space of the coproduct is homeomorphic to the disjoint union. -/
noncomputable
def sigmaMk : (Σ i, f i) ≃ₜ (∐ f :) :=
  TopCat.homeoOfIso ((colimit.isoColimitCocone ⟨_, TopCat.sigmaCofanIsColimit _⟩).symm ≪≫
    (PreservesCoproduct.iso Scheme.forgetToTop f).symm)

@[simp]
lemma sigmaMk_mk (i) (x : f i) :
    sigmaMk f (.mk i x) = (Sigma.ι f i).base x := by
  change ((TopCat.sigmaCofan (fun x ↦ (f x).toTopCat)).inj i ≫
    (colimit.isoColimitCocone ⟨_, TopCat.sigmaCofanIsColimit _⟩).inv ≫ _) x =
      Scheme.forgetToTop.map (Sigma.ι f i) x
  congr 2
  refine (colimit.isoColimitCocone_ι_inv_assoc ⟨_, TopCat.sigmaCofanIsColimit _⟩ _ _).trans ?_
  exact ι_comp_sigmaComparison Scheme.forgetToTop _ _

open scoped Function in
private lemma isOpenImmersion_sigmaDesc_aux
    {X : Scheme.{u}} (α : ∀ i, f i ⟶ X) [∀ i, IsOpenImmersion (α i)]
    (hα : Pairwise (Disjoint on (Set.range <| α · |>.base))) :
    IsOpenImmersion (Sigma.desc α) := by
  rw [IsOpenImmersion.iff_stalk_iso]
  constructor
  · suffices Topology.IsOpenEmbedding ((Sigma.desc α).base ∘ sigmaMk f) by
      convert this.comp (sigmaMk f).symm.isOpenEmbedding; ext; simp
    refine .of_continuous_injective_isOpenMap ?_ ?_ ?_
    · fun_prop
    · rintro ⟨ix, x⟩ ⟨iy, y⟩ e
      have : (α ix).base x = (α iy).base y := by
        simpa [← Scheme.comp_base_apply] using e
      obtain rfl : ix = iy := by
        by_contra h
        exact Set.disjoint_iff_forall_ne.mp (hα h) ⟨x, rfl⟩ ⟨y, this.symm⟩ rfl
      rw [(α ix).isOpenEmbedding.injective this]
    · rw [isOpenMap_sigma]
      intro i
      simpa [← Scheme.comp_base_apply] using (α i).isOpenEmbedding.isOpenMap
  · intro x
    have ⟨y, hy⟩ := (Scheme.IsLocallyDirected.openCover (Discrete.functor f)).covers x
    rw [← hy]
    refine IsIso.of_isIso_fac_right
      (g := ((Scheme.IsLocallyDirected.openCover (Discrete.functor f)).map _).stalkMap y)
      (h := (X.presheaf.stalkCongr (.of_eq ?_)).hom ≫ (α _).stalkMap _) ?_
    · simp [← Scheme.comp_base_apply]
    · simp [← Scheme.stalkMap_comp, Scheme.stalkMap_congr_hom _ _ (colimit.ι_desc _ _)]

open scoped Function in
lemma isOpenImmersion_sigmaDesc [Small.{u} σ]
    {X : Scheme.{u}} (α : ∀ i, g i ⟶ X) [∀ i, IsOpenImmersion (α i)]
    (hα : Pairwise (Disjoint on (Set.range <| α · |>.base))) :
    IsOpenImmersion (Sigma.desc α) := by
  obtain ⟨ι, ⟨e⟩⟩ := Small.equiv_small (α := σ)
  convert IsOpenImmersion.comp ((Sigma.reindex e.symm g).inv) (Sigma.desc fun i ↦ α _)
  · refine Sigma.hom_ext _ _ fun i ↦ ?_
    obtain ⟨i, rfl⟩ := e.symm.surjective i
    simp
  · apply isOpenImmersion_sigmaDesc_aux
    intro i j hij
    exact hα (fun h ↦ hij (e.symm.injective h))

open scoped Function in
/-- `S` is the disjoint union of `Xᵢ` if the `Xᵢ` are covering, pairwise disjoint open subschemes
of `S`. -/
lemma nonempty_isColimit_cofanMk_of [Small.{u} σ]
    {X : σ → Scheme.{u}} {S : Scheme.{u}} (f : ∀ i, X i ⟶ S) [∀ i, IsOpenImmersion (f i)]
    (hcov : ⨆ i, (f i).opensRange = ⊤) (hdisj : Pairwise (Disjoint on (f · |>.opensRange))) :
    Nonempty (IsColimit <| Cofan.mk S f) := by
  have : IsOpenImmersion (Sigma.desc f) := by
    refine isOpenImmersion_sigmaDesc _ _ (fun i j hij ↦ ?_)
    simpa [Function.onFun_apply, disjoint_iff, Opens.ext_iff] using hdisj hij
  simp only [← Cofan.isColimit_iff_isIso_sigmaDesc (Cofan.mk S f), cofan_mk_inj, Cofan.mk_pt]
  apply isIso_of_isOpenImmersion_of_opensRange_eq_top
  rw [eq_top_iff]
  intro x hx
  have : x ∈ ⨆ i, (f i).opensRange := by rwa [hcov]
  obtain ⟨i, y, rfl⟩ := by simpa only [Opens.iSup_mk, Opens.mem_mk, Set.mem_iUnion] using this
  use Sigma.ι X i |>.base y
  simp [← Scheme.comp_base_apply]

variable (X Y : Scheme.{u})

/-- (Implementation Detail)
The coproduct of the two schemes is given by indexed coproducts over `WalkingPair`. -/
noncomputable
def coprodIsoSigma : X ⨿ Y ≅ ∐ fun i : ULift.{u} WalkingPair ↦ i.1.casesOn X Y :=
  Sigma.whiskerEquiv Equiv.ulift.symm (fun _ ↦ by exact Iso.refl _)

lemma ι_left_coprodIsoSigma_inv : Sigma.ι _ ⟨.left⟩ ≫ (coprodIsoSigma X Y).inv = coprod.inl :=
  Sigma.ι_comp_map' _ _ _

lemma ι_right_coprodIsoSigma_inv : Sigma.ι _ ⟨.right⟩ ≫ (coprodIsoSigma X Y).inv = coprod.inr :=
  Sigma.ι_comp_map' _ _ _

instance : IsOpenImmersion (coprod.inl : X ⟶ X ⨿ Y) := by
  rw [← ι_left_coprodIsoSigma_inv]; infer_instance

instance : IsOpenImmersion (coprod.inr : Y ⟶ X ⨿ Y) := by
  rw [← ι_right_coprodIsoSigma_inv]; infer_instance

lemma isCompl_range_inl_inr :
    IsCompl (Set.range (coprod.inl : X ⟶ X ⨿ Y).base)
      (Set.range (coprod.inr : Y ⟶ X ⨿ Y).base) :=
  ((TopCat.binaryCofan_isColimit_iff _).mp
    ⟨mapIsColimitOfPreservesOfIsColimit Scheme.forgetToTop.{u} _ _ (coprodIsCoprod X Y)⟩).2.2

lemma isCompl_opensRange_inl_inr :
    IsCompl (coprod.inl : X ⟶ X ⨿ Y).opensRange (coprod.inr : Y ⟶ X ⨿ Y).opensRange := by
  convert isCompl_range_inl_inr X Y
  simp only [isCompl_iff, disjoint_iff, codisjoint_iff, ← TopologicalSpace.Opens.coe_inj]
  rfl

/-- The underlying topological space of the coproduct is homeomorphic to the disjoint union -/
noncomputable
def coprodMk : X ⊕ Y ≃ₜ (X ⨿ Y : Scheme.{u}) :=
  TopCat.homeoOfIso ((colimit.isoColimitCocone ⟨_, TopCat.binaryCofanIsColimit _ _⟩).symm ≪≫
    PreservesColimitPair.iso Scheme.forgetToTop X Y)

@[simp]
lemma coprodMk_inl (x : X) :
    coprodMk X Y (.inl x) = (coprod.inl : X ⟶ X ⨿ Y).base x := by
  change ((TopCat.binaryCofan X Y).inl ≫
    (colimit.isoColimitCocone ⟨_, TopCat.binaryCofanIsColimit _ _⟩).inv ≫ _) x =
      Scheme.forgetToTop.map coprod.inl x
  congr 2
  refine (colimit.isoColimitCocone_ι_inv_assoc ⟨_, TopCat.binaryCofanIsColimit _ _⟩ _ _).trans ?_
  exact coprodComparison_inl Scheme.forgetToTop

@[simp]
lemma coprodMk_inr (x : Y) :
    coprodMk X Y (.inr x) = (coprod.inr : Y ⟶ X ⨿ Y).base x := by
  change ((TopCat.binaryCofan X Y).inr ≫
    (colimit.isoColimitCocone ⟨_, TopCat.binaryCofanIsColimit _ _⟩).inv ≫ _) x =
      Scheme.forgetToTop.map coprod.inr x
  congr 2
  refine (colimit.isoColimitCocone_ι_inv_assoc ⟨_, TopCat.binaryCofanIsColimit _ _⟩ _ _).trans ?_
  exact coprodComparison_inr Scheme.forgetToTop

/-- The open cover of the coproduct of two schemes. -/
noncomputable
def coprodOpenCover.{w} : (X ⨿ Y).OpenCover where
  J := PUnit.{w + 1} ⊕ PUnit.{w + 1}
  obj x := x.elim (fun _ ↦ X) (fun _ ↦ Y)
  map x := x.rec (fun _ ↦ coprod.inl) (fun _ ↦ coprod.inr)
  f x := ((coprodMk X Y).symm x).elim (fun _ ↦ Sum.inl .unit) (fun _ ↦ Sum.inr .unit)
  covers x := by
    obtain ⟨x, rfl⟩ := (coprodMk X Y).surjective x
    simp only [Sum.elim_inl, Sum.elim_inr, Set.mem_range]
    rw [Homeomorph.symm_apply_apply]
    obtain (x | x) := x
    · simp only [Sum.elim_inl, coprodMk_inl, exists_apply_eq_apply]
    · simp only [Sum.elim_inr, coprodMk_inr, exists_apply_eq_apply]
  map_prop x := x.rec (fun _ ↦ inferInstance) (fun _ ↦ inferInstance)

/-- If `X` and `Y` are open disjoint and covering open subschemes of `S`,
`S` is the disjoint union of `X` and `Y`. -/
lemma nonempty_isColimit_binaryCofanMk_of_isCompl {X Y S : Scheme.{u}}
    (f : X ⟶ S) (g : Y ⟶ S) [IsOpenImmersion f] [IsOpenImmersion g]
    (hf : IsCompl f.opensRange g.opensRange) :
    Nonempty (IsColimit <| BinaryCofan.mk f g) := by
  let c' : Cofan fun j ↦ (WalkingPair.casesOn j X Y : Scheme.{u}) :=
    .mk S fun j ↦ WalkingPair.casesOn j f g
  let i : BinaryCofan.mk f g ≅ c' := Cofan.ext (Iso.refl _) (by rintro (b|b) <;> rfl)
  refine ⟨IsColimit.ofIsoColimit (Nonempty.some ?_) i.symm⟩
  let fi (j : WalkingPair) : WalkingPair.casesOn j X Y ⟶ S := WalkingPair.casesOn j f g
  convert nonempty_isColimit_cofanMk_of fi _ _
  · intro i
    cases i <;> (simp [fi]; infer_instance)
  · simpa [← WalkingPair.equivBool.symm.iSup_comp, iSup_bool_eq, ← codisjoint_iff] using hf.2
  · intro i j hij
    match i, j with
    | .left, .right => simpa [fi] using hf.1
    | .right, .left => simpa [fi] using hf.1.symm

variable (R S : Type u) [CommRing R] [CommRing S]

/-- The map `Spec R ⨿ Spec S ⟶ Spec (R × S)`.
This is an isomorphism as witnessed by an `IsIso` instance provided below. -/
noncomputable
def coprodSpec : Spec (.of R) ⨿ Spec (.of S) ⟶ Spec (.of (R × S)) :=
  coprod.desc (Spec.map (CommRingCat.ofHom <| RingHom.fst _ _))
    (Spec.map (CommRingCat.ofHom <| RingHom.snd _ _))

@[simp, reassoc]
lemma coprodSpec_inl : coprod.inl ≫ coprodSpec R S =
    Spec.map (CommRingCat.ofHom <| RingHom.fst R S) :=
  coprod.inl_desc _ _

@[simp, reassoc]
lemma coprodSpec_inr : coprod.inr ≫ coprodSpec R S =
    Spec.map (CommRingCat.ofHom <| RingHom.snd R S) :=
  coprod.inr_desc _ _

lemma coprodSpec_coprodMk (x) :
    (coprodSpec R S).base (coprodMk _ _ x) = (PrimeSpectrum.primeSpectrumProd R S).symm x := by
  apply PrimeSpectrum.ext
  obtain (x | x) := x <;>
    simp only [coprodMk_inl, coprodMk_inr, ← Scheme.comp_base_apply,
      coprodSpec, coprod.inl_desc, coprod.inr_desc]
  · change Ideal.comap _ _ = x.asIdeal.prod ⊤
    ext; simp [Ideal.prod, CommRingCat.ofHom]
  · change Ideal.comap _ _ = Ideal.prod ⊤ x.asIdeal
    ext; simp [Ideal.prod, CommRingCat.ofHom]

lemma coprodSpec_apply (x) :
    (coprodSpec R S).base x = (PrimeSpectrum.primeSpectrumProd R S).symm
      ((coprodMk (Spec (.of R)) (Spec (.of S))).symm x) := by
  rw [← coprodSpec_coprodMk, Homeomorph.apply_symm_apply]

lemma isIso_stalkMap_coprodSpec (x) :
    IsIso ((coprodSpec R S).stalkMap x) := by
  obtain ⟨x | x, rfl⟩ := (coprodMk _ _).surjective x
  · have := Scheme.stalkMap_comp coprod.inl (coprodSpec R S) x
    rw [← IsIso.comp_inv_eq, Scheme.stalkMap_congr_hom _ (Spec.map _) (coprodSpec_inl R S)] at this
    rw [coprodMk_inl, ← this]
    letI := (RingHom.fst R S).toAlgebra
    have := IsLocalization.away_fst (R := R) (S := S)
    have : IsOpenImmersion (Spec.map (CommRingCat.ofHom (RingHom.fst R S))) :=
      IsOpenImmersion.of_isLocalization (1, 0)
    infer_instance
  · have := Scheme.stalkMap_comp coprod.inr (coprodSpec R S) x
    rw [← IsIso.comp_inv_eq, Scheme.stalkMap_congr_hom _ (Spec.map _) (coprodSpec_inr R S)] at this
    rw [coprodMk_inr, ← this]
    letI := (RingHom.snd R S).toAlgebra
    have := IsLocalization.away_snd (R := R) (S := S)
    have : IsOpenImmersion (Spec.map (CommRingCat.ofHom (RingHom.snd R S))) :=
      IsOpenImmersion.of_isLocalization (0, 1)
    infer_instance

instance : IsIso (coprodSpec R S) := by
  rw [isIso_iff_stalk_iso]
  refine ⟨?_, isIso_stalkMap_coprodSpec R S⟩
  convert_to IsIso (TopCat.isoOfHomeo (X := Spec (.of (R × S))) <|
    PrimeSpectrum.primeSpectrumProdHomeo.trans (coprodMk (Spec (.of R)) (Spec (.of S)))).inv
  · ext x; exact coprodSpec_apply R S x
  · infer_instance

instance (R S : CommRingCat.{u}ᵒᵖ) : IsIso (coprodComparison Scheme.Spec R S) := by
  obtain ⟨R⟩ := R; obtain ⟨S⟩ := S
  have : coprodComparison Scheme.Spec (.op R) (.op S) ≫ (Spec.map
    ((limit.isoLimitCone ⟨_, CommRingCat.prodFanIsLimit R S⟩).inv ≫
      (opProdIsoCoprod R S).unop.inv)) = coprodSpec R S := by
    ext1
    · rw [coprodComparison_inl_assoc, coprodSpec, coprod.inl_desc, Scheme.Spec_map,
        ← Spec.map_comp, Category.assoc, Iso.unop_inv, opProdIsoCoprod_inv_inl,
        limit.isoLimitCone_inv_π]
      rfl
    · rw [coprodComparison_inr_assoc, coprodSpec, coprod.inr_desc, Scheme.Spec_map,
        ← Spec.map_comp, Category.assoc, Iso.unop_inv, opProdIsoCoprod_inv_inr,
        limit.isoLimitCone_inv_π]
      rfl
  rw [(IsIso.eq_comp_inv _).mpr this]
  infer_instance

instance : PreservesColimitsOfShape (Discrete WalkingPair) Scheme.Spec.{u} :=
  ⟨fun {_} ↦
    have (X Y : CommRingCat.{u}ᵒᵖ) := PreservesColimitPair.of_iso_coprod_comparison Scheme.Spec X Y
    preservesColimit_of_iso_diagram _ (diagramIsoPair _).symm⟩

instance : PreservesColimitsOfShape (Discrete PEmpty.{1}) Scheme.Spec.{u} := by
  have : IsEmpty (Scheme.Spec.obj (⊥_ CommRingCatᵒᵖ)) :=
    @Function.isEmpty _ _ spec_punit_isEmpty (Scheme.Spec.mapIso
      (initialIsoIsInitial (initialOpOfTerminal CommRingCat.punitIsTerminal))).hom.base
  have := preservesInitial_of_iso Scheme.Spec (asIso (initial.to _))
  exact preservesColimitsOfShape_pempty_of_preservesInitial _

instance {J : Type*} [Finite J] : PreservesColimitsOfShape (Discrete J) Scheme.Spec.{u} :=
  preservesFiniteCoproductsOfPreservesBinaryAndInitial _ _

instance {J : Type*} [Finite J] : PreservesColimitsOfShape (Discrete J) Scheme.Spec.{u} :=
  letI := (nonempty_fintype J).some
  preservesColimitsOfShape_of_equiv (Discrete.equivalence (Fintype.equivFin _).symm) _

/-- The canonical map `∐ Spec Rᵢ ⟶ Spec (Π Rᵢ)`.
This is an isomorphism when the product is finite. -/
noncomputable
def sigmaSpec (R : ι → CommRingCat) : (∐ fun i ↦ Spec (R i)) ⟶ Spec (.of (Π i, R i)) :=
  Sigma.desc (fun i ↦ Spec.map (CommRingCat.ofHom (Pi.evalRingHom _ i)))

@[reassoc (attr := simp)]
lemma ι_sigmaSpec (R : ι → CommRingCat) (i) :
    Sigma.ι _ i ≫ sigmaSpec R = Spec.map (CommRingCat.ofHom (Pi.evalRingHom _ i)) :=
  Sigma.ι_desc _ _

instance (i) (R : ι → Type _) [∀ i, CommRing (R i)] :
    IsOpenImmersion (Spec.map (CommRingCat.ofHom (Pi.evalRingHom (R ·) i))) := by
  classical
  letI := (Pi.evalRingHom R i).toAlgebra
  have : IsLocalization.Away (Function.update (β := R) 0 i 1) (R i) := by
    apply IsLocalization.away_of_isIdempotentElem_of_mul
    · ext j; by_cases h : j = i <;> aesop
    · intro x y
      constructor
      · intro e; ext j; by_cases h : j = i <;> aesop
      · intro e; simpa using congr_fun e i
    · exact Function.surjective_eval _
  exact IsOpenImmersion.of_isLocalization (Function.update 0 i 1)

instance (R : ι → CommRingCat.{u}) : IsOpenImmersion (sigmaSpec R) := by
  classical
  apply isOpenImmersion_sigmaDesc
  intro ix iy h
  refine Set.disjoint_iff_forall_ne.mpr ?_
  rintro _ ⟨x, rfl⟩ _ ⟨y, rfl⟩ e
  have : DFinsupp.single (β := (R ·)) iy 1 iy ∈ y.asIdeal :=
    (PrimeSpectrum.ext_iff.mp e).le (x := DFinsupp.single iy 1)
      (show DFinsupp.single (β := (R ·)) iy 1 ix ∈ x.asIdeal by simp [h.symm])
  simp [← Ideal.eq_top_iff_one, y.2.ne_top] at this

instance [Finite ι] (R : ι → CommRingCat.{u}) : IsIso (sigmaSpec R) := by
  have : sigmaSpec R =
      (colimit.isoColimitCocone ⟨_,
        (IsColimit.precomposeHomEquiv Discrete.natIsoFunctor.symm _).symm (isColimitOfPreserves
          Scheme.Spec (Fan.IsLimit.op (CommRingCat.piFanIsLimit R)))⟩).hom := by
<<<<<<< HEAD
    #adaptation_note /-- 2025-06-21 lean4#8914 `ext1` fails to find lemma; using apply/intro -/
    apply Sigma.hom_ext; intro
=======
    ext1
>>>>>>> 70fe94fd
    simp; rfl
  rw [this]
  infer_instance

instance [Finite ι] [∀ i, IsAffine (f i)] : IsAffine (∐ f) :=
  .of_isIso ((Sigma.mapIso (fun i ↦ (f i).isoSpec)).hom ≫ sigmaSpec _)

instance [IsAffine X] [IsAffine Y] : IsAffine (X ⨿ Y) :=
  .of_isIso ((coprod.mapIso X.isoSpec Y.isoSpec).hom ≫ coprodSpec _ _)

end Coproduct

instance : CartesianMonoidalCategory Scheme := .ofHasFiniteProducts
instance : BraidedCategory Scheme := .ofCartesianMonoidalCategory

end AlgebraicGeometry<|MERGE_RESOLUTION|>--- conflicted
+++ resolved
@@ -500,12 +500,7 @@
       (colimit.isoColimitCocone ⟨_,
         (IsColimit.precomposeHomEquiv Discrete.natIsoFunctor.symm _).symm (isColimitOfPreserves
           Scheme.Spec (Fan.IsLimit.op (CommRingCat.piFanIsLimit R)))⟩).hom := by
-<<<<<<< HEAD
-    #adaptation_note /-- 2025-06-21 lean4#8914 `ext1` fails to find lemma; using apply/intro -/
-    apply Sigma.hom_ext; intro
-=======
     ext1
->>>>>>> 70fe94fd
     simp; rfl
   rw [this]
   infer_instance
