/-
Copyright (c) 2021 Andrew Yang. All rights reserved.
Released under Apache 2.0 license as described in the file LICENSE.
Authors: Andrew Yang
-/
import Mathlib.Geometry.RingedSpace.OpenImmersion
import Mathlib.AlgebraicGeometry.Scheme
import Mathlib.CategoryTheory.Limits.Shapes.Pullback.CommSq

/-!
# Open immersions of schemes

-/

-- Explicit universe annotations were used in this file to improve performance #12737


noncomputable section

open TopologicalSpace CategoryTheory Opposite

open CategoryTheory.Limits

namespace AlgebraicGeometry

universe v v₁ v₂ u

variable {C : Type u} [Category.{v} C]

/-- A morphism of Schemes is an open immersion if it is an open immersion as a morphism
of LocallyRingedSpaces
-/
abbrev IsOpenImmersion {X Y : Scheme.{u}} (f : X ⟶ Y) : Prop :=
  LocallyRingedSpace.IsOpenImmersion f

instance IsOpenImmersion.comp {X Y Z : Scheme.{u}} (f : X ⟶ Y) (g : Y ⟶ Z)
  [IsOpenImmersion f] [IsOpenImmersion g] : IsOpenImmersion (f ≫ g) :=
LocallyRingedSpace.IsOpenImmersion.comp f g

namespace LocallyRingedSpace.IsOpenImmersion

/-- To show that a locally ringed space is a scheme, it suffices to show that it has a jointly
surjective family of open immersions from affine schemes. -/
protected def scheme (X : LocallyRingedSpace.{u})
    (h :
      ∀ x : X,
        ∃ (R : CommRingCat) (f : Spec.toLocallyRingedSpace.obj (op R) ⟶ X),
          (x ∈ Set.range f.1.base : _) ∧ LocallyRingedSpace.IsOpenImmersion f) :
    Scheme where
  toLocallyRingedSpace := X
  local_affine := by
    intro x
    obtain ⟨R, f, h₁, h₂⟩ := h x
    refine ⟨⟨⟨_, h₂.base_open.isOpen_range⟩, h₁⟩, R, ⟨?_⟩⟩
    apply LocallyRingedSpace.isoOfSheafedSpaceIso
    refine SheafedSpace.forgetToPresheafedSpace.preimageIso ?_
    apply PresheafedSpace.IsOpenImmersion.isoOfRangeEq (PresheafedSpace.ofRestrict _ _) f.1
    · exact Subtype.range_coe_subtype
    · exact Opens.openEmbedding _ -- Porting note (#11187): was `infer_instance`

end LocallyRingedSpace.IsOpenImmersion

theorem IsOpenImmersion.isOpen_range {X Y : Scheme.{u}} (f : X ⟶ Y) [H : IsOpenImmersion f] :
    IsOpen (Set.range f.1.base) :=
  H.base_open.isOpen_range

@[deprecated (since := "2024-03-17")]
alias IsOpenImmersion.open_range := IsOpenImmersion.isOpen_range

namespace Scheme.Hom

variable {X Y : Scheme.{u}} (f : Scheme.Hom X Y) [H : IsOpenImmersion f]

theorem openEmbedding : OpenEmbedding f.1.base :=
  H.base_open

/-- The image of an open immersion as an open set. -/
@[simps]
def opensRange : Y.Opens :=
  ⟨_, f.openEmbedding.isOpen_range⟩

/-- The functor `opens X ⥤ opens Y` associated with an open immersion `f : X ⟶ Y`. -/
abbrev opensFunctor : X.Opens ⥤ Y.Opens :=
  LocallyRingedSpace.IsOpenImmersion.opensFunctor f

/-- `f ''ᵁ U` is notation for the image (as an open set) of `U` under an open immersion `f`. -/
scoped[AlgebraicGeometry] notation3:90 f:91 " ''ᵁ " U:90 => (Scheme.Hom.opensFunctor f).obj U

lemma image_le_image_of_le {U V : X.Opens} (e : U ≤ V) : f ''ᵁ U ≤ f ''ᵁ V := by
  rintro a ⟨u, hu, rfl⟩
  exact Set.mem_image_of_mem (⇑f.val.base) (e hu)

@[simp]
lemma opensFunctor_map_homOfLE {U V : X.Opens} (e : U ≤ V) :
    (Scheme.Hom.opensFunctor f).map (homOfLE e) = homOfLE (f.image_le_image_of_le e) :=
  rfl

@[simp]
lemma image_top_eq_opensRange : f ''ᵁ ⊤ = f.opensRange := by
  apply Opens.ext
  simp

@[simp]
lemma preimage_image_eq (U : X.Opens) : f ⁻¹ᵁ f ''ᵁ U = U := by
  apply Opens.ext
  simp [Set.preimage_image_eq _ f.openEmbedding.inj]

lemma image_preimage_eq_opensRange_inter (U : Y.Opens) : f ''ᵁ f ⁻¹ᵁ U = f.opensRange ⊓ U := by
  apply Opens.ext
  simp [Set.image_preimage_eq_range_inter]

/-- The isomorphism `Γ(Y, f(U)) ≅ Γ(X, U)` induced by an open immersion `f : X ⟶ Y`. -/
def appIso (U) : Γ(Y, f ''ᵁ U) ≅ Γ(X, U) :=
  (asIso <| LocallyRingedSpace.IsOpenImmersion.invApp f U).symm

@[reassoc (attr := simp)]
theorem appIso_inv_naturality {U V : X.Opens} (i : op U ⟶ op V) :
    X.presheaf.map i ≫ (f.appIso V).inv =
      (f.appIso U).inv ≫ Y.presheaf.map (f.opensFunctor.op.map i) :=
  PresheafedSpace.IsOpenImmersion.inv_naturality _ _

theorem appIso_hom (U) :
    (f.appIso U).hom = f.app (f ''ᵁ U) ≫ X.presheaf.map
      (eqToHom (preimage_image_eq f U).symm).op :=
  (PresheafedSpace.IsOpenImmersion.inv_invApp f.1 U).trans (by rw [eqToHom_op])

theorem appIso_hom' (U) :
    (f.appIso U).hom = f.appLE (f ''ᵁ U) U (preimage_image_eq f U).ge :=
  f.appIso_hom U

@[reassoc (attr := simp)]
theorem app_appIso_inv (U) :
    f.app U ≫ (f.appIso (f ⁻¹ᵁ U)).inv =
      Y.presheaf.map (homOfLE (Set.image_preimage_subset f.1.base U.1)).op :=
  PresheafedSpace.IsOpenImmersion.app_invApp _ _

/-- A variant of `app_invApp` that gives an `eqToHom` instead of `homOfLE`. -/
@[reassoc]
theorem app_invApp' (U) (hU : U ≤ f.opensRange) :
    f.app U ≫ (f.appIso (f ⁻¹ᵁ U)).inv =
      Y.presheaf.map (eqToHom (Opens.ext <| by simpa [Set.image_preimage_eq_inter_range])).op :=
  PresheafedSpace.IsOpenImmersion.app_invApp _ _

@[reassoc (attr := simp), elementwise (attr := simp)]
theorem appIso_inv_app (U) :
    (f.appIso U).inv ≫ f.app (f ''ᵁ U) = X.presheaf.map (eqToHom (preimage_image_eq f U)).op :=
  (PresheafedSpace.IsOpenImmersion.invApp_app _ _).trans (by rw [eqToHom_op])

@[reassoc (attr := simp), elementwise]
lemma appLE_appIso_inv {X Y : Scheme.{u}} (f : X ⟶ Y) [IsOpenImmersion f] {U : Y.Opens}
    {V : X.Opens} (e : V ≤ f ⁻¹ᵁ U) :
    f.appLE U V e ≫ (f.appIso V).inv =
        Y.presheaf.map (homOfLE <| (f.image_le_image_of_le e).trans
          (f.image_preimage_eq_opensRange_inter U ▸ inf_le_right)).op := by
  simp only [appLE, Category.assoc, appIso_inv_naturality, Functor.op_obj, Functor.op_map,
    Quiver.Hom.unop_op, opensFunctor_map_homOfLE, app_appIso_inv_assoc, Opens.carrier_eq_coe]
  rw [← Functor.map_comp]
  rfl

@[reassoc (attr := simp)]
lemma appIso_inv_appLE {X Y : Scheme.{u}} (f : X ⟶ Y) [IsOpenImmersion f] {U V : X.Opens}
    (e : V ≤ f ⁻¹ᵁ f ''ᵁ U) :
    (f.appIso U).inv ≫ f.appLE (f ''ᵁ U) V e =
        X.presheaf.map (homOfLE (by rwa [preimage_image_eq] at e)).op := by
  simp only [appLE, appIso_inv_app_assoc, eqToHom_op]
  rw [← Functor.map_comp]
  rfl

end Scheme.Hom

/-- The open sets of an open subscheme corresponds to the open sets containing in the image. -/
@[simps]
def IsOpenImmersion.opensEquiv {X Y : Scheme.{u}} (f : X ⟶ Y) [IsOpenImmersion f] :
    X.Opens ≃ { U : Y.Opens // U ≤ f.opensRange } where
  toFun U := ⟨f ''ᵁ U, Set.image_subset_range _ _⟩
  invFun U := f ⁻¹ᵁ U
  left_inv _ := Opens.ext (Set.preimage_image_eq _ f.openEmbedding.inj)
  right_inv U := Subtype.ext (Opens.ext (Set.image_preimage_eq_of_subset U.2))

namespace Scheme

instance basic_open_isOpenImmersion {R : CommRingCat.{u}} (f : R) :
    IsOpenImmersion (Spec.map (CommRingCat.ofHom (algebraMap R (Localization.Away f)))) := by
  apply SheafedSpace.IsOpenImmersion.of_stalk_iso (H := ?_)
  · exact (PrimeSpectrum.localization_away_openEmbedding (Localization.Away f) f : _)
  · intro x
    exact Spec_map_localization_isIso R (Submonoid.powers f) x

instance {R} [CommRing R] (f : R) :
    IsOpenImmersion (Spec.map (CommRingCat.ofHom (algebraMap R (Localization.Away f)))) :=
  basic_open_isOpenImmersion (R := .of R) f

lemma _root_.AlgebraicGeometry.IsOpenImmersion.of_isLocalization {R S} [CommRing R] [CommRing S]
    [Algebra R S] (f : R) [IsLocalization.Away f S] :
    IsOpenImmersion (Spec.map (CommRingCat.ofHom (algebraMap R S))) := by
  have e := (IsLocalization.algEquiv (.powers f) S
    (Localization.Away f)).symm.toAlgHom.comp_algebraMap
  rw [← e, CommRingCat.ringHom_comp_eq_comp]
  erw [Spec.map_comp]
  have H : IsIso (CommRingCat.ofHom (IsLocalization.algEquiv
    (Submonoid.powers f) S (Localization.Away f)).symm.toAlgHom.toRingHom) := by
    exact inferInstanceAs (IsIso <| (IsLocalization.algEquiv
      (Submonoid.powers f) S (Localization.Away f)).toRingEquiv.toCommRingCatIso.inv)
  simp only [AlgEquiv.toAlgHom_eq_coe, AlgHom.toRingHom_eq_coe, AlgEquiv.toAlgHom_toRingHom] at H ⊢
  infer_instance

theorem exists_affine_mem_range_and_range_subset
    {X : Scheme.{u}} {x : X} {U : X.Opens} (hxU : x ∈ U) :
    ∃ (R : CommRingCat) (f : Spec R ⟶ X),
      IsOpenImmersion f ∧ x ∈ Set.range f.1.base ∧ Set.range f.1.base ⊆ U := by
  obtain ⟨⟨V, hxV⟩, R, ⟨e⟩⟩ := X.2 x
  have : e.hom.1.base ⟨x, hxV⟩ ∈ (Opens.map (e.inv.1.base ≫ V.inclusion')).obj U :=
    show ((e.hom ≫ e.inv).1.base ⟨x, hxV⟩).1 ∈ U from e.hom_inv_id ▸ hxU
  obtain ⟨_, ⟨_, ⟨r : R, rfl⟩, rfl⟩, hr, hr'⟩ :=
    PrimeSpectrum.isBasis_basic_opens.exists_subset_of_mem_open this (Opens.is_open' _)
  let f : Spec (CommRingCat.of (Localization.Away r)) ⟶ X :=
    Spec.map (CommRingCat.ofHom (algebraMap R (Localization.Away r))) ≫ (e.inv ≫ X.ofRestrict _ : _)
  refine ⟨.of (Localization.Away r), f, inferInstance, ?_⟩
  rw [Scheme.comp_val_base, LocallyRingedSpace.comp_val, SheafedSpace.comp_base, TopCat.coe_comp,
    Set.range_comp]
  erw [PrimeSpectrum.localization_away_comap_range (Localization.Away r) r]
  exact ⟨⟨_, hr, congr(($(e.hom_inv_id).1.base ⟨x, hxV⟩).1)⟩, Set.image_subset_iff.mpr hr'⟩

end Scheme

namespace PresheafedSpace.IsOpenImmersion

section ToScheme

variable {X : PresheafedSpace CommRingCat.{u}} (Y : Scheme.{u})
variable (f : X ⟶ Y.toPresheafedSpace) [H : PresheafedSpace.IsOpenImmersion f]

/-- If `X ⟶ Y` is an open immersion, and `Y` is a scheme, then so is `X`. -/
def toScheme : Scheme := by
  apply LocallyRingedSpace.IsOpenImmersion.scheme (toLocallyRingedSpace _ f)
  intro x
  obtain ⟨R, i, _, h₁, h₂⟩ :=
    Scheme.exists_affine_mem_range_and_range_subset (U := ⟨_, H.base_open.isOpen_range⟩) ⟨x, rfl⟩
  refine ⟨R, LocallyRingedSpace.IsOpenImmersion.lift (toLocallyRingedSpaceHom _ f) _ h₂, ?_, ?_⟩
  · rw [LocallyRingedSpace.IsOpenImmersion.lift_range]; exact h₁
  · delta LocallyRingedSpace.IsOpenImmersion.lift; infer_instance

@[simp]
theorem toScheme_toLocallyRingedSpace :
    (toScheme Y f).toLocallyRingedSpace = toLocallyRingedSpace Y.1 f :=
  rfl

/-- If `X ⟶ Y` is an open immersion of PresheafedSpaces, and `Y` is a Scheme, we can
upgrade it into a morphism of Schemes.
-/
def toSchemeHom : toScheme Y f ⟶ Y :=
  toLocallyRingedSpaceHom _ f

@[simp]
theorem toSchemeHom_val : (toSchemeHom Y f).val = f :=
  rfl

instance toSchemeHom_isOpenImmersion : AlgebraicGeometry.IsOpenImmersion (toSchemeHom Y f) :=
  H

theorem scheme_eq_of_locallyRingedSpace_eq {X Y : Scheme.{u}}
    (H : X.toLocallyRingedSpace = Y.toLocallyRingedSpace) : X = Y := by
  cases X; cases Y; congr

theorem scheme_toScheme {X Y : Scheme.{u}} (f : X ⟶ Y) [AlgebraicGeometry.IsOpenImmersion f] :
    toScheme Y f.1 = X := by
  apply scheme_eq_of_locallyRingedSpace_eq
  exact locallyRingedSpace_toLocallyRingedSpace f

end ToScheme

end PresheafedSpace.IsOpenImmersion

section Restrict

variable {U : TopCat.{u}} (X : Scheme.{u}) {f : U ⟶ TopCat.of X} (h : OpenEmbedding f)

/-- The restriction of a Scheme along an open embedding. -/
@[simps! (config := .lemmasOnly) carrier, simps! presheaf_obj]
def Scheme.restrict : Scheme :=
  { PresheafedSpace.IsOpenImmersion.toScheme X (X.toPresheafedSpace.ofRestrict h) with
    toPresheafedSpace := X.toPresheafedSpace.restrict h }

lemma Scheme.restrict_toPresheafedSpace :
    (X.restrict h).toPresheafedSpace = X.toPresheafedSpace.restrict h := rfl

/-- The canonical map from the restriction to the subspace. -/
@[simps! val_base, simps! (config := .lemmasOnly) val_c_app]
def Scheme.ofRestrict : X.restrict h ⟶ X :=
  X.toLocallyRingedSpace.ofRestrict h

@[simp]
lemma Scheme.ofRestrict_app (V) :
    (X.ofRestrict h).app V = X.presheaf.map (h.isOpenMap.adjunction.counit.app V).op  :=
  Scheme.ofRestrict_val_c_app X h (op V)

instance IsOpenImmersion.ofRestrict : IsOpenImmersion (X.ofRestrict h) :=
  show PresheafedSpace.IsOpenImmersion (X.toPresheafedSpace.ofRestrict h) by infer_instance

@[simp]
lemma Scheme.ofRestrict_appLE (V W e) :
    (X.ofRestrict h).appLE V W e = X.presheaf.map
      (homOfLE (show X.ofRestrict h ''ᵁ _ ≤ _ by exact Set.image_subset_iff.mpr e)).op := by
  dsimp [Hom.appLE]
  exact (X.presheaf.map_comp _ _).symm

@[simp]
lemma Scheme.ofRestrict_appIso (U) :
    (X.ofRestrict h).appIso U = Iso.refl _ := by
  ext1
  simp only [restrict_presheaf_obj, Hom.appIso_hom', ofRestrict_appLE, homOfLE_refl, op_id,
    CategoryTheory.Functor.map_id, Iso.refl_hom]

@[simp]
lemma Scheme.restrict_presheaf_map (V W) (i : V ⟶ W) :
    (X.restrict h).presheaf.map i = X.presheaf.map (homOfLE (show X.ofRestrict h ''ᵁ W.unop ≤
      X.ofRestrict h ''ᵁ V.unop from Set.image_subset _ i.unop.le)).op := rfl

end Restrict

namespace IsOpenImmersion

variable {X Y Z : Scheme.{u}} (f : X ⟶ Z) (g : Y ⟶ Z)
variable [H : IsOpenImmersion f]

instance (priority := 100) of_isIso [IsIso g] : IsOpenImmersion g :=
  @LocallyRingedSpace.IsOpenImmersion.of_isIso _ _ _
    (show IsIso ((inducedFunctor _).map g) by infer_instance)

theorem to_iso {X Y : Scheme.{u}} (f : X ⟶ Y) [h : IsOpenImmersion f] [Epi f.1.base] : IsIso f :=
  @isIso_of_reflects_iso _ _ _ _ _ _ f
    (Scheme.forgetToLocallyRingedSpace ⋙
      LocallyRingedSpace.forgetToSheafedSpace ⋙ SheafedSpace.forgetToPresheafedSpace)
    (@PresheafedSpace.IsOpenImmersion.to_iso _ _ _ _ f.1 h _) _

theorem of_stalk_iso {X Y : Scheme.{u}} (f : X ⟶ Y) (hf : OpenEmbedding f.1.base)
    [∀ x, IsIso (f.stalkMap x)] : IsOpenImmersion f :=
  haveI (x : X) : IsIso (f.val.stalkMap x) := inferInstanceAs <| IsIso (f.stalkMap x)
  SheafedSpace.IsOpenImmersion.of_stalk_iso f.1 hf

instance stalk_iso {X Y : Scheme.{u}} (f : X ⟶ Y) [IsOpenImmersion f] (x : X) :
    IsIso (f.stalkMap x) :=
  inferInstanceAs <| IsIso (f.val.stalkMap x)

theorem iff_stalk_iso {X Y : Scheme.{u}} (f : X ⟶ Y) :
    IsOpenImmersion f ↔ OpenEmbedding f.1.base ∧ ∀ x, IsIso (f.stalkMap x) :=
  ⟨fun H => ⟨H.1, fun x ↦ inferInstanceAs <| IsIso (f.val.stalkMap x)⟩,
    fun ⟨h₁, h₂⟩ => @IsOpenImmersion.of_stalk_iso _ _ f h₁ h₂⟩

theorem _root_.AlgebraicGeometry.isIso_iff_isOpenImmersion {X Y : Scheme.{u}} (f : X ⟶ Y) :
    IsIso f ↔ IsOpenImmersion f ∧ Epi f.1.base :=
  ⟨fun _ => ⟨inferInstance, inferInstance⟩, fun ⟨h₁, h₂⟩ => @IsOpenImmersion.to_iso _ _ f h₁ h₂⟩

theorem _root_.AlgebraicGeometry.isIso_iff_stalk_iso {X Y : Scheme.{u}} (f : X ⟶ Y) :
    IsIso f ↔ IsIso f.1.base ∧ ∀ x, IsIso (f.stalkMap x) := by
  rw [isIso_iff_isOpenImmersion, IsOpenImmersion.iff_stalk_iso, and_comm, ← and_assoc]
  refine and_congr ⟨?_, ?_⟩ Iff.rfl
  · rintro ⟨h₁, h₂⟩
    convert_to
      IsIso
        (TopCat.isoOfHomeo
            (Homeomorph.homeomorphOfContinuousOpen
              (Equiv.ofBijective _ ⟨h₂.inj, (TopCat.epi_iff_surjective _).mp h₁⟩) h₂.continuous
              h₂.isOpenMap)).hom
    infer_instance
  · intro H; exact ⟨inferInstance, (TopCat.homeoOfIso (asIso f.1.base)).openEmbedding⟩

/-- An open immersion induces an isomorphism from the domain onto the image -/
def isoRestrict : X ≅ (Z.restrict H.base_open : _) where
  __ := (LocallyRingedSpace.IsOpenImmersion.isoRestrict f)

local notation "forget" => Scheme.forgetToLocallyRingedSpace

instance mono : Mono f :=
  (inducedFunctor _).mono_of_mono_map (show @Mono LocallyRingedSpace _ _ _ f by infer_instance)

instance forget_map_isOpenImmersion : LocallyRingedSpace.IsOpenImmersion ((forget).map f) :=
  ⟨H.base_open, H.c_iso⟩

instance hasLimit_cospan_forget_of_left :
    HasLimit (cospan f g ⋙ Scheme.forgetToLocallyRingedSpace) := by
  apply @hasLimitOfIso _ _ _ _ _ _ ?_ (diagramIsoCospan.{u} _).symm
  change HasLimit (cospan ((forget).map f) ((forget).map g))
  infer_instance

open CategoryTheory.Limits.WalkingCospan

instance hasLimit_cospan_forget_of_left' :
    HasLimit (cospan ((cospan f g ⋙ forget).map Hom.inl) ((cospan f g ⋙ forget).map Hom.inr)) :=
  show HasLimit (cospan ((forget).map f) ((forget).map g)) from inferInstance

instance hasLimit_cospan_forget_of_right : HasLimit (cospan g f ⋙ forget) := by
  apply @hasLimitOfIso _ _ _ _ _ _ ?_ (diagramIsoCospan.{u} _).symm
  change HasLimit (cospan ((forget).map g) ((forget).map f))
  infer_instance

instance hasLimit_cospan_forget_of_right' :
    HasLimit (cospan ((cospan g f ⋙ forget).map Hom.inl) ((cospan g f ⋙ forget).map Hom.inr)) :=
  show HasLimit (cospan ((forget).map g) ((forget).map f)) from inferInstance

instance forgetCreatesPullbackOfLeft : CreatesLimit (cospan f g) forget :=
  createsLimitOfFullyFaithfulOfIso
    (PresheafedSpace.IsOpenImmersion.toScheme Y (@pullback.snd LocallyRingedSpace _ _ _ _ f g _).1)
    (eqToIso (by simp) ≪≫ HasLimit.isoOfNatIso (diagramIsoCospan _).symm)

instance forgetCreatesPullbackOfRight : CreatesLimit (cospan g f) forget :=
  createsLimitOfFullyFaithfulOfIso
    (PresheafedSpace.IsOpenImmersion.toScheme Y (@pullback.fst LocallyRingedSpace _ _ _ _ g f _).1)
    (eqToIso (by simp) ≪≫ HasLimit.isoOfNatIso (diagramIsoCospan _).symm)

instance forgetPreservesOfLeft : PreservesLimit (cospan f g) forget :=
  CategoryTheory.preservesLimitOfCreatesLimitAndHasLimit _ _

instance forgetPreservesOfRight : PreservesLimit (cospan g f) forget :=
  preservesPullbackSymmetry _ _ _

instance hasPullback_of_left : HasPullback f g :=
  hasLimit_of_created (cospan f g) forget

instance hasPullback_of_right : HasPullback g f :=
  hasLimit_of_created (cospan g f) forget

instance pullback_snd_of_left : IsOpenImmersion (pullback.snd f g) := by
  have := PreservesPullback.iso_hom_snd forget f g
  dsimp only [Scheme.forgetToLocallyRingedSpace, inducedFunctor_map] at this
  rw [← this]
  change LocallyRingedSpace.IsOpenImmersion _
  infer_instance

instance pullback_fst_of_right : IsOpenImmersion (pullback.fst g f) := by
  rw [← pullbackSymmetry_hom_comp_snd]
  -- Porting note: was just `infer_instance`, it is a bit weird that no explicit class instance is
  -- provided but still class inference fail to find this
  exact LocallyRingedSpace.IsOpenImmersion.comp (H := inferInstance) _ _

instance pullback_to_base [IsOpenImmersion g] :
    IsOpenImmersion (limit.π (cospan f g) WalkingCospan.one) := by
  rw [← limit.w (cospan f g) WalkingCospan.Hom.inl]
  change IsOpenImmersion (_ ≫ f)
  -- Porting note: was just `infer_instance`, it is a bit weird that no explicit class instance is
  -- provided but still class inference fail to find this
  exact LocallyRingedSpace.IsOpenImmersion.comp (H := inferInstance) _ _

instance forgetToTopPreservesOfLeft : PreservesLimit (cospan f g) Scheme.forgetToTop := by
  delta Scheme.forgetToTop
  refine @Limits.compPreservesLimit _ _ _ _ _ _ (K := cospan f g) _ _ (F := forget)
    (G := LocallyRingedSpace.forgetToTop) ?_ ?_
  · infer_instance
<<<<<<< HEAD
  apply @preservesLimitOfIsoDiagram (F := _) _ _ _ _ (diagramIsoCospan.{u} _).symm ?_
=======
  refine @preservesLimitOfIsoDiagram _ _ _ _ _ _ _ _ _ (diagramIsoCospan.{u} _).symm ?_
>>>>>>> 283acfeb
  dsimp [LocallyRingedSpace.forgetToTop]
  infer_instance

instance forgetToTopPreservesOfRight : PreservesLimit (cospan g f) Scheme.forgetToTop :=
  preservesPullbackSymmetry _ _ _

theorem range_pullback_snd_of_left :
    Set.range (pullback.snd f g).1.base = (g ⁻¹ᵁ f.opensRange).1 := by
  rw [← show _ = (pullback.snd f g).1.base from
    PreservesPullback.iso_hom_snd Scheme.forgetToTop f g, TopCat.coe_comp, Set.range_comp,
    Set.range_iff_surjective.mpr, ← @Set.preimage_univ _ _ (pullback.fst f.1.base g.1.base)]
  -- Porting note (#10691): was `rw`
  · erw [TopCat.pullback_snd_image_fst_preimage]
    rw [Set.image_univ]
    rfl
  rw [← TopCat.epi_iff_surjective]
  infer_instance

theorem opensRange_pullback_snd_of_left :
    (pullback.snd f g).opensRange = g ⁻¹ᵁ f.opensRange :=
  Opens.ext (range_pullback_snd_of_left f g)

theorem range_pullback_fst_of_right :
    Set.range (pullback.fst g f).1.base =
      ((Opens.map g.1.base).obj ⟨Set.range f.1.base, H.base_open.isOpen_range⟩).1 := by
  rw [← show _ = (pullback.fst g f).1.base from
    PreservesPullback.iso_hom_fst Scheme.forgetToTop g f, TopCat.coe_comp, Set.range_comp,
    Set.range_iff_surjective.mpr, ← @Set.preimage_univ _ _ (pullback.snd g.1.base f.1.base)]
  -- Porting note (#10691): was `rw`
  · erw [TopCat.pullback_fst_image_snd_preimage]
    rw [Set.image_univ]
    rfl
  rw [← TopCat.epi_iff_surjective]
  infer_instance

theorem opensRange_pullback_fst_of_right :
    (pullback.fst g f).opensRange = g ⁻¹ᵁ f.opensRange :=
  Opens.ext (range_pullback_fst_of_right f g)

theorem range_pullback_to_base_of_left :
    Set.range (pullback.fst f g ≫ f).1.base =
      Set.range f.1.base ∩ Set.range g.1.base := by
  rw [pullback.condition, Scheme.comp_val_base, TopCat.coe_comp, Set.range_comp,
    range_pullback_snd_of_left, Opens.carrier_eq_coe, Opens.map_obj, Opens.coe_mk,
    Set.image_preimage_eq_inter_range, Opens.carrier_eq_coe, Scheme.Hom.opensRange_coe]

theorem range_pullback_to_base_of_right :
    Set.range (pullback.fst g f ≫ g).1.base =
      Set.range g.1.base ∩ Set.range f.1.base := by
  rw [Scheme.comp_val_base, TopCat.coe_comp, Set.range_comp, range_pullback_fst_of_right,
    Opens.map_obj, Opens.carrier_eq_coe, Opens.coe_mk, Set.image_preimage_eq_inter_range,
    Set.inter_comm]

/-- The universal property of open immersions:
For an open immersion `f : X ⟶ Z`, given any morphism of schemes `g : Y ⟶ Z` whose topological
image is contained in the image of `f`, we can lift this morphism to a unique `Y ⟶ X` that
commutes with these maps.
-/
def lift (H' : Set.range g.1.base ⊆ Set.range f.1.base) : Y ⟶ X :=
  LocallyRingedSpace.IsOpenImmersion.lift f g H'

@[simp, reassoc]
theorem lift_fac (H' : Set.range g.1.base ⊆ Set.range f.1.base) : lift f g H' ≫ f = g :=
  LocallyRingedSpace.IsOpenImmersion.lift_fac f g H'

theorem lift_uniq (H' : Set.range g.1.base ⊆ Set.range f.1.base) (l : Y ⟶ X) (hl : l ≫ f = g) :
    l = lift f g H' :=
  LocallyRingedSpace.IsOpenImmersion.lift_uniq f g H' l hl

/-- Two open immersions with equal range are isomorphic. -/
def isoOfRangeEq [IsOpenImmersion g] (e : Set.range f.1.base = Set.range g.1.base) : X ≅ Y where
  hom := lift g f (le_of_eq e)
  inv := lift f g (le_of_eq e.symm)
  hom_inv_id := by rw [← cancel_mono f]; simp
  inv_hom_id := by rw [← cancel_mono g]; simp

@[simp, reassoc]
lemma isoOfRangeEq_hom_fac {X Y Z : Scheme.{u}} (f : X ⟶ Z) (g : Y ⟶ Z)
    [IsOpenImmersion f] [IsOpenImmersion g] (e : Set.range f.1.base = Set.range g.1.base) :
    (isoOfRangeEq f g e).hom ≫ g = f :=
  lift_fac _ _ (le_of_eq e)

@[simp, reassoc]
lemma isoOfRangeEq_inv_fac {X Y Z : Scheme.{u}} (f : X ⟶ Z) (g : Y ⟶ Z)
    [IsOpenImmersion f] [IsOpenImmersion g] (e : Set.range f.1.base = Set.range g.1.base) :
    (isoOfRangeEq f g e).inv ≫ f = g :=
  lift_fac _ _ (le_of_eq e.symm)

theorem app_eq_invApp_app_of_comp_eq_aux {X Y U : Scheme.{u}} (f : Y ⟶ U) (g : U ⟶ X) (fg : Y ⟶ X)
    (H : fg = f ≫ g) [h : IsOpenImmersion g] (V : U.Opens) :
    f ⁻¹ᵁ V = fg ⁻¹ᵁ (g ''ᵁ V) := by
  subst H
  rw [Scheme.comp_val_base, Opens.map_comp_obj]
  congr 1
  ext1
  exact (Set.preimage_image_eq _ h.base_open.inj).symm

/-- The `fg` argument is to avoid nasty stuff about dependent types. -/
theorem app_eq_appIso_inv_app_of_comp_eq {X Y U : Scheme.{u}} (f : Y ⟶ U) (g : U ⟶ X) (fg : Y ⟶ X)
    (H : fg = f ≫ g) [h : IsOpenImmersion g] (V : U.Opens) :
    f.app V = (g.appIso V).inv ≫ fg.app (g ''ᵁ V) ≫ Y.presheaf.map
      (eqToHom <| IsOpenImmersion.app_eq_invApp_app_of_comp_eq_aux f g fg H V).op := by
  subst H
  rw [Scheme.comp_app, Category.assoc, Scheme.Hom.appIso_inv_app_assoc, f.naturality_assoc,
    ← Functor.map_comp, ← op_comp, Quiver.Hom.unop_op, eqToHom_map, eqToHom_trans,
    eqToHom_op, eqToHom_refl, CategoryTheory.Functor.map_id, Category.comp_id]

theorem lift_app {X Y U : Scheme.{u}} (f : U ⟶ Y) (g : X ⟶ Y) [IsOpenImmersion f] (H)
    (V : U.Opens) :
    (IsOpenImmersion.lift f g H).app V = (f.appIso V).inv ≫ g.app (f ''ᵁ V) ≫
      X.presheaf.map (eqToHom <| IsOpenImmersion.app_eq_invApp_app_of_comp_eq_aux _ _ _
        (IsOpenImmersion.lift_fac f g H).symm V).op :=
  IsOpenImmersion.app_eq_appIso_inv_app_of_comp_eq _ _ _ (lift_fac _ _ _).symm _

/-- If `f` is an open immersion `X ⟶ Y`, the global sections of `X`
are naturally isomorphic to the sections of `Y` over the image of `f`. -/
noncomputable
def ΓIso {X Y : Scheme.{u}} (f : X ⟶ Y) [IsOpenImmersion f] (U : Y.Opens) :
    Γ(X, f⁻¹ᵁ U) ≅ Γ(Y, f.opensRange ⊓ U) :=
  (f.appIso (f⁻¹ᵁ U)).symm ≪≫
    Y.presheaf.mapIso (eqToIso <| (f.image_preimage_eq_opensRange_inter U).symm).op

@[simp]
lemma ΓIso_inv {X Y : Scheme.{u}} (f : X ⟶ Y) [IsOpenImmersion f] (U : Y.Opens) :
    (ΓIso f U).inv = f.appLE (f.opensRange ⊓ U) (f⁻¹ᵁ U)
      (by rw [← f.image_preimage_eq_opensRange_inter, f.preimage_image_eq]) := by
  simp only [ΓIso, Iso.trans_inv, Functor.mapIso_inv, Iso.op_inv, eqToIso.inv, eqToHom_op,
    asIso_inv, IsIso.comp_inv_eq, Iso.symm_inv, Scheme.Hom.appIso_hom', Scheme.Hom.map_appLE]

@[reassoc, elementwise]
lemma map_ΓIso_inv {X Y : Scheme.{u}} (f : X ⟶ Y) [IsOpenImmersion f] (U : Y.Opens) :
    Y.presheaf.map (homOfLE inf_le_right).op ≫ (ΓIso f U).inv = f.app U := by
  simp [Scheme.Hom.appLE_eq_app]

@[reassoc, elementwise]
lemma ΓIso_hom_map {X Y : Scheme.{u}} (f : X ⟶ Y) [IsOpenImmersion f] (U : Y.Opens) :
    f.app U ≫ (ΓIso f U).hom = Y.presheaf.map (homOfLE inf_le_right).op := by
  rw [← map_ΓIso_inv]
  simp [-ΓIso_inv]

/-- Given an open immersion `f : U ⟶ X`, the isomorphism between global sections
  of `U` and the sections of `X` at the image of `f`. -/
noncomputable
def ΓIsoTop {X Y : Scheme.{u}} (f : X ⟶ Y) [IsOpenImmersion f] :
    Γ(X, ⊤) ≅ Γ(Y, f.opensRange) :=
  (f.appIso ⊤).symm ≪≫ Y.presheaf.mapIso (eqToIso f.image_top_eq_opensRange.symm).op

end IsOpenImmersion

namespace Scheme

theorem image_basicOpen {X Y : Scheme.{u}} (f : X ⟶ Y) [H : IsOpenImmersion f] {U : X.Opens}
    (r : Γ(X, U)) :
    f ''ᵁ X.basicOpen r = Y.basicOpen ((f.appIso U).inv r) := by
  have e := Scheme.preimage_basicOpen f ((f.appIso U).inv r)
  rw [Scheme.Hom.appIso_inv_app_apply, Scheme.basicOpen_res, inf_eq_right.mpr _] at e
  · rw [← e, f.image_preimage_eq_opensRange_inter, inf_eq_right]
    refine Set.Subset.trans (Scheme.basicOpen_le _ _) (Set.image_subset_range _ _)
  · exact (X.basicOpen_le r).trans (f.preimage_image_eq _).ge

end Scheme

end AlgebraicGeometry<|MERGE_RESOLUTION|>--- conflicted
+++ resolved
@@ -446,11 +446,7 @@
   refine @Limits.compPreservesLimit _ _ _ _ _ _ (K := cospan f g) _ _ (F := forget)
     (G := LocallyRingedSpace.forgetToTop) ?_ ?_
   · infer_instance
-<<<<<<< HEAD
-  apply @preservesLimitOfIsoDiagram (F := _) _ _ _ _ (diagramIsoCospan.{u} _).symm ?_
-=======
   refine @preservesLimitOfIsoDiagram _ _ _ _ _ _ _ _ _ (diagramIsoCospan.{u} _).symm ?_
->>>>>>> 283acfeb
   dsimp [LocallyRingedSpace.forgetToTop]
   infer_instance
 
