--- conflicted
+++ resolved
@@ -133,7 +133,6 @@
 lemma min_def (a b : α) : min a b = if a ≤ b then a else b := by rw [LinearOrder.min_def a]
 lemma max_def (a b : α) : max a b = if a ≤ b then b else a := by rw [LinearOrder.max_def a]
 
-<<<<<<< HEAD
 
 theorem max_def' (a b : α) : max a b = if b ≤ a then a else b := by
   rw [max_def]
@@ -149,10 +148,6 @@
   · rw [if_pos (le_of_eq eq), if_pos (le_of_eq' eq), eq]
   · rw [if_neg (not_le.mpr gt), if_pos (le_of_lt gt)]
 
--- Porting note: no `min_tac` tactic in the following series of lemmas
-
-=======
->>>>>>> c44e0c8e
 lemma min_le_left (a b : α) : min a b ≤ a := by
   if h : a ≤ b
   then simp [min_def, if_pos h, le_refl]
