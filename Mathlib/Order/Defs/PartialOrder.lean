/-
Copyright (c) 2016 Microsoft Corporation. All rights reserved.
Released under Apache 2.0 license as described in the file LICENSE.
Authors: Leonardo de Moura
-/
import Batteries.Tactic.Trans
import Mathlib.Tactic.ExtendDoc
import Mathlib.Tactic.Lemma
import Mathlib.Tactic.SplitIfs
import Mathlib.Tactic.TypeStar

/-!
# Orders

Defines classes for preorders and partial orders
and proves some basic lemmas about them.

We also define covering relations on a preorder.
We say that `b` *covers* `a` if `a < b` and there is no element in between.
We say that `b` *weakly covers* `a` if `a ≤ b` and there is no element between `a` and `b`.
In a partial order this is equivalent to `a ⋖ b ∨ a = b`,
in a preorder this is equivalent to `a ⋖ b ∨ (a ≤ b ∧ b ≤ a)`

## Notation

* `a ⋖ b` means that `b` covers `a`.
* `a ⩿ b` means that `b` weakly covers `a`.
-/

variable {α : Type*}

section Preorder

/-!
### Definition of `Preorder` and lemmas about types with a `Preorder`
-/

/-- A preorder is a reflexive, transitive relation `≤` with `a < b` defined in the obvious way. -/
class Preorder (α : Type*) extends LE α, LT α where
  le_refl : ∀ a : α, a ≤ a
  le_trans : ∀ a b c : α, a ≤ b → b ≤ c → a ≤ c
  lt := fun a b => a ≤ b ∧ ¬b ≤ a
  lt_iff_le_not_ge : ∀ a b : α, a < b ↔ a ≤ b ∧ ¬b ≤ a := by intros; rfl
<<<<<<< HEAD
=======

@[deprecated (since := "2025-05-11")] alias Preorder.lt_iff_le_not_le := Preorder.lt_iff_le_not_ge
>>>>>>> 4940ad6e

variable [Preorder α] {a b c : α}

/-- The relation `≤` on a preorder is reflexive. -/
@[refl, simp] lemma le_refl : ∀ a : α, a ≤ a := Preorder.le_refl

/-- A version of `le_refl` where the argument is implicit -/
lemma le_rfl : a ≤ a := le_refl a

/-- The relation `≤` on a preorder is transitive. -/
lemma le_trans : a ≤ b → b ≤ c → a ≤ c := Preorder.le_trans _ _ _
lemma le_trans' : b ≤ a → c ≤ b → c ≤ a := fun h₁ h₂ => le_trans h₂ h₁
alias ge_trans := le_trans'

lemma lt_iff_le_not_ge : a < b ↔ a ≤ b ∧ ¬b ≤ a := Preorder.lt_iff_le_not_ge _ _
<<<<<<< HEAD

lemma lt_of_le_not_ge (hab : a ≤ b) (hba : ¬ b ≤ a) : a < b := lt_iff_le_not_ge.2 ⟨hab, hba⟩

lemma le_of_eq (hab : a = b) : a ≤ b := by rw [hab]
lemma le_of_eq' (hab : a = b) : b ≤ a := by rw [hab]
lemma le_of_lt (hab : a < b) : a ≤ b := (lt_iff_le_not_ge.1 hab).1
lemma not_le_of_gt (hab : a < b) : ¬ b ≤ a := (lt_iff_le_not_ge.1 hab).2
lemma not_lt_of_ge (hab : a ≤ b) : ¬ b < a := imp_not_comm.1 not_le_of_gt hab

alias LT.lt.not_ge := not_le_of_gt
alias LE.le.not_gt := not_lt_of_ge

lemma lt_irrefl (a : α) : ¬a < a := fun h ↦ not_le_of_gt h le_rfl

lemma lt_of_lt_of_le (hab : a < b) (hbc : b ≤ c) : a < c :=
  lt_of_le_not_ge (le_trans (le_of_lt hab) hbc) fun hca ↦ not_le_of_gt hab (le_trans hbc hca)
lemma lt_of_le_of_lt' (h₁ : b ≤ a) (h₂ : c < b) : c < a := lt_of_lt_of_le h₂ h₁

lemma lt_of_le_of_lt (hab : a ≤ b) (hbc : b < c) : a < c :=
  lt_of_le_not_ge (le_trans hab (le_of_lt hbc)) fun hca ↦ not_le_of_gt hbc (le_trans hca hab)
lemma lt_of_lt_of_le' (h₁ : b < a) (h₂ : c ≤ b) : c < a := lt_of_le_of_lt h₂ h₁

lemma lt_trans (hab : a < b) (hbc : b < c) : a < c := lt_of_lt_of_le hab (le_of_lt hbc)
lemma lt_trans' : b < a → c < b → c < a := fun h₁ h₂ => lt_trans h₂ h₁
alias gt_trans := lt_trans'
=======

@[deprecated (since := "2025-05-11")] alias lt_iff_le_not_le := lt_iff_le_not_ge

lemma lt_of_le_not_ge (hab : a ≤ b) (hba : ¬ b ≤ a) : a < b := lt_iff_le_not_ge.2 ⟨hab, hba⟩

@[deprecated (since := "2025-05-11")] alias lt_of_le_not_le := lt_of_le_not_ge

lemma le_of_eq (hab : a = b) : a ≤ b := by rw [hab]
lemma le_of_lt (hab : a < b) : a ≤ b := (lt_iff_le_not_ge.1 hab).1
lemma not_le_of_gt (hab : a < b) : ¬ b ≤ a := (lt_iff_le_not_ge.1 hab).2
lemma not_lt_of_ge (hab : a ≤ b) : ¬ b < a := imp_not_comm.1 not_le_of_gt hab

@[deprecated (since := "2025-05-11")] alias not_le_of_lt := not_le_of_gt
@[deprecated (since := "2025-05-11")] alias not_lt_of_le := not_lt_of_ge

alias LT.lt.not_ge := not_le_of_gt
alias LE.le.not_gt := not_lt_of_ge

@[deprecated (since := "2025-06-07")] alias LT.lt.not_le := LT.lt.not_ge
@[deprecated (since := "2025-06-07")] alias LE.le.not_lt := LE.le.not_gt


lemma ge_trans : b ≤ a → c ≤ b → c ≤ a := fun h₁ h₂ => le_trans h₂ h₁

lemma lt_irrefl (a : α) : ¬a < a := fun h ↦ not_le_of_gt h le_rfl

@[deprecated (since := "2025-06-07")] alias gt_irrefl := lt_irrefl

lemma lt_of_lt_of_le (hab : a < b) (hbc : b ≤ c) : a < c :=
  lt_of_le_not_ge (le_trans (le_of_lt hab) hbc) fun hca ↦ not_le_of_gt hab (le_trans hbc hca)

lemma lt_of_le_of_lt (hab : a ≤ b) (hbc : b < c) : a < c :=
  lt_of_le_not_ge (le_trans hab (le_of_lt hbc)) fun hca ↦ not_le_of_gt hbc (le_trans hca hab)

lemma lt_of_lt_of_le' : b < a → c ≤ b → c < a := flip lt_of_le_of_lt
lemma lt_of_le_of_lt' : b ≤ a → c < b → c < a := flip lt_of_lt_of_le

@[deprecated (since := "2025-06-07")] alias gt_of_gt_of_ge := lt_of_lt_of_le'
@[deprecated (since := "2025-06-07")] alias gt_of_ge_of_gt := lt_of_le_of_lt'

lemma lt_trans : a < b → b < c → a < c := fun h₁ h₂ => lt_of_lt_of_le h₁ (le_of_lt h₂)
lemma gt_trans : b < a → c < b → c < a := flip lt_trans
>>>>>>> 4940ad6e

lemma ne_of_lt (h : a < b) : a ≠ b := fun he => absurd h (he ▸ lt_irrefl a)
lemma ne_of_lt' (h : b < a) : a ≠ b := fun he => absurd h (he ▸ lt_irrefl a)
lemma lt_asymm (h : a < b) : ¬b < a := fun h1 : b < a => lt_irrefl a (lt_trans h h1)

alias not_lt_of_gt := lt_asymm
<<<<<<< HEAD
=======

@[deprecated (since := "2025-05-11")] alias not_lt_of_lt := not_lt_of_gt
>>>>>>> 4940ad6e

lemma le_of_lt_or_eq (h : a < b ∨ a = b) : a ≤ b := h.elim le_of_lt le_of_eq
lemma le_of_lt_or_eq' (h : a < b ∨ b = a) : a ≤ b := h.elim le_of_lt le_of_eq'
lemma le_of_eq_or_lt (h : a = b ∨ a < b) : a ≤ b := h.elim le_of_eq le_of_lt
lemma le_of_eq_or_lt' (h : b = a ∨ a < b) : a ≤ b := h.elim le_of_eq' le_of_lt

-- TODO: deprecate
alias lt_iff_le_not_le := lt_iff_le_not_ge
alias lt_of_le_not_le := lt_of_le_not_ge
alias not_le_of_lt := not_le_of_gt
alias not_lt_of_le := not_lt_of_ge
alias LT.lt.not_le := LT.lt.not_ge
alias LE.le.not_lt := LE.le.not_gt
alias gt_irrefl := lt_irrefl
alias gt_of_gt_of_ge := lt_of_lt_of_le'
alias gt_of_ge_of_gt := lt_of_le_of_lt'
alias ne_of_gt := ne_of_lt'
alias ge_of_eq := le_of_eq'
alias not_lt_of_lt := not_lt_of_gt


instance (priority := 900) : @Trans α α α LE.le LE.le LE.le := ⟨le_trans⟩
instance (priority := 900) : @Trans α α α LT.lt LT.lt LT.lt := ⟨lt_trans⟩
instance (priority := 900) : @Trans α α α LT.lt LE.le LT.lt := ⟨lt_of_lt_of_le⟩
instance (priority := 900) : @Trans α α α LE.le LT.lt LT.lt := ⟨lt_of_le_of_lt⟩
instance (priority := 900) : @Trans α α α GE.ge GE.ge GE.ge := ⟨ge_trans⟩
instance (priority := 900) : @Trans α α α GT.gt GT.gt GT.gt := ⟨gt_trans⟩
instance (priority := 900) : @Trans α α α GT.gt GE.ge GT.gt := ⟨lt_of_lt_of_le'⟩
instance (priority := 900) : @Trans α α α GE.ge GT.gt GT.gt := ⟨lt_of_le_of_lt'⟩

/-- `<` is decidable if `≤` is. -/
def decidableLTOfDecidableLE [DecidableLE α] : DecidableLT α
  | a, b =>
    if hab : a ≤ b then
      if hba : b ≤ a then isFalse fun hab' => not_le_of_gt hab' hba
      else isTrue <| lt_of_le_not_ge hab hba
    else isFalse fun hab' => hab (le_of_lt hab')

/-- `WCovBy a b` means that `a = b` or `b` covers `a`.
This means that `a ≤ b` and there is no element in between. This is denoted `a ⩿ b`.
-/
def WCovBy (a b : α) : Prop :=
  a ≤ b ∧ ∀ ⦃c⦄, a < c → ¬c < b

@[inherit_doc]
infixl:50 " ⩿ " => WCovBy

/-- `CovBy a b` means that `b` covers `a`. This means that `a < b` and there is no element in
between. This is denoted `a ⋖ b`. -/
def CovBy {α : Type*} [LT α] (a b : α) : Prop :=
  a < b ∧ ∀ ⦃c⦄, a < c → ¬c < b

@[inherit_doc]
infixl:50 " ⋖ " => CovBy

end Preorder

section PartialOrder

/-!
### Definition of `PartialOrder` and lemmas about types with a partial order
-/

/-- A partial order is a reflexive, transitive, antisymmetric relation `≤`. -/
class PartialOrder (α : Type*) extends Preorder α where
  le_antisymm : ∀ a b : α, a ≤ b → b ≤ a → a = b

variable [PartialOrder α] {a b : α}

lemma le_antisymm : a ≤ b → b ≤ a → a = b := PartialOrder.le_antisymm _ _
lemma le_antisymm' : b ≤ a → a ≤ b → a = b := fun h₁ h₂ ↦ le_antisymm h₂ h₁
alias ge_antisymm := le_antisymm'

alias eq_of_le_of_ge := le_antisymm

@[deprecated (since := "2025-06-07")] alias eq_of_le_of_le := eq_of_le_of_ge

lemma le_antisymm_iff : a = b ↔ a ≤ b ∧ b ≤ a :=
  ⟨fun e => ⟨le_of_eq e, le_of_eq e.symm⟩, fun ⟨h1, h2⟩ => le_antisymm h1 h2⟩

lemma ge_antisymm_iff : a = b ↔ b ≤ a ∧ a ≤ b :=
  le_antisymm_iff.trans and_comm

lemma lt_of_le_of_ne : a ≤ b → a ≠ b → a < b := fun h₁ h₂ =>
  lt_of_le_not_ge h₁ <| mt (le_antisymm h₁) h₂
<<<<<<< HEAD

lemma lt_of_le_of_ne' : a ≤ b → b ≠ a → a < b := fun h₁ h₂ =>
  lt_of_le_not_ge h₁ <| mt (ge_antisymm h₁) h₂
=======
>>>>>>> 4940ad6e

/-- Equality is decidable if `≤` is. -/
def decidableEqOfDecidableLE [DecidableLE α] : DecidableEq α
  | a, b =>
    if hab : a ≤ b then
      if hba : b ≤ a then isTrue (le_antisymm hab hba) else isFalse fun heq => hba (heq ▸ le_refl _)
    else isFalse fun heq => hab (heq ▸ le_refl _)

<<<<<<< HEAD
lemma Decidable.lt_or_eq_of_le [DecidableLE α] (hab : a ≤ b) : a < b ∨ a = b :=
  if hba : b ≤ a then Or.inr (le_antisymm hab hba) else Or.inl (lt_of_le_not_ge hab hba)
=======
-- See Note [decidable namespace]
protected lemma Decidable.lt_or_eq_of_le [DecidableLE α] (hab : a ≤ b) : a < b ∨ a = b :=
  if hba : b ≤ a then Or.inr (le_antisymm hab hba) else Or.inl (lt_of_le_not_ge hab hba)

protected lemma Decidable.le_iff_lt_or_eq [DecidableLE α] : a ≤ b ↔ a < b ∨ a = b :=
  ⟨Decidable.lt_or_eq_of_le, le_of_lt_or_eq⟩


lemma lt_or_eq_of_le : a ≤ b → a < b ∨ a = b := open scoped Classical in Decidable.lt_or_eq_of_le
lemma le_iff_lt_or_eq : a ≤ b ↔ a < b ∨ a = b := open scoped Classical in Decidable.le_iff_lt_or_eq
>>>>>>> 4940ad6e

end PartialOrder<|MERGE_RESOLUTION|>--- conflicted
+++ resolved
@@ -41,11 +41,8 @@
   le_trans : ∀ a b c : α, a ≤ b → b ≤ c → a ≤ c
   lt := fun a b => a ≤ b ∧ ¬b ≤ a
   lt_iff_le_not_ge : ∀ a b : α, a < b ↔ a ≤ b ∧ ¬b ≤ a := by intros; rfl
-<<<<<<< HEAD
-=======
 
 @[deprecated (since := "2025-05-11")] alias Preorder.lt_iff_le_not_le := Preorder.lt_iff_le_not_ge
->>>>>>> 4940ad6e
 
 variable [Preorder α] {a b c : α}
 
@@ -57,37 +54,8 @@
 
 /-- The relation `≤` on a preorder is transitive. -/
 lemma le_trans : a ≤ b → b ≤ c → a ≤ c := Preorder.le_trans _ _ _
-lemma le_trans' : b ≤ a → c ≤ b → c ≤ a := fun h₁ h₂ => le_trans h₂ h₁
-alias ge_trans := le_trans'
 
 lemma lt_iff_le_not_ge : a < b ↔ a ≤ b ∧ ¬b ≤ a := Preorder.lt_iff_le_not_ge _ _
-<<<<<<< HEAD
-
-lemma lt_of_le_not_ge (hab : a ≤ b) (hba : ¬ b ≤ a) : a < b := lt_iff_le_not_ge.2 ⟨hab, hba⟩
-
-lemma le_of_eq (hab : a = b) : a ≤ b := by rw [hab]
-lemma le_of_eq' (hab : a = b) : b ≤ a := by rw [hab]
-lemma le_of_lt (hab : a < b) : a ≤ b := (lt_iff_le_not_ge.1 hab).1
-lemma not_le_of_gt (hab : a < b) : ¬ b ≤ a := (lt_iff_le_not_ge.1 hab).2
-lemma not_lt_of_ge (hab : a ≤ b) : ¬ b < a := imp_not_comm.1 not_le_of_gt hab
-
-alias LT.lt.not_ge := not_le_of_gt
-alias LE.le.not_gt := not_lt_of_ge
-
-lemma lt_irrefl (a : α) : ¬a < a := fun h ↦ not_le_of_gt h le_rfl
-
-lemma lt_of_lt_of_le (hab : a < b) (hbc : b ≤ c) : a < c :=
-  lt_of_le_not_ge (le_trans (le_of_lt hab) hbc) fun hca ↦ not_le_of_gt hab (le_trans hbc hca)
-lemma lt_of_le_of_lt' (h₁ : b ≤ a) (h₂ : c < b) : c < a := lt_of_lt_of_le h₂ h₁
-
-lemma lt_of_le_of_lt (hab : a ≤ b) (hbc : b < c) : a < c :=
-  lt_of_le_not_ge (le_trans hab (le_of_lt hbc)) fun hca ↦ not_le_of_gt hbc (le_trans hca hab)
-lemma lt_of_lt_of_le' (h₁ : b < a) (h₂ : c ≤ b) : c < a := lt_of_le_of_lt h₂ h₁
-
-lemma lt_trans (hab : a < b) (hbc : b < c) : a < c := lt_of_lt_of_le hab (le_of_lt hbc)
-lemma lt_trans' : b < a → c < b → c < a := fun h₁ h₂ => lt_trans h₂ h₁
-alias gt_trans := lt_trans'
-=======
 
 @[deprecated (since := "2025-05-11")] alias lt_iff_le_not_le := lt_iff_le_not_ge
 
@@ -96,6 +64,7 @@
 @[deprecated (since := "2025-05-11")] alias lt_of_le_not_le := lt_of_le_not_ge
 
 lemma le_of_eq (hab : a = b) : a ≤ b := by rw [hab]
+lemma ge_of_eq (hab : a = b) : b ≤ a := by rw [hab]
 lemma le_of_lt (hab : a < b) : a ≤ b := (lt_iff_le_not_ge.1 hab).1
 lemma not_le_of_gt (hab : a < b) : ¬ b ≤ a := (lt_iff_le_not_ge.1 hab).2
 lemma not_lt_of_ge (hab : a ≤ b) : ¬ b < a := imp_not_comm.1 not_le_of_gt hab
@@ -130,38 +99,19 @@
 
 lemma lt_trans : a < b → b < c → a < c := fun h₁ h₂ => lt_of_lt_of_le h₁ (le_of_lt h₂)
 lemma gt_trans : b < a → c < b → c < a := flip lt_trans
->>>>>>> 4940ad6e
 
 lemma ne_of_lt (h : a < b) : a ≠ b := fun he => absurd h (he ▸ lt_irrefl a)
-lemma ne_of_lt' (h : b < a) : a ≠ b := fun he => absurd h (he ▸ lt_irrefl a)
+lemma ne_of_gt (h : b < a) : a ≠ b := fun he => absurd h (he ▸ lt_irrefl a)
 lemma lt_asymm (h : a < b) : ¬b < a := fun h1 : b < a => lt_irrefl a (lt_trans h h1)
 
 alias not_lt_of_gt := lt_asymm
-<<<<<<< HEAD
-=======
 
 @[deprecated (since := "2025-05-11")] alias not_lt_of_lt := not_lt_of_gt
->>>>>>> 4940ad6e
 
 lemma le_of_lt_or_eq (h : a < b ∨ a = b) : a ≤ b := h.elim le_of_lt le_of_eq
-lemma le_of_lt_or_eq' (h : a < b ∨ b = a) : a ≤ b := h.elim le_of_lt le_of_eq'
+lemma le_of_lt_or_eq' (h : a < b ∨ b = a) : a ≤ b := h.elim le_of_lt ge_of_eq
 lemma le_of_eq_or_lt (h : a = b ∨ a < b) : a ≤ b := h.elim le_of_eq le_of_lt
-lemma le_of_eq_or_lt' (h : b = a ∨ a < b) : a ≤ b := h.elim le_of_eq' le_of_lt
-
--- TODO: deprecate
-alias lt_iff_le_not_le := lt_iff_le_not_ge
-alias lt_of_le_not_le := lt_of_le_not_ge
-alias not_le_of_lt := not_le_of_gt
-alias not_lt_of_le := not_lt_of_ge
-alias LT.lt.not_le := LT.lt.not_ge
-alias LE.le.not_lt := LE.le.not_gt
-alias gt_irrefl := lt_irrefl
-alias gt_of_gt_of_ge := lt_of_lt_of_le'
-alias gt_of_ge_of_gt := lt_of_le_of_lt'
-alias ne_of_gt := ne_of_lt'
-alias ge_of_eq := le_of_eq'
-alias not_lt_of_lt := not_lt_of_gt
-
+lemma le_of_eq_or_lt' (h : b = a ∨ a < b) : a ≤ b := h.elim ge_of_eq le_of_lt
 
 instance (priority := 900) : @Trans α α α LE.le LE.le LE.le := ⟨le_trans⟩
 instance (priority := 900) : @Trans α α α LT.lt LT.lt LT.lt := ⟨lt_trans⟩
@@ -212,8 +162,7 @@
 variable [PartialOrder α] {a b : α}
 
 lemma le_antisymm : a ≤ b → b ≤ a → a = b := PartialOrder.le_antisymm _ _
-lemma le_antisymm' : b ≤ a → a ≤ b → a = b := fun h₁ h₂ ↦ le_antisymm h₂ h₁
-alias ge_antisymm := le_antisymm'
+lemma ge_antisymm : b ≤ a → a ≤ b → a = b := fun h₁ h₂ ↦ le_antisymm h₂ h₁
 
 alias eq_of_le_of_ge := le_antisymm
 
@@ -227,12 +176,9 @@
 
 lemma lt_of_le_of_ne : a ≤ b → a ≠ b → a < b := fun h₁ h₂ =>
   lt_of_le_not_ge h₁ <| mt (le_antisymm h₁) h₂
-<<<<<<< HEAD
 
 lemma lt_of_le_of_ne' : a ≤ b → b ≠ a → a < b := fun h₁ h₂ =>
   lt_of_le_not_ge h₁ <| mt (ge_antisymm h₁) h₂
-=======
->>>>>>> 4940ad6e
 
 /-- Equality is decidable if `≤` is. -/
 def decidableEqOfDecidableLE [DecidableLE α] : DecidableEq α
@@ -241,20 +187,8 @@
       if hba : b ≤ a then isTrue (le_antisymm hab hba) else isFalse fun heq => hba (heq ▸ le_refl _)
     else isFalse fun heq => hab (heq ▸ le_refl _)
 
-<<<<<<< HEAD
-lemma Decidable.lt_or_eq_of_le [DecidableLE α] (hab : a ≤ b) : a < b ∨ a = b :=
-  if hba : b ≤ a then Or.inr (le_antisymm hab hba) else Or.inl (lt_of_le_not_ge hab hba)
-=======
 -- See Note [decidable namespace]
 protected lemma Decidable.lt_or_eq_of_le [DecidableLE α] (hab : a ≤ b) : a < b ∨ a = b :=
   if hba : b ≤ a then Or.inr (le_antisymm hab hba) else Or.inl (lt_of_le_not_ge hab hba)
 
-protected lemma Decidable.le_iff_lt_or_eq [DecidableLE α] : a ≤ b ↔ a < b ∨ a = b :=
-  ⟨Decidable.lt_or_eq_of_le, le_of_lt_or_eq⟩
-
-
-lemma lt_or_eq_of_le : a ≤ b → a < b ∨ a = b := open scoped Classical in Decidable.lt_or_eq_of_le
-lemma le_iff_lt_or_eq : a ≤ b ↔ a < b ∨ a = b := open scoped Classical in Decidable.le_iff_lt_or_eq
->>>>>>> 4940ad6e
-
 end PartialOrder