/-
Copyright (c) 2021 Chris Hughes. All rights reserved.
Released under Apache 2.0 license as described in the file LICENSE.
Authors: Chris Hughes
-/
import Mathlib.Order.Lattice
import Mathlib.Order.RelSeries
import Mathlib.Data.List.Sort
import Mathlib.Logic.Equiv.Fin
import Mathlib.Logic.Equiv.Functor
import Mathlib.Data.Fintype.Card

#align_import order.jordan_holder from "leanprover-community/mathlib"@"91288e351d51b3f0748f0a38faa7613fb0ae2ada"

/-!
# Jordan-Hölder Theorem

This file proves the Jordan Hölder theorem for a `JordanHolderLattice`, a class also defined in
this file. Examples of `JordanHolderLattice` include `Subgroup G` if `G` is a group, and
`Submodule R M` if `M` is an `R`-module. Using this approach the theorem need not be proved
separately for both groups and modules, the proof in this file can be applied to both.

## Main definitions
The main definitions in this file are `JordanHolderLattice` and `CompositionSeries`,
and the relation `Equivalent` on `CompositionSeries`

A `JordanHolderLattice` is the class for which the Jordan Hölder theorem is proved. A
Jordan Hölder lattice is a lattice equipped with a notion of maximality, `IsMaximal`, and a notion
of isomorphism of pairs `Iso`. In the example of subgroups of a group, `IsMaximal H K` means that
`H` is a maximal normal subgroup of `K`, and `Iso (H₁, K₁) (H₂, K₂)` means that the quotient
`H₁ / K₁` is isomorphic to the quotient `H₂ / K₂`. `Iso` must be symmetric and transitive and must
satisfy the second isomorphism theorem `Iso (H, H ⊔ K) (H ⊓ K, K)`.

A `CompositionSeries X` is a finite nonempty series of elements of the lattice `X` such that
each element is maximal inside the next. The length of a `CompositionSeries X` is
one less than the number of elements in the series. Note that there is no stipulation
that a series start from the bottom of the lattice and finish at the top.
For a composition series `s`, `s.top` is the largest element of the series,
and `s.bot` is the least element.

Two `CompositionSeries X`, `s₁` and `s₂` are equivalent if there is a bijection
`e : Fin s₁.length ≃ Fin s₂.length` such that for any `i`,
`Iso (s₁ i, s₁ i.succ) (s₂ (e i), s₂ (e i.succ))`

## Main theorems

The main theorem is `CompositionSeries.jordan_holder`, which says that if two composition
series have the same least element and the same largest element,
then they are `Equivalent`.

## TODO

Provide instances of `JordanHolderLattice` for both submodules and subgroups, and potentially
for modular lattices.

It is not entirely clear how this should be done. Possibly there should be no global instances
of `JordanHolderLattice`, and the instances should only be defined locally in order to prove
the Jordan-Hölder theorem for modules/groups and the API should be transferred because many of the
theorems in this file will have stronger versions for modules. There will also need to be an API for
mapping composition series across homomorphisms. It is also probably possible to
provide an instance of `JordanHolderLattice` for any `ModularLattice`, and in this case the
Jordan-Hölder theorem will say that there is a well defined notion of length of a modular lattice.
However an instance of `JordanHolderLattice` for a modular lattice will not be able to contain
the correct notion of isomorphism for modules, so a separate instance for modules will still be
required and this will clash with the instance for modular lattices, and so at least one of these
instances should not be a global instance.
-/


universe u

open Set

/-- A `JordanHolderLattice` is the class for which the Jordan Hölder theorem is proved. A
Jordan Hölder lattice is a lattice equipped with a notion of maximality, `IsMaximal`, and a notion
of isomorphism of pairs `Iso`. In the example of subgroups of a group, `IsMaximal H K` means that
`H` is a maximal normal subgroup of `K`, and `Iso (H₁, K₁) (H₂, K₂)` means that the quotient
`H₁ / K₁` is isomorphic to the quotient `H₂ / K₂`. `Iso` must be symmetric and transitive and must
satisfy the second isomorphism theorem `Iso (H, H ⊔ K) (H ⊓ K, K)`.
Examples include `Subgroup G` if `G` is a group, and `Submodule R M` if `M` is an `R`-module.
-/
class JordanHolderLattice (X : Type u) [Lattice X] where
  IsMaximal : X → X → Prop
  lt_of_isMaximal : ∀ {x y}, IsMaximal x y → x < y
  sup_eq_of_isMaximal : ∀ {x y z}, IsMaximal x z → IsMaximal y z → x ≠ y → x ⊔ y = z
  isMaximal_inf_left_of_isMaximal_sup :
    ∀ {x y}, IsMaximal x (x ⊔ y) → IsMaximal y (x ⊔ y) → IsMaximal (x ⊓ y) x
  Iso : X × X → X × X → Prop
  iso_symm : ∀ {x y}, Iso x y → Iso y x
  iso_trans : ∀ {x y z}, Iso x y → Iso y z → Iso x z
  second_iso : ∀ {x y}, IsMaximal x (x ⊔ y) → Iso (x, x ⊔ y) (x ⊓ y, y)
#align jordan_holder_lattice JordanHolderLattice

namespace JordanHolderLattice

variable {X : Type u} [Lattice X] [JordanHolderLattice X]

theorem isMaximal_inf_right_of_isMaximal_sup {x y : X} (hxz : IsMaximal x (x ⊔ y))
    (hyz : IsMaximal y (x ⊔ y)) : IsMaximal (x ⊓ y) y := by
  rw [inf_comm]
  rw [sup_comm] at hxz hyz
  exact isMaximal_inf_left_of_isMaximal_sup hyz hxz
#align jordan_holder_lattice.is_maximal_inf_right_of_is_maximal_sup JordanHolderLattice.isMaximal_inf_right_of_isMaximal_sup

theorem isMaximal_of_eq_inf (x b : X) {a y : X} (ha : x ⊓ y = a) (hxy : x ≠ y) (hxb : IsMaximal x b)
    (hyb : IsMaximal y b) : IsMaximal a y := by
  have hb : x ⊔ y = b := sup_eq_of_isMaximal hxb hyb hxy
  substs a b
  exact isMaximal_inf_right_of_isMaximal_sup hxb hyb
#align jordan_holder_lattice.is_maximal_of_eq_inf JordanHolderLattice.isMaximal_of_eq_inf

theorem second_iso_of_eq {x y a b : X} (hm : IsMaximal x a) (ha : x ⊔ y = a) (hb : x ⊓ y = b) :
    Iso (x, a) (b, y) := by substs a b; exact second_iso hm
#align jordan_holder_lattice.second_iso_of_eq JordanHolderLattice.second_iso_of_eq

theorem IsMaximal.iso_refl {x y : X} (h : IsMaximal x y) : Iso (x, y) (x, y) :=
  second_iso_of_eq h (sup_eq_right.2 (le_of_lt (lt_of_isMaximal h)))
    (inf_eq_left.2 (le_of_lt (lt_of_isMaximal h)))
#align jordan_holder_lattice.is_maximal.iso_refl JordanHolderLattice.IsMaximal.iso_refl

end JordanHolderLattice

open JordanHolderLattice

attribute [symm] iso_symm

attribute [trans] iso_trans

/-- A `CompositionSeries X` is a finite nonempty series of elements of a
`JordanHolderLattice` such that each element is maximal inside the next. The length of a
`CompositionSeries X` is one less than the number of elements in the series.
Note that there is no stipulation that a series start from the bottom of the lattice and finish at
the top. For a composition series `s`, `s.top` is the largest element of the series,
and `s.bot` is the least element.
-/
abbrev CompositionSeries (X : Type u) [Lattice X] [JordanHolderLattice X] : Type u :=
RelSeries (IsMaximal (X := X))
#align composition_series CompositionSeries

namespace CompositionSeries

variable {X : Type u} [Lattice X] [JordanHolderLattice X]

instance inhabited [Inhabited X] : Inhabited (CompositionSeries X) :=
  inferInstanceAs <| Inhabited <| RelSeries _
#align composition_series.has_inhabited CompositionSeries.inhabited

-- @[simp] -- Porting note: dsimp can prove this
theorem coeFn_mk (length : ℕ) (series step) :
    (@RelSeries.mk X IsMaximal length series step : Fin length.succ → X) = series :=
  rfl
#align composition_series.coe_fn_mk CompositionSeries.coeFn_mk

theorem lt_succ (s : CompositionSeries X) (i : Fin s.length) :
    s (Fin.castSucc i) < s (Fin.succ i) :=
  lt_of_isMaximal (s.step _)
#align composition_series.lt_succ CompositionSeries.lt_succ

protected theorem strictMono (s : CompositionSeries X) : StrictMono s :=
  Fin.strictMono_iff_lt_succ.2 s.lt_succ
#align composition_series.strict_mono CompositionSeries.strictMono

protected theorem injective (s : CompositionSeries X) : Function.Injective s :=
  s.strictMono.injective
#align composition_series.injective CompositionSeries.injective

@[simp]
protected theorem inj (s : CompositionSeries X) {i j : Fin s.length.succ} : s i = s j ↔ i = j :=
  s.injective.eq_iff
#align composition_series.inj CompositionSeries.inj

theorem total {s : CompositionSeries X} {x y : X} (hx : x ∈ s) (hy : y ∈ s) : x ≤ y ∨ y ≤ x := by
  rcases Set.mem_range.1 hx with ⟨i, rfl⟩
  rcases Set.mem_range.1 hy with ⟨j, rfl⟩
  rw [s.strictMono.le_iff_le, s.strictMono.le_iff_le]
  exact le_total i j
#align composition_series.total CompositionSeries.total

/-- The ordered `List X` of elements of a `CompositionSeries X`. -/
def toList (s : CompositionSeries X) : List X := RelSeries.toList s
#align composition_series.to_list CompositionSeries.toList

/-- Two `CompositionSeries` are equal if they are the same length and
have the same `i`th element for every `i` -/
theorem ext_fun {s₁ s₂ : CompositionSeries X} (hl : s₁.length = s₂.length)
    (h : ∀ i, s₁ i = s₂ (Fin.cast (congr_arg Nat.succ hl) i)) : s₁ = s₂ := by
  cases s₁; cases s₂
  -- Porting note: `dsimp at *` doesn't work. Why?
  dsimp at hl h
  subst hl
  simpa [Function.funext_iff] using h
#align composition_series.ext_fun CompositionSeries.ext_fun

@[simp]
theorem length_toList (s : CompositionSeries X) : s.toList.length = s.length + 1 :=
  RelSeries.length_toList s
#align composition_series.length_to_list CompositionSeries.length_toList

theorem toList_ne_nil (s : CompositionSeries X) : s.toList ≠ [] :=
  RelSeries.toList_ne_empty s
#align composition_series.to_list_ne_nil CompositionSeries.toList_ne_nil

theorem toList_injective : Function.Injective (@CompositionSeries.toList X _ _) := fun p q h => by
  apply (RelSeries.Equiv (r := IsMaximal (X := X))).injective _
  ext1
  rw [RelSeries.Equiv_apply_coe, RelSeries.Equiv_apply_coe]
  exact h
#align composition_series.to_list_injective CompositionSeries.toList_injective

theorem chain'_toList (s : CompositionSeries X) : List.Chain' IsMaximal s.toList :=
  RelSeries.toList_chain' s
#align composition_series.chain'_to_list CompositionSeries.chain'_toList

theorem toList_sorted (s : CompositionSeries X) : s.toList.Sorted (· < ·) :=
  List.pairwise_iff_get.2 fun i j h => by
    dsimp [toList]
    rw [List.get_ofFn, List.get_ofFn]
    exact s.strictMono h
#align composition_series.to_list_sorted CompositionSeries.toList_sorted

theorem toList_nodup (s : CompositionSeries X) : s.toList.Nodup :=
  s.toList_sorted.nodup
#align composition_series.to_list_nodup CompositionSeries.toList_nodup

@[simp]
theorem mem_toList {s : CompositionSeries X} {x : X} : x ∈ s.toList ↔ x ∈ s :=
  RelSeries.mem_toList
#align composition_series.mem_to_list CompositionSeries.mem_toList

/-- Make a `CompositionSeries X` from the ordered list of its elements. -/
def ofList (l : List X) (hl : l ≠ []) (hc : List.Chain' IsMaximal l) : CompositionSeries X :=
RelSeries.fromListChain' l hl hc
#align composition_series.of_list CompositionSeries.ofList

theorem length_ofList (l : List X) (hl : l ≠ []) (hc : List.Chain' IsMaximal l) :
    (ofList l hl hc).length = l.length - 1 :=
  rfl
#align composition_series.length_of_list CompositionSeries.length_ofList

theorem ofList_toList (s : CompositionSeries X) :
<<<<<<< HEAD
    ofList s.toList s.toList_ne_nil s.chain'_toList = s :=
  (RelSeries.Equiv (r := IsMaximal (X := X))).left_inv s
=======
    ofList s.toList s.toList_ne_nil s.chain'_toList = s := by
  refine' ext_fun _ _
  · rw [length_ofList, length_toList, Nat.add_one_sub_one]
  · rintro ⟨i, hi⟩
    -- Porting note: Was `dsimp [ofList, toList]; rw [List.nthLe_ofFn']`.
    simp [ofList, toList, -List.ofFn_succ]
>>>>>>> c6e2a243
#align composition_series.of_list_to_list CompositionSeries.ofList_toList

@[simp]
theorem ofList_toList' (s : CompositionSeries X) :
    ofList s.toList s.toList_ne_nil s.chain'_toList = s := ofList_toList s
#align composition_series.of_list_to_list' CompositionSeries.ofList_toList'

@[simp]
theorem toList_ofList (l : List X) (hl : l ≠ []) (hc : List.Chain' IsMaximal l) :
    toList (ofList l hl hc) = l :=
  Subtype.ext_iff.mp ((RelSeries.Equiv (r := IsMaximal (X := X))).right_inv ⟨l, hl, hc⟩)
#align composition_series.to_list_of_list CompositionSeries.toList_ofList

/-- Two `CompositionSeries` are equal if they have the same elements. See also `ext_fun`. -/
@[ext]
theorem ext {s₁ s₂ : CompositionSeries X} (h : ∀ x, x ∈ s₁ ↔ x ∈ s₂) : s₁ = s₂ :=
  toList_injective <|
    List.eq_of_perm_of_sorted
      (by
        classical
        exact List.perm_of_nodup_nodup_toFinset_eq s₁.toList_nodup s₂.toList_nodup
          (Finset.ext <| by simp [*]))
      s₁.toList_sorted s₂.toList_sorted
#align composition_series.ext CompositionSeries.ext

/-- The largest element of a `CompositionSeries` -/
def top (s : CompositionSeries X) : X :=
  s (Fin.last _)
#align composition_series.top CompositionSeries.top

theorem top_mem (s : CompositionSeries X) : s.top ∈ s := RelSeries.last_mem _ s
#align composition_series.top_mem CompositionSeries.top_mem

@[simp]
theorem le_top {s : CompositionSeries X} (i : Fin (s.length + 1)) : s i ≤ s.top :=
  s.strictMono.monotone (Fin.le_last _)
#align composition_series.le_top CompositionSeries.le_top

theorem le_top_of_mem {s : CompositionSeries X} {x : X} (hx : x ∈ s) : x ≤ s.top :=
  let ⟨_i, hi⟩ := Set.mem_range.2 hx
  hi ▸ le_top _
#align composition_series.le_top_of_mem CompositionSeries.le_top_of_mem

/-- The smallest element of a `CompositionSeries` -/
def bot (s : CompositionSeries X) : X := RelSeries.head _ s
#align composition_series.bot CompositionSeries.bot

theorem bot_mem (s : CompositionSeries X) : s.bot ∈ s := RelSeries.head_mem _ s
#align composition_series.bot_mem CompositionSeries.bot_mem

@[simp]
theorem bot_le {s : CompositionSeries X} (i : Fin (s.length + 1)) : s.bot ≤ s i :=
  s.strictMono.monotone (Fin.zero_le _)
#align composition_series.bot_le CompositionSeries.bot_le

theorem bot_le_of_mem {s : CompositionSeries X} {x : X} (hx : x ∈ s) : s.bot ≤ x :=
  let ⟨_i, hi⟩ := Set.mem_range.2 hx
  hi ▸ bot_le _
#align composition_series.bot_le_of_mem CompositionSeries.bot_le_of_mem

theorem length_pos_of_mem_ne {s : CompositionSeries X} {x y : X} (hx : x ∈ s) (hy : y ∈ s)
    (hxy : x ≠ y) : 0 < s.length :=
  RelSeries.length_pos_of_mem_ne hx hy hxy
#align composition_series.length_pos_of_mem_ne CompositionSeries.length_pos_of_mem_ne

theorem forall_mem_eq_of_length_eq_zero {s : CompositionSeries X} (hs : s.length = 0) {x y}
    (hx : x ∈ s) (hy : y ∈ s) : x = y :=
  RelSeries.forall_mem_eq_of_length_eq_zero hs hx hy
#align composition_series.forall_mem_eq_of_length_eq_zero CompositionSeries.forall_mem_eq_of_length_eq_zero

/-- Remove the largest element from a `CompositionSeries`. If the series `s`
has length zero, then `s.eraseTop = s` -/
@[simps!]
def eraseTop (s : CompositionSeries X) : CompositionSeries X := RelSeries.eraseLast s
#align composition_series.erase_top CompositionSeries.eraseTop

theorem top_eraseTop (s : CompositionSeries X) :
    s.eraseTop.top = s ⟨s.length - 1, lt_of_le_of_lt tsub_le_self (Nat.lt_succ_self _)⟩ :=
RelSeries.last_eraseLast _
#align composition_series.top_erase_top CompositionSeries.top_eraseTop

theorem eraseTop_top_le (s : CompositionSeries X) : s.eraseTop.top ≤ s.top := by
  simp [eraseTop, top, s.strictMono.le_iff_le, Fin.le_iff_val_le_val, tsub_le_self]
#align composition_series.erase_top_top_le CompositionSeries.eraseTop_top_le

@[simp]
theorem bot_eraseTop (s : CompositionSeries X) : s.eraseTop.bot = s.bot :=
  rfl
#align composition_series.bot_erase_top CompositionSeries.bot_eraseTop

theorem mem_eraseTop_of_ne_of_mem {s : CompositionSeries X} {x : X} (hx : x ≠ s.top) (hxs : x ∈ s) :
<<<<<<< HEAD
    x ∈ s.eraseTop := RelSeries.mem_eraseLast_of_ne_of_mem hx hxs
=======
    x ∈ s.eraseTop := by
  rcases hxs with ⟨i, rfl⟩
  have hi : (i : ℕ) < (s.length - 1).succ := by
    conv_rhs => rw [← Nat.succ_sub (length_pos_of_mem_ne ⟨i, rfl⟩ s.top_mem hx),
      Nat.add_one_sub_one]
    exact lt_of_le_of_ne (Nat.le_of_lt_succ i.2) (by simpa [top, s.inj, Fin.ext_iff] using hx)
  refine' ⟨Fin.castSucc (n := s.length + 1) i, _⟩
  simp [Fin.ext_iff, Nat.mod_eq_of_lt hi]
>>>>>>> c6e2a243
#align composition_series.mem_erase_top_of_ne_of_mem CompositionSeries.mem_eraseTop_of_ne_of_mem

theorem mem_eraseTop {s : CompositionSeries X} {x : X} (h : 0 < s.length) :
    x ∈ s.eraseTop ↔ x ≠ s.top ∧ x ∈ s := by
  dsimp only [eraseTop]
  constructor
  · rintro ⟨i, rfl⟩
    have hi : (i : ℕ) < s.length := by
      conv_rhs => rw [← Nat.add_one_sub_one s.length, Nat.succ_sub h]
      exact i.2
    -- Porting note: Was `simp [top, Fin.ext_iff, ne_of_lt hi]`.
    simp [top, Fin.ext_iff, ne_of_lt hi, -Set.mem_range, Set.mem_range_self]
    exact ⟨_, rfl⟩
  · intro h
    exact mem_eraseTop_of_ne_of_mem h.1 h.2
#align composition_series.mem_erase_top CompositionSeries.mem_eraseTop

theorem lt_top_of_mem_eraseTop {s : CompositionSeries X} {x : X} (h : 0 < s.length)
    (hx : x ∈ s.eraseTop) : x < s.top :=
  lt_of_le_of_ne (le_top_of_mem ((mem_eraseTop h).1 hx).2) ((mem_eraseTop h).1 hx).1
#align composition_series.lt_top_of_mem_erase_top CompositionSeries.lt_top_of_mem_eraseTop

theorem isMaximal_eraseTop_top {s : CompositionSeries X} (h : 0 < s.length) :
<<<<<<< HEAD
    IsMaximal s.eraseTop.top s.top := RelSeries.rel_last_eraseLast_last_of_pos_length s h
=======
    IsMaximal s.eraseTop.top s.top := by
  have : s.length - 1 + 1 = s.length := by
    conv_rhs => rw [← Nat.add_one_sub_one s.length]; rw [Nat.succ_sub h]
  rw [top_eraseTop, top]
  convert s.step ⟨s.length - 1, Nat.sub_lt h zero_lt_one⟩; ext; simp [this]
>>>>>>> c6e2a243
#align composition_series.is_maximal_erase_top_top CompositionSeries.isMaximal_eraseTop_top

-- TODO : implement this in `RelSeries` as `combine`
/-- Append two composition series `s₁` and `s₂` such that
the least element of `s₁` is the maximum element of `s₂`. -/
def append (s₁ s₂ : CompositionSeries X) (h : s₁.top = s₂.bot) : CompositionSeries X :=
  RelSeries.combine s₁ s₂ h
#align composition_series.append CompositionSeries.append

@[simp]
theorem append_castAdd {s₁ s₂ : CompositionSeries X} (h : s₁.top = s₂.bot) (i : Fin s₁.length) :
    append s₁ s₂ h (Fin.castSucc <| Fin.castAdd s₂.length i) = s₁ (Fin.castSucc i) :=
  RelSeries.combine_castAdd h i

@[simp]
theorem append_succ_castAdd {s₁ s₂ : CompositionSeries X} (h : s₁.top = s₂.bot)
    (i : Fin s₁.length) : append s₁ s₂ h (Fin.castAdd s₂.length i).succ = s₁ i.succ :=
  RelSeries.combine_succ_castAdd h i
#align composition_series.append_succ_cast_add CompositionSeries.append_succ_castAdd

@[simp]
theorem append_natAdd {s₁ s₂ : CompositionSeries X} (h : s₁.top = s₂.bot) (i : Fin s₂.length) :
    append s₁ s₂ h (Fin.castSucc <| Fin.natAdd s₁.length i) = s₂ (Fin.castSucc i) :=
  RelSeries.combine_natAdd h i
#align composition_series.append_nat_add CompositionSeries.append_natAdd

@[simp]
theorem append_succ_natAdd {s₁ s₂ : CompositionSeries X} (h : s₁.top = s₂.bot) (i : Fin s₂.length) :
    append s₁ s₂ h (Fin.natAdd s₁.length i).succ = s₂ i.succ :=
  RelSeries.combine_succ_natAdd h i
#align composition_series.append_succ_nat_add CompositionSeries.append_succ_natAdd

/-- Add an element to the top of a `CompositionSeries` -/
@[simps! length]
def snoc (s : CompositionSeries X) (x : X) (hsat : IsMaximal s.top x) : CompositionSeries X :=
RelSeries.snoc s x hsat
#align composition_series.snoc CompositionSeries.snoc

@[simp]
theorem top_snoc (s : CompositionSeries X) (x : X) (hsat : IsMaximal s.top x) :
    (snoc s x hsat).top = x := RelSeries.snoc_last s x hsat
#align composition_series.top_snoc CompositionSeries.top_snoc

@[simp]
theorem snoc_last (s : CompositionSeries X) (x : X) (hsat : IsMaximal s.top x) :
    snoc s x hsat (Fin.last (s.length + 1)) = x := RelSeries.snoc_last s x hsat
#align composition_series.snoc_last CompositionSeries.snoc_last

@[simp]
theorem snoc_castSucc (s : CompositionSeries X) (x : X) (hsat : IsMaximal s.top x)
    (i : Fin (s.length + 1)) : snoc s x hsat (Fin.castSucc i) = s i :=
  RelSeries.snoc_castSucc s x hsat i
#align composition_series.snoc_cast_succ CompositionSeries.snoc_castSucc

@[simp]
theorem bot_snoc (s : CompositionSeries X) (x : X) (hsat : IsMaximal s.top x) :
    (snoc s x hsat).bot = s.bot := RelSeries.head_snoc s x hsat
#align composition_series.bot_snoc CompositionSeries.bot_snoc

theorem mem_snoc {s : CompositionSeries X} {x y : X} {hsat : IsMaximal s.top x} :
    y ∈ snoc s x hsat ↔ y ∈ s ∨ y = x := RelSeries.mem_snoc hsat
#align composition_series.mem_snoc CompositionSeries.mem_snoc

theorem eq_snoc_eraseTop {s : CompositionSeries X} (h : 0 < s.length) :
    s = snoc (eraseTop s) s.top (isMaximal_eraseTop_top h) := by
  ext x
  simp only [mem_snoc, mem_eraseTop h, ne_eq]
  by_cases h : x = s.top <;> simp [*, s.top_mem]
#align composition_series.eq_snoc_erase_top CompositionSeries.eq_snoc_eraseTop

@[simp]
theorem snoc_eraseTop_top {s : CompositionSeries X} (h : IsMaximal s.eraseTop.top s.top) :
    s.eraseTop.snoc s.top h = s :=
  have h : 0 < s.length :=
    Nat.pos_of_ne_zero
      (by
        intro hs
        refine' ne_of_gt (lt_of_isMaximal h) _
        simp [top, Fin.ext_iff, hs])
  (eq_snoc_eraseTop h).symm
#align composition_series.snoc_erase_top_top CompositionSeries.snoc_eraseTop_top

/-- Two `CompositionSeries X`, `s₁` and `s₂` are equivalent if there is a bijection
`e : Fin s₁.length ≃ Fin s₂.length` such that for any `i`,
`Iso (s₁ i) (s₁ i.succ) (s₂ (e i), s₂ (e i.succ))` -/
def Equivalent (s₁ s₂ : CompositionSeries X) : Prop :=
  ∃ f : Fin s₁.length ≃ Fin s₂.length,
    ∀ i : Fin s₁.length, Iso (s₁ (Fin.castSucc i), s₁ i.succ)
      (s₂ (Fin.castSucc (f i)), s₂ (Fin.succ (f i)))
#align composition_series.equivalent CompositionSeries.Equivalent

namespace Equivalent

@[refl]
theorem refl (s : CompositionSeries X) : Equivalent s s :=
  ⟨Equiv.refl _, fun _ => (s.step _).iso_refl⟩
#align composition_series.equivalent.refl CompositionSeries.Equivalent.refl

@[symm]
theorem symm {s₁ s₂ : CompositionSeries X} (h : Equivalent s₁ s₂) : Equivalent s₂ s₁ :=
  ⟨h.choose.symm, fun i => iso_symm (by simpa using h.choose_spec (h.choose.symm i))⟩
#align composition_series.equivalent.symm CompositionSeries.Equivalent.symm

@[trans]
theorem trans {s₁ s₂ s₃ : CompositionSeries X} (h₁ : Equivalent s₁ s₂) (h₂ : Equivalent s₂ s₃) :
    Equivalent s₁ s₃ :=
  ⟨h₁.choose.trans h₂.choose,
    fun i => iso_trans (h₁.choose_spec i) (h₂.choose_spec (h₁.choose i))⟩
#align composition_series.equivalent.trans CompositionSeries.Equivalent.trans

theorem append {s₁ s₂ t₁ t₂ : CompositionSeries X} (hs : s₁.top = s₂.bot) (ht : t₁.top = t₂.bot)
    (h₁ : Equivalent s₁ t₁) (h₂ : Equivalent s₂ t₂) :
    Equivalent (append s₁ s₂ hs) (append t₁ t₂ ht) :=
  let e : Fin (s₁.length + s₂.length) ≃ Fin (t₁.length + t₂.length) :=
    calc
      Fin (s₁.length + s₂.length) ≃ Sum (Fin s₁.length) (Fin s₂.length) := finSumFinEquiv.symm
      _ ≃ Sum (Fin t₁.length) (Fin t₂.length) := (Equiv.sumCongr h₁.choose h₂.choose)
      _ ≃ Fin (t₁.length + t₂.length) := finSumFinEquiv

  ⟨e, by
    intro i
    refine' Fin.addCases _ _ i
    · intro i
      rw [append_castAdd, append_succ_castAdd]
      simp only [Equiv.instTransSortSortSortEquivEquivEquiv_trans, finSumFinEquiv,
        Equiv.trans_apply, Equiv.coe_fn_symm_mk, Fin.addCases_left, Equiv.sumCongr_apply,
        Sum.map_inl, Equiv.coe_fn_mk, Sum.elim_inl, append_castAdd, append_succ_castAdd]
      simpa [top, bot] using h₁.choose_spec i
    · intro i
      rw [append_natAdd, append_succ_natAdd]
      simp only [Equiv.instTransSortSortSortEquivEquivEquiv_trans, finSumFinEquiv,
        Equiv.trans_apply, Equiv.coe_fn_symm_mk, Fin.addCases_right, Equiv.sumCongr_apply,
        Sum.map_inr, Equiv.coe_fn_mk, Sum.elim_inr, append_natAdd, append_succ_natAdd]
      simpa [top, bot] using h₂.choose_spec i⟩
#align composition_series.equivalent.append CompositionSeries.Equivalent.append

protected theorem snoc {s₁ s₂ : CompositionSeries X} {x₁ x₂ : X} {hsat₁ : IsMaximal s₁.top x₁}
    {hsat₂ : IsMaximal s₂.top x₂} (hequiv : Equivalent s₁ s₂)
    (htop : Iso (s₁.top, x₁) (s₂.top, x₂)) : Equivalent (s₁.snoc x₁ hsat₁) (s₂.snoc x₂ hsat₂) :=
  let e : Fin s₁.length.succ ≃ Fin s₂.length.succ :=
    calc
      Fin (s₁.length + 1) ≃ Option (Fin s₁.length) := finSuccEquivLast
      _ ≃ Option (Fin s₂.length) := (Functor.mapEquiv Option hequiv.choose)
      _ ≃ Fin (s₂.length + 1) := finSuccEquivLast.symm

  ⟨e, fun i => by
    refine' Fin.lastCases _ _ i
    · simpa [top] using htop
    · intro i
      simpa [Fin.succ_castSucc] using hequiv.choose_spec i⟩
#align composition_series.equivalent.snoc CompositionSeries.Equivalent.snoc

theorem length_eq {s₁ s₂ : CompositionSeries X} (h : Equivalent s₁ s₂) : s₁.length = s₂.length := by
  simpa using Fintype.card_congr h.choose
#align composition_series.equivalent.length_eq CompositionSeries.Equivalent.length_eq

theorem snoc_snoc_swap {s : CompositionSeries X} {x₁ x₂ y₁ y₂ : X} {hsat₁ : IsMaximal s.top x₁}
    {hsat₂ : IsMaximal s.top x₂} {hsaty₁ : IsMaximal (snoc s x₁ hsat₁).top y₁}
    {hsaty₂ : IsMaximal (snoc s x₂ hsat₂).top y₂} (hr₁ : Iso (s.top, x₁) (x₂, y₂))
    (hr₂ : Iso (x₁, y₁) (s.top, x₂)) :
    Equivalent (snoc (snoc s x₁ hsat₁) y₁ hsaty₁) (snoc (snoc s x₂ hsat₂) y₂ hsaty₂) :=
  let e : Fin (s.length + 1 + 1) ≃ Fin (s.length + 1 + 1) :=
    Equiv.swap (Fin.last _) (Fin.castSucc (Fin.last _))
  have h1 : ∀ {i : Fin s.length},
      (Fin.castSucc (Fin.castSucc i)) ≠ (Fin.castSucc (Fin.last _)) := fun {_} =>
    ne_of_lt (by simp [Fin.castSucc_lt_last])
  have h2 : ∀ {i : Fin s.length},
      (Fin.castSucc (Fin.castSucc i)) ≠ Fin.last _ := fun {_} =>
    ne_of_lt (by simp [Fin.castSucc_lt_last])
  ⟨e, by
    intro i
    dsimp only []
    refine' Fin.lastCases _ (fun i => _) i
    · erw [Equiv.swap_apply_left, snoc_castSucc, snoc_last, Fin.succ_last, snoc_last,
        snoc_castSucc, snoc_castSucc, Fin.succ_castSucc, snoc_castSucc, Fin.succ_last,
        snoc_last]
      exact hr₂
    · refine' Fin.lastCases _ (fun i => _) i
      · erw [Equiv.swap_apply_right, snoc_castSucc, snoc_castSucc, snoc_castSucc,
          Fin.succ_castSucc, snoc_castSucc, Fin.succ_last, snoc_last, snoc_last,
          Fin.succ_last, snoc_last]
        exact hr₁
      · erw [Equiv.swap_apply_of_ne_of_ne h2 h1, snoc_castSucc, snoc_castSucc,
          snoc_castSucc, snoc_castSucc, Fin.succ_castSucc, snoc_castSucc,
          Fin.succ_castSucc, snoc_castSucc, snoc_castSucc, snoc_castSucc]
        exact (s.step i).iso_refl⟩
#align composition_series.equivalent.snoc_snoc_swap CompositionSeries.Equivalent.snoc_snoc_swap

end Equivalent

theorem length_eq_zero_of_bot_eq_bot_of_top_eq_top_of_length_eq_zero {s₁ s₂ : CompositionSeries X}
    (hb : s₁.bot = s₂.bot) (ht : s₁.top = s₂.top) (hs₁ : s₁.length = 0) : s₂.length = 0 := by
  have : s₁.bot = s₁.top := congr_arg s₁ (Fin.ext (by simp [hs₁]))
  have : Fin.last s₂.length = (0 : Fin s₂.length.succ) :=
    s₂.injective (hb.symm.trans (this.trans ht)).symm
  -- Porting note: Was `simpa [Fin.ext_iff]`.
  rw [Fin.ext_iff] at this
  simpa
#align composition_series.length_eq_zero_of_bot_eq_bot_of_top_eq_top_of_length_eq_zero CompositionSeries.length_eq_zero_of_bot_eq_bot_of_top_eq_top_of_length_eq_zero

theorem length_pos_of_bot_eq_bot_of_top_eq_top_of_length_pos {s₁ s₂ : CompositionSeries X}
    (hb : s₁.bot = s₂.bot) (ht : s₁.top = s₂.top) : 0 < s₁.length → 0 < s₂.length :=
  not_imp_not.1
    (by
      simp only [pos_iff_ne_zero, Ne.def, not_iff_not, Classical.not_not]
      exact length_eq_zero_of_bot_eq_bot_of_top_eq_top_of_length_eq_zero hb.symm ht.symm)
#align composition_series.length_pos_of_bot_eq_bot_of_top_eq_top_of_length_pos CompositionSeries.length_pos_of_bot_eq_bot_of_top_eq_top_of_length_pos

theorem eq_of_bot_eq_bot_of_top_eq_top_of_length_eq_zero {s₁ s₂ : CompositionSeries X}
    (hb : s₁.bot = s₂.bot) (ht : s₁.top = s₂.top) (hs₁0 : s₁.length = 0) : s₁ = s₂ := by
  have : ∀ x, x ∈ s₁ ↔ x = s₁.top := fun x =>
    ⟨fun hx => forall_mem_eq_of_length_eq_zero hs₁0 hx s₁.top_mem, fun hx => hx.symm ▸ s₁.top_mem⟩
  have : ∀ x, x ∈ s₂ ↔ x = s₂.top := fun x =>
    ⟨fun hx =>
      forall_mem_eq_of_length_eq_zero
        (length_eq_zero_of_bot_eq_bot_of_top_eq_top_of_length_eq_zero hb ht hs₁0) hx s₂.top_mem,
      fun hx => hx.symm ▸ s₂.top_mem⟩
  ext
  simp [*]
#align composition_series.eq_of_bot_eq_bot_of_top_eq_top_of_length_eq_zero CompositionSeries.eq_of_bot_eq_bot_of_top_eq_top_of_length_eq_zero

/-- Given a `CompositionSeries`, `s`, and an element `x`
such that `x` is maximal inside `s.top` there is a series, `t`,
such that `t.top = x`, `t.bot = s.bot`
and `snoc t s.top _` is equivalent to `s`. -/
theorem exists_top_eq_snoc_equivalent (s : CompositionSeries X) (x : X) (hm : IsMaximal x s.top)
    (hb : s.bot ≤ x) :
    ∃ t : CompositionSeries X,
      t.bot = s.bot ∧ t.length + 1 = s.length ∧
      ∃ htx : t.top = x, Equivalent s (snoc t s.top (htx.symm ▸ hm)) := by
  induction' hn : s.length with n ih generalizing s x
  · exact
      (ne_of_gt (lt_of_le_of_lt hb (lt_of_isMaximal hm))
          (forall_mem_eq_of_length_eq_zero hn s.top_mem s.bot_mem)).elim
  · have h0s : 0 < s.length := hn.symm ▸ Nat.succ_pos _
    by_cases hetx : s.eraseTop.top = x
    · use s.eraseTop
      simp [← hetx, hn]
      -- Porting note: `rfl` is required.
      rfl
    · have imxs : IsMaximal (x ⊓ s.eraseTop.top) s.eraseTop.top :=
        isMaximal_of_eq_inf x s.top rfl (Ne.symm hetx) hm (isMaximal_eraseTop_top h0s)
      have := ih _ _ imxs (le_inf (by simpa) (le_top_of_mem s.eraseTop.bot_mem)) (by simp [hn])
      rcases this with ⟨t, htb, htl, htt, hteqv⟩
      have hmtx : IsMaximal t.top x :=
        isMaximal_of_eq_inf s.eraseTop.top s.top (by rw [inf_comm, htt]) hetx
          (isMaximal_eraseTop_top h0s) hm
      use snoc t x hmtx
      refine' ⟨by simp [htb], by simp [htl], by simp, _⟩
      have : s.Equivalent ((snoc t s.eraseTop.top (htt.symm ▸ imxs)).snoc s.top
          (by simpa using isMaximal_eraseTop_top h0s)) := by
        conv_lhs => rw [eq_snoc_eraseTop h0s]
        exact Equivalent.snoc hteqv (by simpa using (isMaximal_eraseTop_top h0s).iso_refl)
      refine' this.trans _
      refine' Equivalent.snoc_snoc_swap _ _
      · exact
          iso_symm
            (second_iso_of_eq hm
              (sup_eq_of_isMaximal hm (isMaximal_eraseTop_top h0s) (Ne.symm hetx)) htt.symm)
      · exact
          second_iso_of_eq (isMaximal_eraseTop_top h0s)
            (sup_eq_of_isMaximal (isMaximal_eraseTop_top h0s) hm hetx) (by rw [inf_comm, htt])

/-- The **Jordan-Hölder** theorem, stated for any `JordanHolderLattice`.
If two composition series start and finish at the same place, they are equivalent. -/
theorem jordan_holder (s₁ s₂ : CompositionSeries X) (hb : s₁.bot = s₂.bot) (ht : s₁.top = s₂.top) :
    Equivalent s₁ s₂ := by
  induction' hle : s₁.length with n ih generalizing s₁ s₂
  · rw [eq_of_bot_eq_bot_of_top_eq_top_of_length_eq_zero hb ht hle]
  · have h0s₂ : 0 < s₂.length :=
      length_pos_of_bot_eq_bot_of_top_eq_top_of_length_pos hb ht (hle.symm ▸ Nat.succ_pos _)
    rcases exists_top_eq_snoc_equivalent s₁ s₂.eraseTop.top
        (ht.symm ▸ isMaximal_eraseTop_top h0s₂)
        (hb.symm ▸ s₂.bot_eraseTop ▸ bot_le_of_mem (top_mem _)) with
      ⟨t, htb, htl, htt, hteq⟩
    have := ih t s₂.eraseTop (by simp [htb, ← hb]) htt (Nat.succ_inj'.1 (htl.trans hle))
    refine' hteq.trans _
    conv_rhs => rw [eq_snoc_eraseTop h0s₂]
    simp only [ht]
    exact Equivalent.snoc this (by simp [htt, (isMaximal_eraseTop_top h0s₂).iso_refl])
#align composition_series.jordan_holder CompositionSeries.jordan_holder

end CompositionSeries<|MERGE_RESOLUTION|>--- conflicted
+++ resolved
@@ -238,17 +238,8 @@
 #align composition_series.length_of_list CompositionSeries.length_ofList
 
 theorem ofList_toList (s : CompositionSeries X) :
-<<<<<<< HEAD
     ofList s.toList s.toList_ne_nil s.chain'_toList = s :=
   (RelSeries.Equiv (r := IsMaximal (X := X))).left_inv s
-=======
-    ofList s.toList s.toList_ne_nil s.chain'_toList = s := by
-  refine' ext_fun _ _
-  · rw [length_ofList, length_toList, Nat.add_one_sub_one]
-  · rintro ⟨i, hi⟩
-    -- Porting note: Was `dsimp [ofList, toList]; rw [List.nthLe_ofFn']`.
-    simp [ofList, toList, -List.ofFn_succ]
->>>>>>> c6e2a243
 #align composition_series.of_list_to_list CompositionSeries.ofList_toList
 
 @[simp]
@@ -340,18 +331,7 @@
 #align composition_series.bot_erase_top CompositionSeries.bot_eraseTop
 
 theorem mem_eraseTop_of_ne_of_mem {s : CompositionSeries X} {x : X} (hx : x ≠ s.top) (hxs : x ∈ s) :
-<<<<<<< HEAD
     x ∈ s.eraseTop := RelSeries.mem_eraseLast_of_ne_of_mem hx hxs
-=======
-    x ∈ s.eraseTop := by
-  rcases hxs with ⟨i, rfl⟩
-  have hi : (i : ℕ) < (s.length - 1).succ := by
-    conv_rhs => rw [← Nat.succ_sub (length_pos_of_mem_ne ⟨i, rfl⟩ s.top_mem hx),
-      Nat.add_one_sub_one]
-    exact lt_of_le_of_ne (Nat.le_of_lt_succ i.2) (by simpa [top, s.inj, Fin.ext_iff] using hx)
-  refine' ⟨Fin.castSucc (n := s.length + 1) i, _⟩
-  simp [Fin.ext_iff, Nat.mod_eq_of_lt hi]
->>>>>>> c6e2a243
 #align composition_series.mem_erase_top_of_ne_of_mem CompositionSeries.mem_eraseTop_of_ne_of_mem
 
 theorem mem_eraseTop {s : CompositionSeries X} {x : X} (h : 0 < s.length) :
@@ -375,15 +355,7 @@
 #align composition_series.lt_top_of_mem_erase_top CompositionSeries.lt_top_of_mem_eraseTop
 
 theorem isMaximal_eraseTop_top {s : CompositionSeries X} (h : 0 < s.length) :
-<<<<<<< HEAD
     IsMaximal s.eraseTop.top s.top := RelSeries.rel_last_eraseLast_last_of_pos_length s h
-=======
-    IsMaximal s.eraseTop.top s.top := by
-  have : s.length - 1 + 1 = s.length := by
-    conv_rhs => rw [← Nat.add_one_sub_one s.length]; rw [Nat.succ_sub h]
-  rw [top_eraseTop, top]
-  convert s.step ⟨s.length - 1, Nat.sub_lt h zero_lt_one⟩; ext; simp [this]
->>>>>>> c6e2a243
 #align composition_series.is_maximal_erase_top_top CompositionSeries.isMaximal_eraseTop_top
 
 -- TODO : implement this in `RelSeries` as `combine`
