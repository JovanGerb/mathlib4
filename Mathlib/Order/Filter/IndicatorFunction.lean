--- conflicted
+++ resolved
@@ -86,22 +86,6 @@
   tendsto_pure.2 <| hs.mulIndicator_eventuallyEq_iInter s f a
 #align antitone.tendsto_indicator Antitone.tendsto_indicator
 
-<<<<<<< HEAD
-theorem tendsto_indicator_bunionᵢ_finset {ι} [Zero β] (s : ι → Set α) (f : α → β) (a : α) :
-    Tendsto (fun n : Finset ι => indicator (⋃ i ∈ n, s i) f a) atTop
-      (pure <| indicator (unionᵢ s) f a) := by
-  rw [unionᵢ_eq_unionᵢ_finset s]
-  refine' Monotone.tendsto_indicator (fun n : Finset ι => ⋃ i ∈ n, s i) _ f a
-  exact fun t₁ t₂ => bunionᵢ_subset_bunionᵢ_left
-#align tendsto_indicator_bUnion_finset tendsto_indicator_bunionᵢ_finset
-
-theorem Filter.EventuallyEq.support [Zero β] {f g : α → β} {l : Filter α} (h : f =ᶠ[l] g) :
-    Function.support f =ᶠ[l] Function.support g := by
-  filter_upwards [h]with x hx
-  rw [eq_iff_iff]
-  change f x ≠ 0 ↔ g x ≠ 0
-  rw [hx]
-=======
 @[to_additive]
 theorem mulIndicator_biUnion_finset_eventuallyEq {ι} [One β] (s : ι → Set α) (f : α → β) (a : α) :
     (fun n : Finset ι => mulIndicator (⋃ i ∈ n, s i) f a) =ᶠ[atTop]
@@ -122,7 +106,6 @@
     (h : f =ᶠ[l] g) :
     Function.mulSupport f =ᶠ[l] Function.mulSupport g :=
   h.preimage ({1}ᶜ : Set β)
->>>>>>> 03d30d75
 #align filter.eventually_eq.support Filter.EventuallyEq.support
 
 @[to_additive]
@@ -131,13 +114,6 @@
   mulIndicator_eventuallyEq (hfg.filter_mono inf_le_left) EventuallyEq.rfl
 #align filter.eventually_eq.indicator Filter.EventuallyEq.indicator
 
-<<<<<<< HEAD
-theorem Filter.EventuallyEq.indicator_zero [Zero β] {l : Filter α} {f : α → β} {s : Set α}
-    (hf : f =ᶠ[l] 0) : s.indicator f =ᶠ[l] 0 := by
-  refine' hf.indicator.trans _
-  rw [indicator_zero']
-#align filter.eventually_eq.indicator_zero Filter.EventuallyEq.indicator_zero
-=======
 @[to_additive]
 theorem Filter.EventuallyEq.mulIndicator_one [One β] {l : Filter α} {f : α → β} {s : Set α}
     (hf : f =ᶠ[l] 1) : s.mulIndicator f =ᶠ[l] 1 :=
@@ -156,5 +132,4 @@
 @[to_additive]
 theorem Filter.EventuallyEq.of_mulIndicator_const [One β] {l : Filter α} {c : β} (hc : c ≠ 1)
     {s t : Set α} (h : s.mulIndicator (fun _ ↦ c) =ᶠ[l] t.mulIndicator fun _ ↦ c) : s =ᶠ[l] t :=
-  .of_mulIndicator (eventually_of_forall fun _ ↦ hc) h
->>>>>>> 03d30d75
+  .of_mulIndicator (eventually_of_forall fun _ ↦ hc) h