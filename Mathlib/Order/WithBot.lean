--- conflicted
+++ resolved
@@ -269,11 +269,7 @@
 end LT
 
 instance preorder [Preorder α] : Preorder (WithBot α) where
-<<<<<<< HEAD
-  lt_iff_le_not_ge x y := by cases x <;> cases y <;> simp [lt_iff_le_not_le]
-=======
   lt_iff_le_not_ge x y := by cases x <;> cases y <;> simp [lt_iff_le_not_ge]
->>>>>>> 4940ad6e
   le_refl x := by cases x <;> simp [le_def]
   le_trans x y z := by cases x <;> cases y <;> cases z <;> simp [le_def]; simpa using le_trans
 
@@ -774,11 +770,7 @@
 end LT
 
 instance preorder [Preorder α] : Preorder (WithTop α) where
-<<<<<<< HEAD
-  lt_iff_le_not_ge x y := by cases x <;> cases y <;> simp [lt_iff_le_not_le]
-=======
   lt_iff_le_not_ge x y := by cases x <;> cases y <;> simp [lt_iff_le_not_ge]
->>>>>>> 4940ad6e
   le_refl x := by cases x <;> simp [le_def]
   le_trans x y z := by cases x <;> cases y <;> cases z <;> simp [le_def]; simpa using le_trans
 
