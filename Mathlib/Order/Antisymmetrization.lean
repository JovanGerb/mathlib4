/-
Copyright (c) 2022 Yaël Dillies. All rights reserved.
Released under Apache 2.0 license as described in the file LICENSE.
Authors: Yaël Dillies
-/
import Mathlib.Logic.Relation
import Mathlib.Order.Hom.Basic
import Mathlib.Tactic.Tauto

/-!
# Turning a preorder into a partial order

This file allows to make a preorder into a partial order by quotienting out the elements `a`, `b`
such that `a ≤ b` and `b ≤ a`.

`Antisymmetrization` is a functor from `Preorder` to `PartialOrder`. See `Preorder_to_PartialOrder`.

## Main declarations

* `AntisymmRel`: The antisymmetrization relation. `AntisymmRel r a b` means that `a` and `b` are
  related both ways by `r`.
* `Antisymmetrization α r`: The quotient of `α` by `AntisymmRel r`. Even when `r` is just a
  preorder, `Antisymmetrization α` is a partial order.
-/

open Function OrderDual

variable {α β : Type*} {a b c d : α}

section Relation

variable (r : α → α → Prop)

/-- The antisymmetrization relation `AntisymmRel r` is defined so that
`AntisymmRel r a b ↔ r a b ∧ r b a`. -/
def AntisymmRel (a b : α) : Prop :=
  r a b ∧ r b a

theorem antisymmRel_swap : AntisymmRel (swap r) = AntisymmRel r :=
  funext₂ fun _ _ ↦ propext and_comm

theorem antisymmRel_swap_apply : AntisymmRel (swap r) a b ↔ AntisymmRel r a b :=
  and_comm

@[simp, refl]
theorem AntisymmRel.refl [IsRefl α r] (a : α) : AntisymmRel r a a :=
  ⟨_root_.refl _, _root_.refl _⟩

@[deprecated (since := "2025-01-28")]
alias antisymmRel_refl := AntisymmRel.refl

variable {r} in
lemma AntisymmRel.rfl [IsRefl α r] {a : α} : AntisymmRel r a a := .refl ..

instance [IsRefl α r] : IsRefl α (AntisymmRel r) where
  refl := .refl r

variable {r}

theorem AntisymmRel.of_eq [IsRefl α r] {a b : α} (h : a = b) : AntisymmRel r a b := h ▸ .rfl
alias Eq.antisymmRel := AntisymmRel.of_eq

@[symm]
theorem AntisymmRel.symm : AntisymmRel r a b → AntisymmRel r b a :=
  And.symm

instance : IsSymm α (AntisymmRel r) where
  symm _ _ := AntisymmRel.symm

theorem antisymmRel_comm : AntisymmRel r a b ↔ AntisymmRel r b a :=
  And.comm

@[trans]
theorem AntisymmRel.trans [IsTrans α r] (hab : AntisymmRel r a b) (hbc : AntisymmRel r b c) :
    AntisymmRel r a c :=
  ⟨_root_.trans hab.1 hbc.1, _root_.trans hbc.2 hab.2⟩

instance [IsTrans α r] : IsTrans α (AntisymmRel r) where
  trans _ _ _ := .trans

instance AntisymmRel.decidableRel [DecidableRel r] : DecidableRel (AntisymmRel r) :=
  fun _ _ ↦ instDecidableAnd

@[simp]
theorem antisymmRel_iff_eq [IsRefl α r] [IsAntisymm α r] : AntisymmRel r a b ↔ a = b :=
  antisymm_iff

alias ⟨AntisymmRel.eq, _⟩ := antisymmRel_iff_eq

end Relation

section LE

variable [LE α]

theorem AntisymmRel.le (h : AntisymmRel (· ≤ ·) a b) : a ≤ b := h.1
theorem AntisymmRel.ge (h : AntisymmRel (· ≤ ·) a b) : b ≤ a := h.2

end LE

section IsPreorder

variable (α) (r : α → α → Prop) [IsPreorder α r]

/-- The antisymmetrization relation as an equivalence relation. -/
@[simps]
def AntisymmRel.setoid : Setoid α :=
  ⟨AntisymmRel r, .refl r, .symm, .trans⟩

/-- The partial order derived from a preorder by making pairwise comparable elements equal. This is
the quotient by `fun a b => a ≤ b ∧ b ≤ a`. -/
def Antisymmetrization : Type _ :=
  Quotient <| AntisymmRel.setoid α r

variable {α}

/-- Turn an element into its antisymmetrization. -/
def toAntisymmetrization : α → Antisymmetrization α r :=
  Quotient.mk _

/-- Get a representative from the antisymmetrization. -/
noncomputable def ofAntisymmetrization : Antisymmetrization α r → α :=
  Quotient.out

instance [Inhabited α] : Inhabited (Antisymmetrization α r) := by
  unfold Antisymmetrization; infer_instance

@[elab_as_elim]
protected theorem Antisymmetrization.ind {p : Antisymmetrization α r → Prop} :
    (∀ a, p <| toAntisymmetrization r a) → ∀ q, p q :=
  Quot.ind

@[elab_as_elim]
protected theorem Antisymmetrization.induction_on {p : Antisymmetrization α r → Prop}
    (a : Antisymmetrization α r) (h : ∀ a, p <| toAntisymmetrization r a) : p a :=
  Quotient.inductionOn' a h

@[simp]
theorem toAntisymmetrization_ofAntisymmetrization (a : Antisymmetrization α r) :
    toAntisymmetrization r (ofAntisymmetrization r a) = a :=
  Quotient.out_eq' _

end IsPreorder

section Preorder

variable [Preorder α] [Preorder β]

theorem le_iff_lt_or_antisymmRel : a ≤ b ↔ a < b ∨ AntisymmRel (· ≤ ·) a b := by
  rw [lt_iff_le_not_ge, AntisymmRel]
  tauto

theorem le_of_le_of_antisymmRel (h₁ : a ≤ b) (h₂ : AntisymmRel (· ≤ ·) b c) : a ≤ c :=
  h₁.trans h₂.le

theorem le_of_antisymmRel_of_le (h₁ : AntisymmRel (· ≤ ·) a b) (h₂ : b ≤ c) : a ≤ c :=
  h₁.le.trans h₂

theorem lt_of_lt_of_antisymmRel (h₁ : a < b) (h₂ : AntisymmRel (· ≤ ·) b c) : a < c :=
  h₁.trans_le h₂.le

theorem lt_of_antisymmRel_of_lt (h₁ : AntisymmRel (· ≤ ·) a b) (h₂ : b < c) : a < c :=
  h₁.le.trans_lt h₂

alias ⟨LE.le.lt_or_antisymmRel, _⟩ := le_iff_lt_or_antisymmRel
alias LE.le.trans_antisymmRel := le_of_le_of_antisymmRel
alias AntisymmRel.trans_le := le_of_antisymmRel_of_le
alias LT.lt.trans_antisymmRel := lt_of_lt_of_antisymmRel
alias AntisymmRel.trans_lt := lt_of_antisymmRel_of_lt

instance : @Trans α α α (· ≤ ·) (AntisymmRel (· ≤ ·)) (· ≤ ·) where
  trans := le_of_le_of_antisymmRel

instance : @Trans α α α (AntisymmRel (· ≤ ·)) (· ≤ ·) (· ≤ ·) where
  trans := le_of_antisymmRel_of_le

instance : @Trans α α α (· < ·) (AntisymmRel (· ≤ ·)) (· < ·) where
  trans := lt_of_lt_of_antisymmRel

instance : @Trans α α α (AntisymmRel (· ≤ ·)) (· < ·) (· < ·) where
  trans := lt_of_antisymmRel_of_lt

theorem AntisymmRel.le_congr (h₁ : AntisymmRel (· ≤ ·) a b) (h₂ : AntisymmRel (· ≤ ·) c d) :
    a ≤ c ↔ b ≤ d where
  mp h := (h₁.symm.trans_le h).trans_antisymmRel h₂
  mpr h := (h₁.trans_le h).trans_antisymmRel h₂.symm

theorem AntisymmRel.le_congr_left (h : AntisymmRel (· ≤ ·) a b) : a ≤ c ↔ b ≤ c :=
  h.le_congr .rfl

theorem AntisymmRel.le_congr_right (h : AntisymmRel (· ≤ ·) b c) : a ≤ b ↔ a ≤ c :=
  AntisymmRel.rfl.le_congr h

theorem AntisymmRel.lt_congr (h₁ : AntisymmRel (· ≤ ·) a b) (h₂ : AntisymmRel (· ≤ ·) c d) :
    a < c ↔ b < d where
  mp h := (h₁.symm.trans_lt h).trans_antisymmRel h₂
  mpr h := (h₁.trans_lt h).trans_antisymmRel h₂.symm

theorem AntisymmRel.lt_congr_left (h : AntisymmRel (· ≤ ·) a b) : a < c ↔ b < c :=
  h.lt_congr .rfl

theorem AntisymmRel.lt_congr_right (h : AntisymmRel (· ≤ ·) b c) : a < b ↔ a < c :=
  AntisymmRel.rfl.lt_congr h

theorem AntisymmRel.antisymmRel_congr
    (h₁ : AntisymmRel (· ≤ ·) a b) (h₂ : AntisymmRel (· ≤ ·) c d) :
    AntisymmRel (· ≤ ·) a c ↔ AntisymmRel (· ≤ ·) b d :=
  rel_congr h₁ h₂

theorem AntisymmRel.antisymmRel_congr_left (h : AntisymmRel (· ≤ ·) a b) :
    AntisymmRel (· ≤ ·) a c ↔ AntisymmRel (· ≤ ·) b c :=
  rel_congr_left h

theorem AntisymmRel.antisymmRel_congr_right (h : AntisymmRel (· ≤ ·) b c) :
    AntisymmRel (· ≤ ·) a b ↔ AntisymmRel (· ≤ ·) a c :=
  rel_congr_right h

theorem AntisymmRel.image (h : AntisymmRel (· ≤ ·) a b) {f : α → β} (hf : Monotone f) :
    AntisymmRel (· ≤ ·) (f a) (f b) :=
  ⟨hf h.1, hf h.2⟩

instance instPartialOrderAntisymmetrization : PartialOrder (Antisymmetrization α (· ≤ ·)) where
  le :=
    Quotient.lift₂ (· ≤ ·) fun (_ _ _ _ : α) h₁ h₂ =>
      propext ⟨fun h => h₁.2.trans <| h.trans h₂.1, fun h => h₁.1.trans <| h.trans h₂.2⟩
  lt :=
    Quotient.lift₂ (· < ·) fun (_ _ _ _ : α) h₁ h₂ =>
      propext ⟨fun h => h₁.2.trans_lt <| h.trans_le h₂.1, fun h =>
                h₁.1.trans_lt <| h.trans_le h₂.2⟩
  le_refl a := Quotient.inductionOn' a le_refl
  le_trans a b c := Quotient.inductionOn₃' a b c fun _ _ _ => le_trans
<<<<<<< HEAD
  lt_iff_le_not_ge a b := Quotient.inductionOn₂' a b fun _ _ => lt_iff_le_not_le
=======
  lt_iff_le_not_ge a b := Quotient.inductionOn₂' a b fun _ _ => lt_iff_le_not_ge
>>>>>>> 4940ad6e
  le_antisymm a b := Quotient.inductionOn₂' a b fun _ _ hab hba => Quotient.sound' ⟨hab, hba⟩

theorem antisymmetrization_fibration :
    Relation.Fibration (· < ·) (· < ·) (toAntisymmetrization (α := α) (· ≤ ·)) := by
  rintro a ⟨b⟩ h
  exact ⟨b, h, rfl⟩

theorem acc_antisymmetrization_iff : Acc (· < ·)
    (toAntisymmetrization (α := α) (· ≤ ·) a) ↔ Acc (· < ·) a :=
  acc_lift₂_iff

theorem wellFounded_antisymmetrization_iff :
    WellFounded (@LT.lt (Antisymmetrization α (· ≤ ·)) _) ↔ WellFounded (@LT.lt α _) :=
  wellFounded_lift₂_iff

theorem wellFoundedLT_antisymmetrization_iff :
    WellFoundedLT (Antisymmetrization α (· ≤ ·)) ↔ WellFoundedLT α := by
  simp_rw [isWellFounded_iff, wellFounded_antisymmetrization_iff]

theorem wellFoundedGT_antisymmetrization_iff :
    WellFoundedGT (Antisymmetrization α (· ≤ ·)) ↔ WellFoundedGT α := by
  simp_rw [isWellFounded_iff]
  convert wellFounded_liftOn₂'_iff with ⟨_⟩ ⟨_⟩
  exact fun _ _ _ _ h₁ h₂ ↦ propext
    ⟨fun h ↦ (h₂.2.trans_lt h).trans_le h₁.1, fun h ↦ (h₂.1.trans_lt h).trans_le h₁.2⟩

instance [WellFoundedLT α] : WellFoundedLT (Antisymmetrization α (· ≤ ·)) :=
  wellFoundedLT_antisymmetrization_iff.mpr ‹_›

instance [WellFoundedGT α] : WellFoundedGT (Antisymmetrization α (· ≤ ·)) :=
  wellFoundedGT_antisymmetrization_iff.mpr ‹_›

instance [DecidableLE α] [DecidableLT α] [IsTotal α (· ≤ ·)] :
    LinearOrder (Antisymmetrization α (· ≤ ·)) :=
  { instPartialOrderAntisymmetrization with
    le_total := fun a b => Quotient.inductionOn₂' a b <| total_of (· ≤ ·),
    toDecidableLE := fun _ _ => show Decidable (Quotient.liftOn₂' _ _ _ _) from inferInstance,
    toDecidableLT := fun _ _ => show Decidable (Quotient.liftOn₂' _ _ _ _) from inferInstance }

@[simp]
theorem toAntisymmetrization_le_toAntisymmetrization_iff :
    toAntisymmetrization (α := α) (· ≤ ·) a ≤ toAntisymmetrization (α := α) (· ≤ ·) b ↔ a ≤ b :=
  Iff.rfl

@[simp]
theorem toAntisymmetrization_lt_toAntisymmetrization_iff :
    toAntisymmetrization (α := α) (· ≤ ·) a < toAntisymmetrization (α := α) (· ≤ ·) b ↔ a < b :=
  Iff.rfl

@[simp]
theorem ofAntisymmetrization_le_ofAntisymmetrization_iff {a b : Antisymmetrization α (· ≤ ·)} :
    ofAntisymmetrization (· ≤ ·) a ≤ ofAntisymmetrization (· ≤ ·) b ↔ a ≤ b :=
  (Quotient.outRelEmbedding _).map_rel_iff

@[simp]
theorem ofAntisymmetrization_lt_ofAntisymmetrization_iff {a b : Antisymmetrization α (· ≤ ·)} :
    ofAntisymmetrization (· ≤ ·) a < ofAntisymmetrization (· ≤ ·) b ↔ a < b :=
  (Quotient.outRelEmbedding _).map_rel_iff

@[mono]
theorem toAntisymmetrization_mono : Monotone (toAntisymmetrization (α := α) (· ≤ ·)) :=
  fun _ _ => id

open scoped Relator in
private theorem liftFun_antisymmRel (f : α →o β) :
    ((AntisymmRel.setoid α (· ≤ ·)).r ⇒ (AntisymmRel.setoid β (· ≤ ·)).r) f f := fun _ _ h =>
  ⟨f.mono h.1, f.mono h.2⟩

/-- Turns an order homomorphism from `α` to `β` into one from `Antisymmetrization α` to
`Antisymmetrization β`. `Antisymmetrization` is actually a functor. See `Preorder_to_PartialOrder`.
-/
protected def OrderHom.antisymmetrization (f : α →o β) :
    Antisymmetrization α (· ≤ ·) →o Antisymmetrization β (· ≤ ·) :=
  ⟨Quotient.map' f <| liftFun_antisymmRel f, fun a b => Quotient.inductionOn₂' a b <| f.mono⟩

@[simp]
theorem OrderHom.coe_antisymmetrization (f : α →o β) :
    ⇑f.antisymmetrization = Quotient.map' f (liftFun_antisymmRel f) :=
  rfl

theorem OrderHom.antisymmetrization_apply (f : α →o β) (a : Antisymmetrization α (· ≤ ·)) :
    f.antisymmetrization a = Quotient.map' f (liftFun_antisymmRel f) a :=
  rfl

@[simp]
theorem OrderHom.antisymmetrization_apply_mk (f : α →o β) (a : α) :
    f.antisymmetrization (toAntisymmetrization _ a) = toAntisymmetrization _ (f a) :=
  @Quotient.map_mk _ _ (_root_.id _) (_root_.id _) f (liftFun_antisymmRel f) _

variable (α)

/-- `ofAntisymmetrization` as an order embedding. -/
@[simps]
noncomputable def OrderEmbedding.ofAntisymmetrization : Antisymmetrization α (· ≤ ·) ↪o α :=
  { Quotient.outRelEmbedding _ with toFun := _root_.ofAntisymmetrization _ }

/-- `Antisymmetrization` and `orderDual` commute. -/
def OrderIso.dualAntisymmetrization :
    (Antisymmetrization α (· ≤ ·))ᵒᵈ ≃o Antisymmetrization αᵒᵈ (· ≤ ·) where
  toFun := (Quotient.map' id) fun _ _ => And.symm
  invFun := (Quotient.map' id) fun _ _ => And.symm
  left_inv a := Quotient.inductionOn' a fun a => by simp_rw [Quotient.map'_mk'', id]
  right_inv a := Quotient.inductionOn' a fun a => by simp_rw [Quotient.map'_mk'', id]
  map_rel_iff' := @fun a b => Quotient.inductionOn₂' a b fun _ _ => Iff.rfl

@[simp]
theorem OrderIso.dualAntisymmetrization_apply (a : α) :
    OrderIso.dualAntisymmetrization _ (toDual <| toAntisymmetrization _ a) =
      toAntisymmetrization _ (toDual a) :=
  rfl

@[simp]
theorem OrderIso.dualAntisymmetrization_symm_apply (a : α) :
    (OrderIso.dualAntisymmetrization _).symm (toAntisymmetrization _ <| toDual a) =
      toDual (toAntisymmetrization _ a) :=
  rfl

end Preorder

section Prod

variable (α β) [Preorder α] [Preorder β]

namespace Antisymmetrization

/-- The antisymmetrization of a product preorder is order isomorphic
to the product of antisymmetrizations. -/
def prodEquiv : Antisymmetrization (α × β) (· ≤ ·) ≃o
    Antisymmetrization α (· ≤ ·) × Antisymmetrization β (· ≤ ·) where
  toFun := Quotient.lift (fun ab ↦ (⟦ab.1⟧, ⟦ab.2⟧)) fun ab₁ ab₂ h ↦
    Prod.ext (Quotient.sound ⟨h.1.1, h.2.1⟩) (Quotient.sound ⟨h.1.2, h.2.2⟩)
  invFun := Function.uncurry <| Quotient.lift₂ (fun a b ↦ ⟦(a, b)⟧)
    fun a₁ b₁ a₂ b₂ h₁ h₂ ↦ Quotient.sound ⟨⟨h₁.1, h₂.1⟩, h₁.2, h₂.2⟩
  left_inv := by rintro ⟨_⟩; rfl
  right_inv := by rintro ⟨⟨_⟩, ⟨_⟩⟩; rfl
  map_rel_iff' := by rintro ⟨_⟩ ⟨_⟩; rfl

@[simp] lemma prodEquiv_apply_mk {ab} : prodEquiv α β ⟦ab⟧ = (⟦ab.1⟧, ⟦ab.2⟧) := rfl
@[simp] lemma prodEquiv_symm_apply_mk {a b} : (prodEquiv α β).symm (⟦a⟧, ⟦b⟧) = ⟦(a, b)⟧ := rfl

end Antisymmetrization

attribute [local instance] Prod.wellFoundedLT' Prod.wellFoundedGT'

instance Prod.wellFoundedLT [WellFoundedLT α] [WellFoundedLT β] : WellFoundedLT (α × β) :=
  wellFoundedLT_antisymmetrization_iff.mp <|
    (Antisymmetrization.prodEquiv α β).strictMono.wellFoundedLT

instance Prod.wellFoundedGT [WellFoundedGT α] [WellFoundedGT β] : WellFoundedGT (α × β) :=
  wellFoundedGT_antisymmetrization_iff.mp <|
    (Antisymmetrization.prodEquiv α β).strictMono.wellFoundedGT

end Prod<|MERGE_RESOLUTION|>--- conflicted
+++ resolved
@@ -229,11 +229,7 @@
                 h₁.1.trans_lt <| h.trans_le h₂.2⟩
   le_refl a := Quotient.inductionOn' a le_refl
   le_trans a b c := Quotient.inductionOn₃' a b c fun _ _ _ => le_trans
-<<<<<<< HEAD
-  lt_iff_le_not_ge a b := Quotient.inductionOn₂' a b fun _ _ => lt_iff_le_not_le
-=======
   lt_iff_le_not_ge a b := Quotient.inductionOn₂' a b fun _ _ => lt_iff_le_not_ge
->>>>>>> 4940ad6e
   le_antisymm a b := Quotient.inductionOn₂' a b fun _ _ hab hba => Quotient.sound' ⟨hab, hba⟩
 
 theorem antisymmetrization_fibration :
