--- conflicted
+++ resolved
@@ -55,14 +55,6 @@
     Subtype.coe_injective.eq_iff]; rfl
 #align rat.ring_of_integers.is_unit_iff Rat.RingOfIntegers.isUnit_iff
 
-<<<<<<< HEAD
--- TODO. This should be elsewhere (NumberTheory.Norm ?)
-theorem Algebra.coe_norm_int {K : Type*} [Field K] [NumberField K] (x : 𝓞 K) :
-    Algebra.norm ℤ x = Algebra.norm ℚ (x : K) :=
-  (Algebra.norm_localization (R := ℤ) (Rₘ := ℚ) (S := 𝓞 K) (Sₘ := K) (nonZeroDivisors ℤ) x).symm
-
-=======
->>>>>>> e9bcfc6e
 end Rat
 
 variable (K : Type*) [Field K]
