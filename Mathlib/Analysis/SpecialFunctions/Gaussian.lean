--- conflicted
+++ resolved
@@ -78,12 +78,7 @@
   exact rpow_mul_exp_neg_mul_rpow_isLittleO_exp_neg s one_lt_two hb
 #align rpow_mul_exp_neg_mul_sq_is_o_exp_neg rpow_mul_exp_neg_mul_sq_isLittleO_exp_neg
 
-<<<<<<< HEAD
--- TODO. do integrableOn_rpow_mul_exp_neg_mul_rpow
-theorem integrableOn_rpow_mul_exp_neg_rpow {p s : ℝ} (hq : -1 < s) (hp : 1 ≤ p) :
-=======
 theorem integrableOn_rpow_mul_exp_neg_rpow {p s : ℝ} (hs : -1 < s) (hp : 1 ≤ p) :
->>>>>>> 2fad976f
     IntegrableOn (fun x : ℝ => x ^ s * exp (- x ^ p)) (Ioi 0) := by
   obtain hp | hp := le_iff_lt_or_eq.mp hp
   · have h_exp : ∀ x, ContinuousAt (fun x => exp (- x)) x :=
@@ -93,11 +88,7 @@
     · rw [← integrableOn_Icc_iff_integrableOn_Ioc]
       refine IntegrableOn.mul_continuousOn ?_ ?_ isCompact_Icc
       · refine (intervalIntegrable_iff_integrable_Icc_of_le zero_le_one).mp ?_
-<<<<<<< HEAD
-        exact intervalIntegral.intervalIntegrable_rpow' hq
-=======
         exact intervalIntegral.intervalIntegrable_rpow' hs
->>>>>>> 2fad976f
       · intro x _
         change ContinuousWithinAt ((fun x => exp (- x)) ∘ (fun x => x ^ p)) (Icc 0 1) x
         refine ContinuousAt.comp_continuousWithinAt (h_exp _) ?_
@@ -116,8 +107,6 @@
     convert Real.GammaIntegral_convergent (by linarith : 0 < s + 1) using 2
     rw [add_sub_cancel, mul_comm]
 
-<<<<<<< HEAD
-=======
 theorem integrableOn_rpow_mul_exp_neg_mul_rpow {p s b : ℝ} (hs : -1 < s) (hp : 1 ≤ p) (hb : 0 < b) :
     IntegrableOn (fun x : ℝ => x ^ s * exp (- b * x ^ p)) (Ioi 0) := by
   have hib : 0 < b ^ (-p⁻¹) := rpow_pos_of_pos hb _
@@ -131,7 +120,6 @@
   rw [← integrableOn_def]
   exact integrableOn_rpow_mul_exp_neg_rpow hs hp
 
->>>>>>> 2fad976f
 theorem integrableOn_rpow_mul_exp_neg_mul_sq {b : ℝ} (hb : 0 < b) {s : ℝ} (hs : -1 < s) :
     IntegrableOn (fun x : ℝ => x ^ s * exp (-b * x ^ 2)) (Ioi 0) := by
   simp_rw [← rpow_two]
