/-
Copyright (c) 2023 Sophie Morel. All rights reserved.
Released under Apache 2.0 license as described in the file LICENSE.
Authors: Sophie Morel
-/
import Mathlib.Analysis.Analytic.Constructions
import Mathlib.Analysis.Analytic.CPolynomialDef

/-! # Properties of continuously polynomial functions

We expand the API around continuously polynomial functions. Notably, we show that this class is
stable under the usual operations (addition, subtraction, negation).

We also prove that continuous multilinear maps are continuously polynomial, and so
are continuous linear maps into continuous multilinear maps. In particular, such maps are
analytic.
-/

variable {𝕜 E F G : Type*} [NontriviallyNormedField 𝕜] [NormedAddCommGroup E] [NormedSpace 𝕜 E]
  [NormedAddCommGroup F] [NormedSpace 𝕜 F] [NormedAddCommGroup G] [NormedSpace 𝕜 G]

open scoped Topology
open Set Filter Asymptotics NNReal ENNReal

variable {f g : E → F} {p pf pg : FormalMultilinearSeries 𝕜 E F} {x : E} {r r' : ℝ≥0∞} {n m : ℕ}

<<<<<<< HEAD
section FiniteFPowerSeries

/-- Given a function `f : E → F`, a formal multilinear series `p` and `n : ℕ`, we say that
`f` has `p` as a finite power series on the ball of radius `r > 0` around `x` if
`f (x + y) = ∑' pₘ yᵐ` for all `‖y‖ < r` and `pₙ = 0` for `n ≤ m`. -/
structure HasFiniteFPowerSeriesOnBall (f : E → F) (p : FormalMultilinearSeries 𝕜 E F) (x : E)
    (n : ℕ) (r : ℝ≥0∞) : Prop extends HasFPowerSeriesOnBall f p x r where
  finite : ∀ (m : ℕ), n ≤ m → p m = 0

theorem HasFiniteFPowerSeriesOnBall.mk' {f : E → F} {p : FormalMultilinearSeries 𝕜 E F} {x : E}
    {n : ℕ} {r : ℝ≥0∞} (finite : ∀ (m : ℕ), n ≤ m → p m = 0) (pos : 0 < r)
    (sum_eq : ∀ y ∈ EMetric.ball 0 r, (∑ i ∈ Finset.range n, p i fun _ ↦ y) = f (x + y)) :
    HasFiniteFPowerSeriesOnBall f p x n r where
  r_le := p.radius_eq_top_of_eventually_eq_zero (Filter.eventually_atTop.mpr ⟨n, finite⟩) ▸ le_top
  r_pos := pos
  hasSum hy := sum_eq _ hy ▸ hasSum_sum_of_ne_finset_zero fun m hm ↦ by
    rw [Finset.mem_range, not_lt] at hm; rw [finite m hm]; rfl
  finite := finite

/-- Given a function `f : E → F`, a formal multilinear series `p` and `n : ℕ`, we say that
`f` has `p` as a finite power series around `x` if `f (x + y) = ∑' pₙ yⁿ` for all `y` in a
neighborhood of `0`and `pₙ = 0` for `n ≤ m`. -/
def HasFiniteFPowerSeriesAt (f : E → F) (p : FormalMultilinearSeries 𝕜 E F) (x : E) (n : ℕ) :=
  ∃ r, HasFiniteFPowerSeriesOnBall f p x n r

theorem HasFiniteFPowerSeriesAt.toHasFPowerSeriesAt
    (hf : HasFiniteFPowerSeriesAt f p x n) : HasFPowerSeriesAt f p x :=
  let ⟨r, hf⟩ := hf
  ⟨r, hf.toHasFPowerSeriesOnBall⟩

theorem HasFiniteFPowerSeriesAt.finite (hf : HasFiniteFPowerSeriesAt f p x n) :
    ∀ m : ℕ, n ≤ m → p m = 0 := let ⟨_, hf⟩ := hf; hf.finite

variable (𝕜)

/-- Given a function `f : E → F`, we say that `f` is continuously polynomial (cpolynomial)
at `x` if it admits a finite power series expansion around `x`. -/
def CPolynomialAt (f : E → F) (x : E) :=
  ∃ (p : FormalMultilinearSeries 𝕜 E F) (n : ℕ), HasFiniteFPowerSeriesAt f p x n

/-- Given a function `f : E → F`, we say that `f` is continuously polynomial on a set `s`
if it is continuously polynomial around every point of `s`. -/
def CPolynomialOn (f : E → F) (s : Set E) :=
  ∀ x, x ∈ s → CPolynomialAt 𝕜 f x

variable {𝕜}

theorem HasFiniteFPowerSeriesOnBall.hasFiniteFPowerSeriesAt
    (hf : HasFiniteFPowerSeriesOnBall f p x n r) :
    HasFiniteFPowerSeriesAt f p x n :=
  ⟨r, hf⟩

theorem HasFiniteFPowerSeriesAt.cPolynomialAt (hf : HasFiniteFPowerSeriesAt f p x n) :
    CPolynomialAt 𝕜 f x :=
  ⟨p, n, hf⟩

theorem HasFiniteFPowerSeriesOnBall.cPolynomialAt (hf : HasFiniteFPowerSeriesOnBall f p x n r) :
    CPolynomialAt 𝕜 f x :=
  hf.hasFiniteFPowerSeriesAt.cPolynomialAt

theorem CPolynomialAt.analyticAt (hf : CPolynomialAt 𝕜 f x) : AnalyticAt 𝕜 f x :=
  let ⟨p, _, hp⟩ := hf
  ⟨p, hp.toHasFPowerSeriesAt⟩

theorem CPolynomialAt.analyticWithinAt {s : Set E} (hf : CPolynomialAt 𝕜 f x) :
    AnalyticWithinAt 𝕜 f s x :=
  hf.analyticAt.analyticWithinAt

theorem CPolynomialOn.analyticOnNhd {s : Set E} (hf : CPolynomialOn 𝕜 f s) : AnalyticOnNhd 𝕜 f s :=
  fun x hx ↦ (hf x hx).analyticAt

theorem CPolynomialOn.analyticOn {s : Set E} (hf : CPolynomialOn 𝕜 f s) : AnalyticOn 𝕜 f s :=
  hf.analyticOnNhd.analyticOn

theorem HasFiniteFPowerSeriesOnBall.congr (hf : HasFiniteFPowerSeriesOnBall f p x n r)
    (hg : EqOn f g (EMetric.ball x r)) : HasFiniteFPowerSeriesOnBall g p x n r :=
  ⟨hf.1.congr hg, hf.finite⟩

/-- If a function `f` has a finite power series `p` around `x`, then the function
`z ↦ f (z - y)` has the same finite power series around `x + y`. -/
theorem HasFiniteFPowerSeriesOnBall.comp_sub (hf : HasFiniteFPowerSeriesOnBall f p x n r) (y : E) :
    HasFiniteFPowerSeriesOnBall (fun z => f (z - y)) p (x + y) n r :=
  ⟨hf.1.comp_sub y, hf.finite⟩

theorem HasFiniteFPowerSeriesOnBall.mono (hf : HasFiniteFPowerSeriesOnBall f p x n r)
    (r'_pos : 0 < r') (hr : r' ≤ r) : HasFiniteFPowerSeriesOnBall f p x n r' :=
  ⟨hf.1.mono r'_pos hr, hf.finite⟩

theorem HasFiniteFPowerSeriesAt.congr (hf : HasFiniteFPowerSeriesAt f p x n) (hg : f =ᶠ[𝓝 x] g) :
    HasFiniteFPowerSeriesAt g p x n :=
  Exists.imp (fun _ hg ↦ ⟨hg, hf.finite⟩) (hf.toHasFPowerSeriesAt.congr hg)

protected theorem HasFiniteFPowerSeriesAt.eventually (hf : HasFiniteFPowerSeriesAt f p x n) :
    ∀ᶠ r : ℝ≥0∞ in 𝓝[>] 0, HasFiniteFPowerSeriesOnBall f p x n r :=
  hf.toHasFPowerSeriesAt.eventually.mono fun _ h ↦ ⟨h, hf.finite⟩

=======
>>>>>>> ff557b06
theorem hasFiniteFPowerSeriesOnBall_const {c : F} {e : E} :
    HasFiniteFPowerSeriesOnBall (fun _ => c) (constFormalMultilinearSeries 𝕜 E c) e 1 ⊤ :=
  ⟨hasFPowerSeriesOnBall_const, fun n hn ↦ constFormalMultilinearSeries_apply (id hn : 0 < n).ne'⟩

theorem hasFiniteFPowerSeriesAt_const {c : F} {e : E} :
    HasFiniteFPowerSeriesAt (fun _ => c) (constFormalMultilinearSeries 𝕜 E c) e 1 :=
  ⟨⊤, hasFiniteFPowerSeriesOnBall_const⟩

theorem CPolynomialAt_const {v : F} : CPolynomialAt 𝕜 (fun _ => v) x :=
  ⟨constFormalMultilinearSeries 𝕜 E v, 1, hasFiniteFPowerSeriesAt_const⟩

theorem CPolynomialOn_const {v : F} {s : Set E} : CPolynomialOn 𝕜 (fun _ => v) s :=
  fun _ _ => CPolynomialAt_const

theorem HasFiniteFPowerSeriesOnBall.add (hf : HasFiniteFPowerSeriesOnBall f pf x n r)
    (hg : HasFiniteFPowerSeriesOnBall g pg x m r) :
    HasFiniteFPowerSeriesOnBall (f + g) (pf + pg) x (max n m) r :=
  ⟨hf.1.add hg.1, fun N hN ↦ by
    rw [Pi.add_apply, hf.finite _ ((le_max_left n m).trans hN),
        hg.finite _ ((le_max_right n m).trans hN), zero_add]⟩

theorem HasFiniteFPowerSeriesAt.add (hf : HasFiniteFPowerSeriesAt f pf x n)
    (hg : HasFiniteFPowerSeriesAt g pg x m) :
    HasFiniteFPowerSeriesAt (f + g) (pf + pg) x (max n m) := by
  rcases (hf.eventually.and hg.eventually).exists with ⟨r, hr⟩
  exact ⟨r, hr.1.add hr.2⟩

theorem CPolynomialAt.add (hf : CPolynomialAt 𝕜 f x) (hg : CPolynomialAt 𝕜 g x) :
    CPolynomialAt 𝕜 (f + g) x :=
  let ⟨_, _, hpf⟩ := hf
  let ⟨_, _, hqf⟩ := hg
  (hpf.add hqf).cPolynomialAt

theorem HasFiniteFPowerSeriesOnBall.neg (hf : HasFiniteFPowerSeriesOnBall f pf x n r) :
    HasFiniteFPowerSeriesOnBall (-f) (-pf) x n r :=
  ⟨hf.1.neg, fun m hm ↦ by rw [Pi.neg_apply, hf.finite m hm, neg_zero]⟩

theorem HasFiniteFPowerSeriesAt.neg (hf : HasFiniteFPowerSeriesAt f pf x n) :
    HasFiniteFPowerSeriesAt (-f) (-pf) x n :=
  let ⟨_, hrf⟩ := hf
  hrf.neg.hasFiniteFPowerSeriesAt

theorem CPolynomialAt.neg (hf : CPolynomialAt 𝕜 f x) : CPolynomialAt 𝕜 (-f) x :=
  let ⟨_, _, hpf⟩ := hf
  hpf.neg.cPolynomialAt

theorem HasFiniteFPowerSeriesOnBall.sub (hf : HasFiniteFPowerSeriesOnBall f pf x n r)
    (hg : HasFiniteFPowerSeriesOnBall g pg x m r) :
    HasFiniteFPowerSeriesOnBall (f - g) (pf - pg) x (max n m) r := by
  simpa only [sub_eq_add_neg] using hf.add hg.neg

theorem HasFiniteFPowerSeriesAt.sub (hf : HasFiniteFPowerSeriesAt f pf x n)
    (hg : HasFiniteFPowerSeriesAt g pg x m) :
    HasFiniteFPowerSeriesAt (f - g) (pf - pg) x (max n m) := by
  simpa only [sub_eq_add_neg] using hf.add hg.neg

theorem CPolynomialAt.sub (hf : CPolynomialAt 𝕜 f x) (hg : CPolynomialAt 𝕜 g x) :
    CPolynomialAt 𝕜 (f - g) x := by
  simpa only [sub_eq_add_neg] using hf.add hg.neg

theorem CPolynomialOn.add {s : Set E} (hf : CPolynomialOn 𝕜 f s) (hg : CPolynomialOn 𝕜 g s) :
    CPolynomialOn 𝕜 (f + g) s :=
  fun z hz => (hf z hz).add (hg z hz)

theorem CPolynomialOn.sub {s : Set E} (hf : CPolynomialOn 𝕜 f s) (hg : CPolynomialOn 𝕜 g s) :
    CPolynomialOn 𝕜 (f - g) s :=
  fun z hz => (hf z hz).sub (hg z hz)


/-!
### Continuous multilinear maps

We show that continuous multilinear maps are continuously polynomial, and therefore analytic.
-/

namespace ContinuousMultilinearMap

variable {ι : Type*} {Em : ι → Type*} [∀ i, NormedAddCommGroup (Em i)] [∀ i, NormedSpace 𝕜 (Em i)]
  [Fintype ι] (f : ContinuousMultilinearMap 𝕜 Em F) {x : Π i, Em i} {s : Set (Π i, Em i)}

open FormalMultilinearSeries

protected theorem hasFiniteFPowerSeriesOnBall :
    HasFiniteFPowerSeriesOnBall f f.toFormalMultilinearSeries 0 (Fintype.card ι + 1) ⊤ :=
  .mk' (fun _ hm ↦ dif_neg (Nat.succ_le_iff.mp hm).ne) ENNReal.zero_lt_top fun y _ ↦ by
    rw [Finset.sum_eq_single_of_mem _ (Finset.self_mem_range_succ _), zero_add]
    · rw [toFormalMultilinearSeries, dif_pos rfl]; rfl
    · intro m _ ne; rw [toFormalMultilinearSeries, dif_neg ne.symm]; rfl

lemma cpolynomialAt  : CPolynomialAt 𝕜 f x :=
  f.hasFiniteFPowerSeriesOnBall.cPolynomialAt_of_mem
    (by simp only [Metric.emetric_ball_top, Set.mem_univ])

lemma cpolyomialOn : CPolynomialOn 𝕜 f s := fun _ _ ↦ f.cpolynomialAt

lemma analyticOnNhd : AnalyticOnNhd 𝕜 f s := f.cpolyomialOn.analyticOnNhd

lemma analyticOn : AnalyticOn 𝕜 f s := f.analyticOnNhd.analyticOn

@[deprecated (since := "2024-09-26")]
alias analyticWithinOn := analyticOn

lemma analyticAt : AnalyticAt 𝕜 f x := f.cpolynomialAt.analyticAt

lemma analyticWithinAt : AnalyticWithinAt 𝕜 f s x := f.analyticAt.analyticWithinAt

end ContinuousMultilinearMap


/-!
### Continuous linear maps into continuous multilinear maps

We show that a continuous linear map into continuous multilinear maps is continuously polynomial
(as a function of two variables, i.e., uncurried). Therefore, it is also analytic.
-/

namespace ContinuousLinearMap

variable {ι : Type*} {Em : ι → Type*} [∀ i, NormedAddCommGroup (Em i)] [∀ i, NormedSpace 𝕜 (Em i)]
  [Fintype ι] (f : G →L[𝕜] ContinuousMultilinearMap 𝕜 Em F)
  {s : Set (G × (Π i, Em i))} {x : G × (Π i, Em i)}

/-- Formal multilinear series associated to a linear map into multilinear maps. -/
noncomputable def toFormalMultilinearSeriesOfMultilinear :
    FormalMultilinearSeries 𝕜 (G × (Π i, Em i)) F :=
  fun n ↦ if h : Fintype.card (Option ι) = n then
    (f.continuousMultilinearMapOption).domDomCongr (Fintype.equivFinOfCardEq h)
  else 0

protected theorem hasFiniteFPowerSeriesOnBall_uncurry_of_multilinear :
    HasFiniteFPowerSeriesOnBall (fun (p : G × (Π i, Em i)) ↦ f p.1 p.2)
      f.toFormalMultilinearSeriesOfMultilinear 0 (Fintype.card (Option ι) + 1) ⊤ := by
  apply HasFiniteFPowerSeriesOnBall.mk' ?_ ENNReal.zero_lt_top  ?_
  · intro m hm
    apply dif_neg
    exact Nat.ne_of_lt hm
  · intro y _
    rw [Finset.sum_eq_single_of_mem _ (Finset.self_mem_range_succ _), zero_add]
    · rw [toFormalMultilinearSeriesOfMultilinear, dif_pos rfl]; rfl
    · intro m _ ne; rw [toFormalMultilinearSeriesOfMultilinear, dif_neg ne.symm]; rfl

lemma cpolynomialAt_uncurry_of_multilinear :
    CPolynomialAt 𝕜 (fun (p : G × (Π i, Em i)) ↦ f p.1 p.2) x :=
  f.hasFiniteFPowerSeriesOnBall_uncurry_of_multilinear.cPolynomialAt_of_mem
    (by simp only [Metric.emetric_ball_top, Set.mem_univ])

lemma cpolyomialOn_uncurry_of_multilinear :
    CPolynomialOn 𝕜 (fun (p : G × (Π i, Em i)) ↦ f p.1 p.2) s :=
  fun _ _ ↦ f.cpolynomialAt_uncurry_of_multilinear

lemma analyticOnNhd_uncurry_of_multilinear :
    AnalyticOnNhd 𝕜 (fun (p : G × (Π i, Em i)) ↦ f p.1 p.2) s :=
  f.cpolyomialOn_uncurry_of_multilinear.analyticOnNhd

lemma analyticOn_uncurry_of_multilinear :
    AnalyticOn 𝕜 (fun (p : G × (Π i, Em i)) ↦ f p.1 p.2) s :=
  f.analyticOnNhd_uncurry_of_multilinear.analyticOn

@[deprecated (since := "2024-09-26")]
alias analyticWithinOn_uncurry_of_multilinear := analyticOn_uncurry_of_multilinear

lemma analyticAt_uncurry_of_multilinear : AnalyticAt 𝕜 (fun (p : G × (Π i, Em i)) ↦ f p.1 p.2) x :=
  f.cpolynomialAt_uncurry_of_multilinear.analyticAt

lemma analyticWithinAt_uncurry_of_multilinear :
    AnalyticWithinAt 𝕜 (fun (p : G × (Π i, Em i)) ↦ f p.1 p.2) s x :=
  f.analyticAt_uncurry_of_multilinear.analyticWithinAt

end ContinuousLinearMap<|MERGE_RESOLUTION|>--- conflicted
+++ resolved
@@ -24,7 +24,6 @@
 
 variable {f g : E → F} {p pf pg : FormalMultilinearSeries 𝕜 E F} {x : E} {r r' : ℝ≥0∞} {n m : ℕ}
 
-<<<<<<< HEAD
 section FiniteFPowerSeries
 
 /-- Given a function `f : E → F`, a formal multilinear series `p` and `n : ℕ`, we say that
@@ -121,8 +120,6 @@
     ∀ᶠ r : ℝ≥0∞ in 𝓝[>] 0, HasFiniteFPowerSeriesOnBall f p x n r :=
   hf.toHasFPowerSeriesAt.eventually.mono fun _ h ↦ ⟨h, hf.finite⟩
 
-=======
->>>>>>> ff557b06
 theorem hasFiniteFPowerSeriesOnBall_const {c : F} {e : E} :
     HasFiniteFPowerSeriesOnBall (fun _ => c) (constFormalMultilinearSeries 𝕜 E c) e 1 ⊤ :=
   ⟨hasFPowerSeriesOnBall_const, fun n hn ↦ constFormalMultilinearSeries_apply (id hn : 0 < n).ne'⟩
