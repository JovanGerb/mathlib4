/-
Copyright (c) 2022 Aaron Anderson. All rights reserved.
Released under Apache 2.0 license as described in the file LICENSE.
Authors: Aaron Anderson
-/
import Mathlib.Data.Fintype.Basic
import Mathlib.ModelTheory.Substructures

#align_import model_theory.elementary_maps from "leanprover-community/mathlib"@"d11893b411025250c8e61ff2f12ccbd7ee35ab15"

/-!
# Elementary Maps Between First-Order Structures

## Main Definitions
* A `FirstOrder.Language.ElementaryEmbedding` is an embedding that commutes with the
  realizations of formulas.
* The `FirstOrder.Language.elementaryDiagram` of a structure is the set of all sentences with
  parameters that the structure satisfies.
* `FirstOrder.Language.ElementaryEmbedding.ofModelsElementaryDiagram` is the canonical
elementary embedding of any structure into a model of its elementary diagram.

## Main Results
* The Tarski-Vaught Test for embeddings: `FirstOrder.Language.Embedding.isElementary_of_exists`
gives a simple criterion for an embedding to be elementary.
 -/


open FirstOrder

namespace FirstOrder

namespace Language

open Structure

variable (L : Language) (M : Type*) (N : Type*) {P : Type*} {Q : Type*}

variable [L.Structure M] [L.Structure N] [L.Structure P] [L.Structure Q]

/-- An elementary embedding of first-order structures is an embedding that commutes with the
  realizations of formulas. -/
structure ElementaryEmbedding where
  toFun : M → N
  -- Porting note:
  -- The autoparam here used to be `obviously`. We would like to replace it with `aesop`
  -- but that isn't currently sufficient.
  -- See https://leanprover.zulipchat.com/#narrow/stream/287929-mathlib4/topic/Aesop.20and.20cases
  -- If that can be improved, we should change this to `by aesop` and remove the proofs below.
  map_formula' :
    ∀ ⦃n⦄ (φ : L.Formula (Fin n)) (x : Fin n → M), φ.Realize (toFun ∘ x) ↔ φ.Realize x := by
    intros; trivial
#align first_order.language.elementary_embedding FirstOrder.Language.ElementaryEmbedding
#align first_order.language.elementary_embedding.to_fun FirstOrder.Language.ElementaryEmbedding.toFun
#align first_order.language.elementary_embedding.map_formula' FirstOrder.Language.ElementaryEmbedding.map_formula'

-- mathport name: elementary_embedding
@[inherit_doc FirstOrder.Language.ElementaryEmbedding]
scoped[FirstOrder] notation:25 A " ↪ₑ[" L "] " B => FirstOrder.Language.ElementaryEmbedding L A B

variable {L} {M} {N}

namespace ElementaryEmbedding

attribute [coe] toFun

instance instFunLike : FunLike (M ↪ₑ[L] N) M N where
  coe f := f.toFun
  coe_injective' f g h := by
    cases f
    cases g
    simp only [ElementaryEmbedding.mk.injEq]
    ext x
    exact Function.funext_iff.1 h x
#align first_order.language.elementary_embedding.fun_like FirstOrder.Language.ElementaryEmbedding.instFunLike

instance : CoeFun (M ↪ₑ[L] N) fun _ => M → N :=
  DFunLike.hasCoeToFun

@[simp]
theorem map_boundedFormula (f : M ↪ₑ[L] N) {α : Type*} {n : ℕ} (φ : L.BoundedFormula α n)
    (v : α → M) (xs : Fin n → M) : φ.Realize (f ∘ v) (f ∘ xs) ↔ φ.Realize v xs := by
  classical
    rw [← BoundedFormula.realize_restrictFreeVar Set.Subset.rfl, Set.inclusion_eq_id, iff_eq_eq]
    have h :=
      f.map_formula' ((φ.restrictFreeVar id).toFormula.relabel (Fintype.equivFin _))
        (Sum.elim (v ∘ (↑)) xs ∘ (Fintype.equivFin _).symm)
    simp only [Formula.realize_relabel, BoundedFormula.realize_toFormula, iff_eq_eq] at h
    rw [← Function.comp.assoc _ _ (Fintype.equivFin _).symm,
<<<<<<< HEAD
      Function.comp.assoc _ (Fintype.equivFin _).symm (Fintype.equivFin _), _root_.Equiv.symm_comp_self,
      Function.comp.right_id, Function.comp.assoc, Sum.elim_comp_inl,
      Function.comp.assoc _ _ Sum.inr, Sum.elim_comp_inr, ← Function.comp.assoc] at h
    refine' h.trans _
    erw [Function.comp.assoc _ _ (Fintype.equivFin _), _root_.Equiv.symm_comp_self, Function.comp.right_id,
=======
      Function.comp.assoc _ (Fintype.equivFin _).symm (Fintype.equivFin _), Equiv.symm_comp_self,
      Function.comp_id, Function.comp.assoc, Sum.elim_comp_inl,
      Function.comp.assoc _ _ Sum.inr, Sum.elim_comp_inr, ← Function.comp.assoc] at h
    refine' h.trans _
    erw [Function.comp.assoc _ _ (Fintype.equivFin _), Equiv.symm_comp_self, Function.comp_id,
>>>>>>> 2a76c1de
      Sum.elim_comp_inl, Sum.elim_comp_inr (v ∘ Subtype.val) xs,
      ← Set.inclusion_eq_id (s := (BoundedFormula.freeVarFinset φ : Set α)) Set.Subset.rfl,
      BoundedFormula.realize_restrictFreeVar Set.Subset.rfl]
#align first_order.language.elementary_embedding.map_bounded_formula FirstOrder.Language.ElementaryEmbedding.map_boundedFormula

@[simp]
theorem map_formula (f : M ↪ₑ[L] N) {α : Type*} (φ : L.Formula α) (x : α → M) :
    φ.Realize (f ∘ x) ↔ φ.Realize x := by
  rw [Formula.Realize, Formula.Realize, ← f.map_boundedFormula, Unique.eq_default (f ∘ default)]
#align first_order.language.elementary_embedding.map_formula FirstOrder.Language.ElementaryEmbedding.map_formula

theorem map_sentence (f : M ↪ₑ[L] N) (φ : L.Sentence) : M ⊨ φ ↔ N ⊨ φ := by
  rw [Sentence.Realize, Sentence.Realize, ← f.map_formula, Unique.eq_default (f ∘ default)]
#align first_order.language.elementary_embedding.map_sentence FirstOrder.Language.ElementaryEmbedding.map_sentence

theorem theory_model_iff (f : M ↪ₑ[L] N) (T : L.Theory) : M ⊨ T ↔ N ⊨ T := by
  simp only [Theory.model_iff, f.map_sentence]
set_option linter.uppercaseLean3 false in
#align first_order.language.elementary_embedding.Theory_model_iff FirstOrder.Language.ElementaryEmbedding.theory_model_iff

theorem elementarilyEquivalent (f : M ↪ₑ[L] N) : M ≅[L] N :=
  elementarilyEquivalent_iff.2 f.map_sentence
#align first_order.language.elementary_embedding.elementarily_equivalent FirstOrder.Language.ElementaryEmbedding.elementarilyEquivalent

@[simp]
theorem injective (φ : M ↪ₑ[L] N) : Function.Injective φ := by
  intro x y
  have h :=
    φ.map_formula ((var 0).equal (var 1) : L.Formula (Fin 2)) fun i => if i = 0 then x else y
  rw [Formula.realize_equal, Formula.realize_equal] at h
  simp only [Nat.one_ne_zero, Term.realize, Fin.one_eq_zero_iff, if_true, eq_self_iff_true,
    Function.comp_apply, if_false] at h
  exact h.1
#align first_order.language.elementary_embedding.injective FirstOrder.Language.ElementaryEmbedding.injective

instance embeddingLike : EmbeddingLike (M ↪ₑ[L] N) M N :=
  { show FunLike (M ↪ₑ[L] N) M N from inferInstance with injective' := injective }
#align first_order.language.elementary_embedding.embedding_like FirstOrder.Language.ElementaryEmbedding.embeddingLike

@[simp]
theorem map_fun (φ : M ↪ₑ[L] N) {n : ℕ} (f : L.Functions n) (x : Fin n → M) :
    φ (funMap f x) = funMap f (φ ∘ x) := by
  have h := φ.map_formula (Formula.graph f) (Fin.cons (funMap f x) x)
  rw [Formula.realize_graph, Fin.comp_cons, Formula.realize_graph] at h
  rw [eq_comm, h]
#align first_order.language.elementary_embedding.map_fun FirstOrder.Language.ElementaryEmbedding.map_fun

@[simp]
theorem map_rel (φ : M ↪ₑ[L] N) {n : ℕ} (r : L.Relations n) (x : Fin n → M) :
    RelMap r (φ ∘ x) ↔ RelMap r x :=
  haveI h := φ.map_formula (r.formula var) x
  h
#align first_order.language.elementary_embedding.map_rel FirstOrder.Language.ElementaryEmbedding.map_rel

instance strongHomClass : StrongHomClass L (M ↪ₑ[L] N) M N where
  map_fun := map_fun
  map_rel := map_rel
#align first_order.language.elementary_embedding.strong_hom_class FirstOrder.Language.ElementaryEmbedding.strongHomClass

@[simp]
theorem map_constants (φ : M ↪ₑ[L] N) (c : L.Constants) : φ c = c :=
  HomClass.map_constants φ c
#align first_order.language.elementary_embedding.map_constants FirstOrder.Language.ElementaryEmbedding.map_constants

/-- An elementary embedding is also a first-order embedding. -/
def toEmbedding (f : M ↪ₑ[L] N) : M ↪[L] N where
  toFun := f
  inj' := f.injective
  map_fun' {_} f x := by aesop
  map_rel' {_} R x := by aesop
#align first_order.language.elementary_embedding.to_embedding FirstOrder.Language.ElementaryEmbedding.toEmbedding

/-- An elementary embedding is also a first-order homomorphism. -/
def toHom (f : M ↪ₑ[L] N) : M →[L] N where
  toFun := f
  map_fun' {_} f x := by aesop
  map_rel' {_} R x := by aesop
#align first_order.language.elementary_embedding.to_hom FirstOrder.Language.ElementaryEmbedding.toHom

@[simp]
theorem toEmbedding_toHom (f : M ↪ₑ[L] N) : f.toEmbedding.toHom = f.toHom :=
  rfl
#align first_order.language.elementary_embedding.to_embedding_to_hom FirstOrder.Language.ElementaryEmbedding.toEmbedding_toHom

@[simp]
theorem coe_toHom {f : M ↪ₑ[L] N} : (f.toHom : M → N) = (f : M → N) :=
  rfl
#align first_order.language.elementary_embedding.coe_to_hom FirstOrder.Language.ElementaryEmbedding.coe_toHom

@[simp]
theorem coe_toEmbedding (f : M ↪ₑ[L] N) : (f.toEmbedding : M → N) = (f : M → N) :=
  rfl
#align first_order.language.elementary_embedding.coe_to_embedding FirstOrder.Language.ElementaryEmbedding.coe_toEmbedding

theorem coe_injective : @Function.Injective (M ↪ₑ[L] N) (M → N) (↑) :=
  DFunLike.coe_injective
#align first_order.language.elementary_embedding.coe_injective FirstOrder.Language.ElementaryEmbedding.coe_injective

@[ext]
theorem ext ⦃f g : M ↪ₑ[L] N⦄ (h : ∀ x, f x = g x) : f = g :=
  DFunLike.ext f g h
#align first_order.language.elementary_embedding.ext FirstOrder.Language.ElementaryEmbedding.ext

theorem ext_iff {f g : M ↪ₑ[L] N} : f = g ↔ ∀ x, f x = g x :=
  DFunLike.ext_iff
#align first_order.language.elementary_embedding.ext_iff FirstOrder.Language.ElementaryEmbedding.ext_iff

variable (L) (M)

/-- The identity elementary embedding from a structure to itself -/
@[refl]
def refl : M ↪ₑ[L] M where toFun := id
#align first_order.language.elementary_embedding.refl FirstOrder.Language.ElementaryEmbedding.refl

variable {L} {M}

instance : Inhabited (M ↪ₑ[L] M) :=
  ⟨refl L M⟩

@[simp]
theorem refl_apply (x : M) : refl L M x = x :=
  rfl
#align first_order.language.elementary_embedding.refl_apply FirstOrder.Language.ElementaryEmbedding.refl_apply

/-- Composition of elementary embeddings -/
@[trans]
def comp (hnp : N ↪ₑ[L] P) (hmn : M ↪ₑ[L] N) : M ↪ₑ[L] P where
  toFun := hnp ∘ hmn
  map_formula' n φ x := by
    cases' hnp with _ hhnp
    cases' hmn with _ hhmn
    erw [hhnp, hhmn]
#align first_order.language.elementary_embedding.comp FirstOrder.Language.ElementaryEmbedding.comp

@[simp]
theorem comp_apply (g : N ↪ₑ[L] P) (f : M ↪ₑ[L] N) (x : M) : g.comp f x = g (f x) :=
  rfl
#align first_order.language.elementary_embedding.comp_apply FirstOrder.Language.ElementaryEmbedding.comp_apply

/-- Composition of elementary embeddings is associative. -/
theorem comp_assoc (f : M ↪ₑ[L] N) (g : N ↪ₑ[L] P) (h : P ↪ₑ[L] Q) :
    (h.comp g).comp f = h.comp (g.comp f) :=
  rfl
#align first_order.language.elementary_embedding.comp_assoc FirstOrder.Language.ElementaryEmbedding.comp_assoc

end ElementaryEmbedding

variable (L) (M)

/-- The elementary diagram of an `L`-structure is the set of all sentences with parameters it
  satisfies. -/
abbrev elementaryDiagram : L[[M]].Theory :=
  L[[M]].completeTheory M
#align first_order.language.elementary_diagram FirstOrder.Language.elementaryDiagram

/-- The canonical elementary embedding of an `L`-structure into any model of its elementary diagram
-/
@[simps]
def ElementaryEmbedding.ofModelsElementaryDiagram (N : Type*) [L.Structure N] [L[[M]].Structure N]
    [(lhomWithConstants L M).IsExpansionOn N] [N ⊨ L.elementaryDiagram M] : M ↪ₑ[L] N :=
  ⟨((↑) : L[[M]].Constants → N) ∘ Sum.inr, fun n φ x => by
    refine'
      _root_.trans _
        ((realize_iff_of_model_completeTheory M N
              (((L.lhomWithConstants M).onBoundedFormula φ).subst
                  (Constants.term ∘ Sum.inr ∘ x)).alls).trans
          _)
    · simp_rw [Sentence.Realize, BoundedFormula.realize_alls, BoundedFormula.realize_subst,
        LHom.realize_onBoundedFormula, Formula.Realize, Unique.forall_iff, Function.comp,
        Term.realize_constants]
    · simp_rw [Sentence.Realize, BoundedFormula.realize_alls, BoundedFormula.realize_subst,
        LHom.realize_onBoundedFormula, Formula.Realize, Unique.forall_iff]
      rfl⟩
#align first_order.language.elementary_embedding.of_models_elementary_diagram FirstOrder.Language.ElementaryEmbedding.ofModelsElementaryDiagram

variable {L M}

namespace Embedding

/-- The **Tarski-Vaught test** for elementarity of an embedding. -/
theorem isElementary_of_exists (f : M ↪[L] N)
    (htv :
      ∀ (n : ℕ) (φ : L.BoundedFormula Empty (n + 1)) (x : Fin n → M) (a : N),
        φ.Realize default (Fin.snoc (f ∘ x) a : _ → N) →
          ∃ b : M, φ.Realize default (Fin.snoc (f ∘ x) (f b) : _ → N)) :
    ∀ {n} (φ : L.Formula (Fin n)) (x : Fin n → M), φ.Realize (f ∘ x) ↔ φ.Realize x := by
  suffices h :
    ∀ (n : ℕ) (φ : L.BoundedFormula Empty n) (xs : Fin n → M),
      φ.Realize (f ∘ default) (f ∘ xs) ↔ φ.Realize default xs
  · intro n φ x
    refine' φ.realize_relabel_sum_inr.symm.trans (_root_.trans (h n _ _) φ.realize_relabel_sum_inr)
  refine' fun n φ => φ.recOn _ _ _ _ _
  · exact fun {_} _ => Iff.rfl
  · intros
    simp [BoundedFormula.Realize, ← Sum.comp_elim, Embedding.realize_term]
  · intros
    simp only [BoundedFormula.Realize, ← Sum.comp_elim, realize_term]
    erw [map_rel f]
  · intro _ _ _ ih1 ih2 _
    simp [ih1, ih2]
  · intro n φ ih xs
    simp only [BoundedFormula.realize_all]
    refine' ⟨fun h a => _, _⟩
    · rw [← ih, Fin.comp_snoc]
      exact h (f a)
    · contrapose!
      rintro ⟨a, ha⟩
      obtain ⟨b, hb⟩ := htv n φ.not xs a (by
          rw [BoundedFormula.realize_not, ← Unique.eq_default (f ∘ default)]
          exact ha)
      · refine' ⟨b, fun h => hb (Eq.mp _ ((ih _).2 h))⟩
        rw [Unique.eq_default (f ∘ default), Fin.comp_snoc]
#align first_order.language.embedding.is_elementary_of_exists FirstOrder.Language.Embedding.isElementary_of_exists

/-- Bundles an embedding satisfying the Tarski-Vaught test as an elementary embedding. -/
@[simps]
def toElementaryEmbedding (f : M ↪[L] N)
    (htv :
      ∀ (n : ℕ) (φ : L.BoundedFormula Empty (n + 1)) (x : Fin n → M) (a : N),
        φ.Realize default (Fin.snoc (f ∘ x) a : _ → N) →
          ∃ b : M, φ.Realize default (Fin.snoc (f ∘ x) (f b) : _ → N)) :
    M ↪ₑ[L] N :=
  ⟨f, fun _ => f.isElementary_of_exists htv⟩
#align first_order.language.embedding.to_elementary_embedding FirstOrder.Language.Embedding.toElementaryEmbedding

end Embedding

namespace Equiv

/-- A first-order equivalence is also an elementary embedding. -/
def toElementaryEmbedding (f : M ≃[L] N) : M ↪ₑ[L] N where
  toFun := f
  map_formula' n φ x := by aesop
#align first_order.language.equiv.to_elementary_embedding FirstOrder.Language.Equiv.toElementaryEmbedding

@[simp]
theorem toElementaryEmbedding_toEmbedding (f : M ≃[L] N) :
    f.toElementaryEmbedding.toEmbedding = f.toEmbedding :=
  rfl
#align first_order.language.equiv.to_elementary_embedding_to_embedding FirstOrder.Language.Equiv.toElementaryEmbedding_toEmbedding

@[simp]
theorem coe_toElementaryEmbedding (f : M ≃[L] N) :
    (f.toElementaryEmbedding : M → N) = (f : M → N) :=
  rfl
#align first_order.language.equiv.coe_to_elementary_embedding FirstOrder.Language.Equiv.coe_toElementaryEmbedding

end Equiv

@[simp]
theorem realize_term_substructure {α : Type*} {S : L.Substructure M} (v : α → S) (t : L.Term α) :
    t.realize ((↑) ∘ v) = (↑(t.realize v) : M) :=
  S.subtype.realize_term t
#align first_order.language.realize_term_substructure FirstOrder.Language.realize_term_substructure

end Language

end FirstOrder<|MERGE_RESOLUTION|>--- conflicted
+++ resolved
@@ -86,19 +86,11 @@
         (Sum.elim (v ∘ (↑)) xs ∘ (Fintype.equivFin _).symm)
     simp only [Formula.realize_relabel, BoundedFormula.realize_toFormula, iff_eq_eq] at h
     rw [← Function.comp.assoc _ _ (Fintype.equivFin _).symm,
-<<<<<<< HEAD
       Function.comp.assoc _ (Fintype.equivFin _).symm (Fintype.equivFin _), _root_.Equiv.symm_comp_self,
       Function.comp.right_id, Function.comp.assoc, Sum.elim_comp_inl,
       Function.comp.assoc _ _ Sum.inr, Sum.elim_comp_inr, ← Function.comp.assoc] at h
     refine' h.trans _
     erw [Function.comp.assoc _ _ (Fintype.equivFin _), _root_.Equiv.symm_comp_self, Function.comp.right_id,
-=======
-      Function.comp.assoc _ (Fintype.equivFin _).symm (Fintype.equivFin _), Equiv.symm_comp_self,
-      Function.comp_id, Function.comp.assoc, Sum.elim_comp_inl,
-      Function.comp.assoc _ _ Sum.inr, Sum.elim_comp_inr, ← Function.comp.assoc] at h
-    refine' h.trans _
-    erw [Function.comp.assoc _ _ (Fintype.equivFin _), Equiv.symm_comp_self, Function.comp_id,
->>>>>>> 2a76c1de
       Sum.elim_comp_inl, Sum.elim_comp_inr (v ∘ Subtype.val) xs,
       ← Set.inclusion_eq_id (s := (BoundedFormula.freeVarFinset φ : Set α)) Set.Subset.rfl,
       BoundedFormula.realize_restrictFreeVar Set.Subset.rfl]
