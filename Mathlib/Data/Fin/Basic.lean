/-
Copyright (c) 2017 Robert Y. Lewis. All rights reserved.
Released under Apache 2.0 license as described in the file LICENSE.
Authors: Robert Y. Lewis, Keeley Hoek
-/
import Mathlib.Algebra.NeZero
import Mathlib.Algebra.Order.WithZero
import Mathlib.Init.Data.Fin.Basic
import Mathlib.Order.RelIso.Basic
import Mathlib.Data.Nat.Order.Basic
import Mathlib.Order.Hom.Set
import Std.Data.Fin.Basic

#align_import data.fin.basic from "leanprover-community/mathlib"@"3a2b5524a138b5d0b818b858b516d4ac8a484b03"

/-!
# The finite type with `n` elements

`Fin n` is the type whose elements are natural numbers smaller than `n`.
This file expands on the development in the core library.

## Main definitions

### Induction principles

* `finZeroElim` : Elimination principle for the empty set `Fin 0`, generalizes `Fin.elim0`.
* `Fin.succRec` : Define `C n i` by induction on `i : Fin n` interpreted
  as `(0 : Fin (n - i)).succ.succ…`. This function has two arguments: `H0 n` defines
  `0`-th element `C (n+1) 0` of an `(n+1)`-tuple, and `Hs n i` defines `(i+1)`-st element
  of `(n+1)`-tuple based on `n`, `i`, and `i`-th element of `n`-tuple.
* `Fin.succRecOn` : same as `Fin.succRec` but `i : Fin n` is the first argument;
* `Fin.induction` : Define `C i` by induction on `i : Fin (n + 1)`, separating into the
  `Nat`-like base cases of `C 0` and `C (i.succ)`.
* `Fin.inductionOn` : same as `Fin.induction` but with `i : Fin (n + 1)` as the first argument.
* `Fin.cases` : define `f : Π i : Fin n.succ, C i` by separately handling the cases `i = 0` and
  `i = Fin.succ j`, `j : Fin n`, defined using `Fin.induction`.
* `Fin.reverseInduction`: reverse induction on `i : Fin (n + 1)`; given `C (Fin.last n)` and
  `∀ i : Fin n, C (Fin.succ i) → C (Fin.castSucc i)`, constructs all values `C i` by going down;
* `Fin.lastCases`: define `f : Π i, Fin (n + 1), C i` by separately handling the cases
  `i = Fin.last n` and `i = Fin.castSucc j`, a special case of `Fin.reverseInduction`;
* `Fin.addCases`: define a function on `Fin (m + n)` by separately handling the cases
  `Fin.castAdd n i` and `Fin.natAdd m i`;
* `Fin.succAboveCases`: given `i : Fin (n + 1)`, define a function on `Fin (n + 1)` by separately
  handling the cases `j = i` and `j = Fin.succAbove i k`, same as `Fin.insertNth` but marked
  as eliminator and works for `Sort*`. -- Porting note: this is in another file

### Order embeddings and an order isomorphism

* `Fin.orderIsoSubtype` : coercion to `{ i // i < n }` as an `OrderIso`;
* `Fin.valEmbedding` : coercion to natural numbers as an `Embedding`;
* `Fin.valOrderEmbedding` : coercion to natural numbers as an `OrderEmbedding`;
* `Fin.succEmbedding` : `Fin.succ` as an `OrderEmbedding`;
* `Fin.castLEEmb h` : `Fin.castLE` as an `OrderEmbedding`, embed `Fin n` into `Fin m`, `h : n ≤ m`;
* `Fin.castIso` : `Fin.cast` as an `OrderIso`, order isomorphism between `Fin n` and `Fin m`
  provided that `n = m`, see also `Equiv.finCongr`;
* `Fin.castAddEmb m` : `Fin.castAdd` as an `OrderEmbedding`, embed `Fin n` into `Fin (n+m)`;
* `Fin.castSuccEmb` : `Fin.castSucc` as an `OrderEmbedding`, embed `Fin n` into `Fin (n+1)`;
* `Fin.succAboveEmb p` : `Fin.succAbove` as an `OrderEmbedding`, embed `Fin n` into `Fin (n + 1)`
  with a hole around `p`;
* `Fin.addNatEmb m i` : `Fin.addNat` as an `OrderEmbedding`, add `m` on `i` on the right,
  generalizes `Fin.succ`;
* `Fin.natAddEmb n i` : `Fin.natAdd` as an `OrderEmbedding`, adds `n` on `i` on the left;

### Other casts

* `Fin.ofNat'`: given a positive number `n` (deduced from `[NeZero n]`), `Fin.ofNat' i` is
  `i % n` interpreted as an element of `Fin n`;
* `Fin.divNat i` : divides `i : Fin (m * n)` by `n`;
* `Fin.modNat i` : takes the mod of `i : Fin (m * n)` by `n`;

### Misc definitions

* `Fin.revPerm : Equiv.Perm (Fin n)` : `Fin.rev` as an `Equiv.Perm`, the antitone involution given
  by `i ↦ n-(i+1)`

-/

set_option autoImplicit true

universe u v

open Fin Nat Function

/-- Elimination principle for the empty set `Fin 0`, dependent version. -/
def finZeroElim {α : Fin 0 → Sort*} (x : Fin 0) : α x :=
  x.elim0
#align fin_zero_elim finZeroElim

namespace Fin

instance : CanLift ℕ (Fin n) Fin.val (· < n) where
  prf k hk := ⟨⟨k, hk⟩, rfl⟩

/-- A non-dependent variant of `elim0`. -/
def elim0' {α : Sort*} (x : Fin 0) : α :=
  x.elim0
#align fin.elim0' Fin.elim0'

variable {n m : ℕ}
--variable {a b : Fin n} -- this *really* breaks stuff

#align fin.fin_to_nat Fin.coeToNat

theorem val_injective : Function.Injective (@Fin.val n) :=
  @Fin.eq_of_veq n
#align fin.val_injective Fin.val_injective

/-- If you actually have an element of `Fin n`, then the `n` is always positive -/
lemma size_positive : Fin n → 0 < n
  | ⟨x, h⟩ =>
    match Nat.eq_or_lt_of_le (Nat.zero_le x) with
    | Or.inl h_eq => h_eq ▸ h
    | Or.inr h_lt => Nat.lt_trans h_lt h

lemma size_positive' [Nonempty (Fin n)] : 0 < n :=
  ‹Nonempty (Fin n)›.elim fun i ↦ Fin.size_positive i

protected theorem prop (a : Fin n) : a.val < n :=
  a.2
#align fin.prop Fin.prop

#align fin.is_lt Fin.is_lt
#align fin.pos Fin.pos
#align fin.pos_iff_nonempty Fin.pos_iff_nonempty

/-- Equivalence between `Fin n` and `{ i // i < n }`. -/
@[simps apply symm_apply]
def equivSubtype : Fin n ≃ { i // i < n } where
  toFun a := ⟨a.1, a.2⟩
  invFun a := ⟨a.1, a.2⟩
  left_inv := fun ⟨_, _⟩ => rfl
  right_inv := fun ⟨_, _⟩ => rfl
#align fin.equiv_subtype Fin.equivSubtype
#align fin.equiv_subtype_symm_apply Fin.equivSubtype_symm_apply
#align fin.equiv_subtype_apply Fin.equivSubtype_apply

section coe

/-!
### coercions and constructions
-/

#align fin.eta Fin.eta
#align fin.ext Fin.ext
#align fin.ext_iff Fin.ext_iff
#align fin.coe_injective Fin.val_injective

theorem val_eq_val (a b : Fin n) : (a : ℕ) = b ↔ a = b :=
  ext_iff.symm
#align fin.coe_eq_coe Fin.val_eq_val

theorem eq_iff_veq (a b : Fin n) : a = b ↔ a.1 = b.1 :=
  ⟨veq_of_eq, eq_of_veq⟩
#align fin.eq_iff_veq Fin.eq_iff_veq

theorem ne_iff_vne (a b : Fin n) : a ≠ b ↔ a.1 ≠ b.1 :=
  ⟨vne_of_ne, ne_of_vne⟩
#align fin.ne_iff_vne Fin.ne_iff_vne

-- porting note: I'm not sure if this comment still applies.
-- built-in reduction doesn't always work
@[simp, nolint simpNF]
theorem mk_eq_mk {a h a' h'} : @mk n a h = @mk n a' h' ↔ a = a' :=
  ext_iff
#align fin.mk_eq_mk Fin.mk_eq_mk

#align fin.mk.inj_iff Fin.mk.inj_iff
#align fin.mk_val Fin.val_mk
#align fin.eq_mk_iff_coe_eq Fin.eq_mk_iff_val_eq
#align fin.coe_mk Fin.val_mk
#align fin.mk_coe Fin.mk_val

-- syntactic tautologies now
#noalign fin.coe_eq_val
#noalign fin.val_eq_coe

/-- Assume `k = l`. If two functions defined on `Fin k` and `Fin l` are equal on each element,
then they coincide (in the heq sense). -/
protected theorem heq_fun_iff {α : Sort*} {k l : ℕ} (h : k = l) {f : Fin k → α} {g : Fin l → α} :
    HEq f g ↔ ∀ i : Fin k, f i = g ⟨(i : ℕ), h ▸ i.2⟩ := by
  subst h
  simp [Function.funext_iff]
#align fin.heq_fun_iff Fin.heq_fun_iff

/-- Assume `k = l` and `k' = l'`.
If two functions `Fin k → Fin k' → α` and `Fin l → Fin l' → α` are equal on each pair,
then they coincide (in the heq sense). -/
protected theorem heq_fun₂_iff {α : Sort*} {k l k' l' : ℕ} (h : k = l) (h' : k' = l')
    {f : Fin k → Fin k' → α} {g : Fin l → Fin l' → α} :
    HEq f g ↔ ∀ (i : Fin k) (j : Fin k'), f i j = g ⟨(i : ℕ), h ▸ i.2⟩ ⟨(j : ℕ), h' ▸ j.2⟩ := by
  subst h
  subst h'
  simp [Function.funext_iff]

protected theorem heq_ext_iff {k l : ℕ} (h : k = l) {i : Fin k} {j : Fin l} :
    HEq i j ↔ (i : ℕ) = (j : ℕ) := by
  subst h
  simp [val_eq_val]
#align fin.heq_ext_iff Fin.heq_ext_iff

#align fin.exists_iff Fin.exists_iff
#align fin.forall_iff Fin.forall_iff

end coe

section Order

/-!
### order
-/


#align fin.is_le Fin.is_le
#align fin.is_le' Fin.is_le'

theorem lt_iff_val_lt_val {a b : Fin n} : a < b ↔ (a : ℕ) < b :=
  Iff.rfl
#align fin.lt_iff_coe_lt_coe Fin.lt_iff_val_lt_val

theorem le_iff_val_le_val {a b : Fin n} : a ≤ b ↔ (a : ℕ) ≤ b :=
  Iff.rfl
#align fin.le_iff_coe_le_coe Fin.le_iff_val_le_val

#align fin.mk_lt_of_lt_coe Fin.mk_lt_of_lt_val
#align fin.mk_le_of_le_coe Fin.mk_le_of_le_val

/-- `a < b` as natural numbers if and only if `a < b` in `Fin n`. -/
@[norm_cast, simp]
theorem val_fin_lt {n : ℕ} {a b : Fin n} : (a : ℕ) < (b : ℕ) ↔ a < b :=
  Iff.rfl
#align fin.coe_fin_lt Fin.val_fin_lt

/-- `a ≤ b` as natural numbers if and only if `a ≤ b` in `Fin n`. -/
@[norm_cast, simp]
theorem val_fin_le {n : ℕ} {a b : Fin n} : (a : ℕ) ≤ (b : ℕ) ↔ a ≤ b :=
  Iff.rfl
#align fin.coe_fin_le Fin.val_fin_le

instance {n : ℕ} : LinearOrder (Fin n) :=
  @LinearOrder.liftWithOrd (Fin n) _ _ ⟨fun x y => ⟨max x y, max_rec' (· < n) x.2 y.2⟩⟩
    ⟨fun x y => ⟨min x y, min_rec' (· < n) x.2 y.2⟩⟩ _ Fin.val Fin.val_injective (fun _ _ => rfl)
    (fun _ _ => rfl) (fun _ _ => rfl)

#align fin.mk_le_mk Fin.mk_le_mk
#align fin.mk_lt_mk Fin.mk_lt_mk

-- @[simp] -- Porting note: simp can prove this
theorem min_val {a : Fin n} : min (a : ℕ) n = a := by simp
#align fin.min_coe Fin.min_val

-- @[simp] -- Porting note: simp can prove this
theorem max_val {a : Fin n} : max (a : ℕ) n = n := by simp
#align fin.max_coe Fin.max_val

instance {n : ℕ} : PartialOrder (Fin n) := by infer_instance

theorem val_strictMono : StrictMono (val : Fin n → ℕ) := fun _ _ => id
#align fin.coe_strict_mono Fin.val_strictMono

/-- The equivalence `Fin n ≃ { i // i < n }` is an order isomorphism. -/
@[simps! apply symm_apply]
def orderIsoSubtype : Fin n ≃o { i // i < n } :=
  equivSubtype.toOrderIso (by simp [Monotone]) (by simp [Monotone])
#align fin.order_iso_subtype Fin.orderIsoSubtype
#align fin.order_iso_subtype_symm_apply Fin.orderIsoSubtype_symm_apply
#align fin.order_iso_subtype_apply Fin.orderIsoSubtype_apply

/-- The inclusion map `Fin n → ℕ` is an embedding. -/
@[simps apply]
def valEmbedding : Fin n ↪ ℕ :=
  ⟨val, val_injective⟩
#align fin.coe_embedding Fin.valEmbedding

@[simp]
theorem equivSubtype_symm_trans_valEmbedding :
    equivSubtype.symm.toEmbedding.trans valEmbedding = Embedding.subtype (· < n) :=
  rfl
#align fin.equiv_subtype_symm_trans_val_embedding Fin.equivSubtype_symm_trans_valEmbedding

/-- The inclusion map `Fin n → ℕ` is an order embedding. -/
@[simps! apply]
def valOrderEmbedding (n) : Fin n ↪o ℕ :=
  ⟨valEmbedding, Iff.rfl⟩
#align fin.coe_order_embedding Fin.valOrderEmbedding

/-- The ordering on `Fin n` is a well order. -/
instance Lt.isWellOrder (n) : IsWellOrder (Fin n) (· < ·) :=
  (valOrderEmbedding n).isWellOrder
#align fin.fin.lt.is_well_order Fin.Lt.isWellOrder

/-- Use the ordering on `Fin n` for checking recursive definitions.

For example, the following definition is not accepted by the termination checker,
unless we declare the `WellFoundedRelation` instance:
```lean
def factorial {n : ℕ} : Fin n → ℕ
  | ⟨0, _⟩ := 1
  | ⟨i + 1, hi⟩ := (i + 1) * factorial ⟨i, i.lt_succ_self.trans hi⟩
```
-/
instance {n : ℕ} : WellFoundedRelation (Fin n) :=
  measure (val : Fin n → ℕ)

/-- Given a positive `n`, `Fin.ofNat' i` is `i % n` as an element of `Fin n`. -/
def ofNat'' [NeZero n] (i : ℕ) : Fin n :=
  ⟨i % n, mod_lt _ <| NeZero.pos n⟩
#align fin.of_nat' Fin.ofNat''ₓ
-- porting note: `Fin.ofNat'` conflicts with something in core (there the hypothesis is `n > 0`),
-- so for now we make this double-prime `''`. This is also the reason for the dubious translation.

instance {n : ℕ} [NeZero n] : Zero (Fin n) := ⟨ofNat'' 0⟩
instance {n : ℕ} [NeZero n] : One (Fin n) := ⟨ofNat'' 1⟩

#align fin.coe_zero Fin.val_zero

/--
The `Fin.val_zero` in `Std` only applies in `Fin (n+1)`.
This one instead uses a `NeZero n` typeclass hypothesis.
-/
@[simp]
theorem val_zero' (n : ℕ) [NeZero n] : ((0 : Fin n) : ℕ) = 0 :=
  rfl
#align fin.val_zero' Fin.val_zero'

#align fin.mk_zero Fin.mk_zero

/--
The `Fin.zero_le` in `Std` only applies in `Fin (n+1)`.
This one instead uses a `NeZero n` typeclass hypothesis.
-/
@[simp]
protected theorem zero_le' [NeZero n] (a : Fin n) : 0 ≤ a :=
  Nat.zero_le a.val
#align fin.zero_le Fin.zero_le'

#align fin.zero_lt_one Fin.zero_lt_one
#align fin.not_lt_zero Fin.not_lt_zero

/--
The `Fin.pos_iff_ne_zero` in `Std` only applies in `Fin (n+1)`.
This one instead uses a `NeZero n` typeclass hypothesis.
-/
theorem pos_iff_ne_zero' [NeZero n] (a : Fin n) : 0 < a ↔ a ≠ 0 := by
  rw [← val_fin_lt, val_zero', _root_.pos_iff_ne_zero, Ne.def, Ne.def, ext_iff, val_zero']
#align fin.pos_iff_ne_zero Fin.pos_iff_ne_zero'

theorem lt_last_iff_ne_last {a : Fin (n + 1)}: a < last _ ↔ a ≠ last _ := (le_last _).lt_iff_ne

#align fin.eq_zero_or_eq_succ Fin.eq_zero_or_eq_succ
#align fin.eq_succ_of_ne_zero Fin.eq_succ_of_ne_zero

@[simp] lemma cast_eq_self (a : Fin n) : cast rfl a = a := rfl

theorem rev_involutive : Involutive (rev : Fin n → Fin n) := fun i =>
  ext <| by
    dsimp only [rev]
    rw [← tsub_tsub, tsub_tsub_cancel_of_le (Nat.add_one_le_iff.2 i.is_lt),
      add_tsub_cancel_right]
#align fin.rev_involutive Fin.rev_involutive

/-- `Fin.rev` as an `Equiv.Perm`, the antitone involution `Fin n → Fin n` given by
`i ↦ n-(i+1)`. -/
@[simps! apply symm_apply]
def revPerm : Equiv.Perm (Fin n) :=
  Involutive.toPerm rev rev_involutive
#align fin.rev Fin.revPerm

#align fin.coe_rev Fin.val_revₓ

theorem rev_injective : Injective (@rev n) :=
  rev_involutive.injective
#align fin.rev_injective Fin.rev_injective

theorem rev_surjective : Surjective (@rev n) :=
  rev_involutive.surjective
#align fin.rev_surjective Fin.rev_surjective

theorem rev_bijective : Bijective (@rev n) :=
  rev_involutive.bijective
#align fin.rev_bijective Fin.rev_bijective

#align fin.rev_inj Fin.rev_injₓ

#align fin.rev_rev Fin.rev_revₓ

@[simp]
theorem revPerm_symm : (@revPerm n).symm = revPerm :=
  rfl
#align fin.rev_symm Fin.revPerm_symm

#align fin.rev_eq Fin.rev_eqₓ

#align fin.rev_le_rev Fin.rev_le_revₓ

#align fin.rev_lt_rev Fin.rev_lt_revₓ

/-- `Fin.rev n` as an order-reversing isomorphism. -/
@[simps! apply toEquiv]
def revOrderIso {n} : (Fin n)ᵒᵈ ≃o Fin n :=
  ⟨OrderDual.ofDual.trans revPerm, rev_le_rev⟩
#align fin.rev_order_iso Fin.revOrderIso
#align fin.rev_order_iso_apply Fin.revOrderIso_apply
#align fin.rev_order_iso_to_equiv Fin.revOrderIso_toEquiv

@[simp]
theorem revOrderIso_symm_apply (i : Fin n) : revOrderIso.symm i = OrderDual.toDual (rev i) :=
  rfl
#align fin.rev_order_iso_symm_apply Fin.revOrderIso_symm_apply

theorem cast_rev (i : Fin n) (h : n = m) :
    cast h i.rev = (i.cast h).rev := by
  subst h; simp

theorem rev_eq_iff {i j : Fin n} : rev i = j ↔ i = rev j := by
  rw [← rev_inj, rev_rev]

theorem rev_ne_iff {i j : Fin n} : rev i ≠ j ↔ i ≠ rev j := rev_eq_iff.not

#align fin.last Fin.last
#align fin.coe_last Fin.val_last

-- porting note: this is now syntactically equal to `val_last`
#align fin.last_val Fin.val_last
#align fin.le_last Fin.le_last

instance : BoundedOrder (Fin (n + 1)) where
  top := last n
  le_top := le_last
  bot := 0
  bot_le := zero_le

instance : Lattice (Fin (n + 1)) :=
  LinearOrder.toLattice

#align fin.last_pos Fin.last_pos
#align fin.eq_last_of_not_lt Fin.eq_last_of_not_lt

theorem last_pos' [NeZero n] : 0 < last n := NeZero.pos n

theorem one_lt_last [NeZero n] : 1 < last (n + 1) := (lt_add_iff_pos_left 1).mpr (NeZero.pos n)

theorem top_eq_last (n : ℕ) : ⊤ = Fin.last n :=
  rfl
#align fin.top_eq_last Fin.top_eq_last

theorem bot_eq_zero (n : ℕ) : ⊥ = (0 : Fin (n + 1)) :=
  rfl
#align fin.bot_eq_zero Fin.bot_eq_zero

section

variable {α : Type*} [Preorder α]

open Set

/-- If `e` is an `orderIso` between `Fin n` and `Fin m`, then `n = m` and `e` is the identity
map. In this lemma we state that for each `i : Fin n` we have `(e i : ℕ) = (i : ℕ)`. -/
@[simp]
theorem coe_orderIso_apply (e : Fin n ≃o Fin m) (i : Fin n) : (e i : ℕ) = i := by
  rcases i with ⟨i, hi⟩
  dsimp only
  induction' i using Nat.strong_induction_on with i h
  refine' le_antisymm (forall_lt_iff_le.1 fun j hj => _) (forall_lt_iff_le.1 fun j hj => _)
  · have := e.symm.lt_iff_lt.2 (mk_lt_of_lt_val hj)
    rw [e.symm_apply_apply] at this
    -- porting note: convert was abusing definitional equality
    have : _ < i := this
    convert this
    simpa using h _ this (e.symm _).is_lt
  · rwa [← h j hj (hj.trans hi), ← lt_iff_val_lt_val, e.lt_iff_lt]
#align fin.coe_order_iso_apply Fin.coe_orderIso_apply

instance orderIso_subsingleton : Subsingleton (Fin n ≃o α) :=
  ⟨fun e e' => by
    ext i
    rw [← e.symm.apply_eq_iff_eq, e.symm_apply_apply, ← e'.trans_apply, ext_iff,
      coe_orderIso_apply]⟩
#align fin.order_iso_subsingleton Fin.orderIso_subsingleton

instance orderIso_subsingleton' : Subsingleton (α ≃o Fin n) :=
  OrderIso.symm_injective.subsingleton
#align fin.order_iso_subsingleton' Fin.orderIso_subsingleton'

instance orderIsoUnique : Unique (Fin n ≃o Fin n) :=
  Unique.mk' _
#align fin.order_iso_unique Fin.orderIsoUnique

/-- Two strictly monotone functions from `Fin n` are equal provided that their ranges
are equal. -/
theorem strictMono_unique {f g : Fin n → α} (hf : StrictMono f) (hg : StrictMono g)
    (h : range f = range g) : f = g :=
  have : (hf.orderIso f).trans (OrderIso.setCongr _ _ h) = hg.orderIso g := Subsingleton.elim _ _
  congr_arg (Function.comp (Subtype.val : range g → α)) (funext <| RelIso.ext_iff.1 this)
#align fin.strict_mono_unique Fin.strictMono_unique

/-- Two order embeddings of `Fin n` are equal provided that their ranges are equal. -/
theorem orderEmbedding_eq {f g : Fin n ↪o α} (h : range f = range g) : f = g :=
  RelEmbedding.ext <| funext_iff.1 <| strictMono_unique f.strictMono g.strictMono h
#align fin.order_embedding_eq Fin.orderEmbedding_eq

end

end Order

section Add

/-!
### addition, numerals, and coercion from Nat
-/

#align fin.val_one Fin.val_one
#align fin.coe_one Fin.val_one

@[simp]
theorem val_one' (n : ℕ) [NeZero n] : ((1 : Fin n) : ℕ) = 1 % n :=
  rfl
#align fin.coe_one' Fin.val_one'

--Porting note: Delete this lemma after porting
theorem val_one'' {n : ℕ} : ((1 : Fin (n + 1)) : ℕ) = 1 % (n + 1) :=
  rfl
#align fin.one_val Fin.val_one''

theorem castSucc_one' [NeZero n] : castSucc (1 : Fin (n + 1)) = 1 := by
  rw [ext_iff, coe_castSucc, val_one', val_one, mod_succ_eq_iff_lt, succ_eq_one_add,
  lt_add_iff_pos_right]
  exact NeZero.pos n

#align fin.mk_one Fin.mk_one

instance nontrivial {n : ℕ} : Nontrivial (Fin (n + 2)) where
  exists_pair_ne := ⟨0, 1, (ne_iff_vne 0 1).mpr (by simp [val_one, val_zero])⟩

theorem nontrivial_iff_two_le : Nontrivial (Fin n) ↔ 2 ≤ n := by
  rcases n with (_ | _ | n) <;>
  simp [← Nat.one_eq_succ_zero, Fin.nontrivial, not_nontrivial, Nat.succ_le_iff]
-- porting note: here and in the next lemma, had to use `← Nat.one_eq_succ_zero`.
#align fin.nontrivial_iff_two_le Fin.nontrivial_iff_two_le

#align fin.subsingleton_iff_le_one Fin.subsingleton_iff_le_one

section Monoid

instance addCommSemigroup (n : ℕ) : AddCommSemigroup (Fin n) where
  add := (· + ·)
  add_assoc := by simp [eq_iff_veq, add_def, add_assoc]
  add_comm := by simp [eq_iff_veq, add_def, add_comm]
#align fin.add_comm_semigroup Fin.addCommSemigroup

--Porting note: removing `simp`, `simp` can prove it with AddCommMonoid instance
protected theorem add_zero [NeZero n] (k : Fin n) : k + 0 = k := by
  simp only [add_def, val_zero', add_zero, mod_eq_of_lt (is_lt k)]
#align fin.add_zero Fin.add_zero

--Porting note: removing `simp`, `simp` can prove it with AddCommMonoid instance
protected theorem zero_add [NeZero n] (k : Fin n) : 0 + k = k := by
  simp [eq_iff_veq, add_def, mod_eq_of_lt (is_lt k)]
#align fin.zero_add Fin.zero_add

instance [NeZero n] : OfNat (Fin n) a where
  ofNat := Fin.ofNat' a (NeZero.pos n)

instance inhabited (n : ℕ) [NeZero n] : Inhabited (Fin n) :=
  ⟨0⟩

instance inhabitedFinOneAdd (n : ℕ) : Inhabited (Fin (1 + n)) :=
  haveI : NeZero (1 + n) := by rw [Nat.add_comm]; infer_instance
  inferInstance

@[simp]
theorem default_eq_zero (n : ℕ) [NeZero n] : (default : Fin n) = 0 :=
  rfl
#align fin.default_eq_zero Fin.default_eq_zero

section from_ad_hoc

@[simp] lemma ofNat'_zero [NeZero n] : (Fin.ofNat' 0 h : Fin n) = 0 := rfl
@[simp] lemma ofNat'_one [NeZero n] : (Fin.ofNat' 1 h : Fin n) = 1 := rfl

end from_ad_hoc

instance (n) : AddCommSemigroup (Fin n) where
  add_assoc := by simp [eq_iff_veq, add_def, add_assoc]
  add_comm := by simp [eq_iff_veq, add_def, add_comm]

instance addCommMonoid (n : ℕ) [NeZero n] : AddCommMonoid (Fin n) where
  zero_add := Fin.zero_add
  add_zero := Fin.add_zero
  __ := Fin.addCommSemigroup n
#align fin.add_comm_monoid Fin.addCommMonoid

instance instAddMonoidWithOne (n) [NeZero n] : AddMonoidWithOne (Fin n) where
  __ := inferInstanceAs (AddCommMonoid (Fin n))
  natCast n := Fin.ofNat'' n
  natCast_zero := rfl
  natCast_succ _ := eq_of_veq (add_mod _ _ _)
#align fin.add_monoid_with_one Fin.instAddMonoidWithOne

end Monoid

#align fin.val_add Fin.val_add
#align fin.coe_add Fin.val_add

theorem val_add_eq_ite {n : ℕ} (a b : Fin n) :
    (↑(a + b) : ℕ) = if n ≤ a + b then a + b - n else a + b := by
  rw [Fin.val_add, Nat.add_mod_eq_ite, Nat.mod_eq_of_lt (show ↑a < n from a.2),
    Nat.mod_eq_of_lt (show ↑b < n from b.2)]
#align fin.coe_add_eq_ite Fin.val_add_eq_ite

section deprecated
set_option linter.deprecated false

@[deprecated]
theorem val_bit0 {n : ℕ} (k : Fin n) : ((bit0 k : Fin n) : ℕ) = bit0 (k : ℕ) % n := by
  cases k
  rfl
#align fin.coe_bit0 Fin.val_bit0

@[deprecated]
theorem val_bit1 {n : ℕ} [NeZero n] (k : Fin n) :
    ((bit1 k : Fin n) : ℕ) = bit1 (k : ℕ) % n := by
  cases n;
  · cases' k with k h
    cases k
    · show _ % _ = _
      simp
    cases' h with _ h
  simp [bit1, Fin.val_bit0, Fin.val_add, Fin.val_one]
#align fin.coe_bit1 Fin.val_bit1

end deprecated

#align fin.coe_add_one_of_lt Fin.val_add_one_of_lt
#align fin.last_add_one Fin.last_add_one
#align fin.coe_add_one Fin.val_add_one

section Bit
set_option linter.deprecated false

@[simp, deprecated]
theorem mk_bit0 {m n : ℕ} (h : bit0 m < n) :
    (⟨bit0 m, h⟩ : Fin n) = (bit0 ⟨m, (Nat.le_add_right m m).trans_lt h⟩ : Fin _) :=
  eq_of_veq (Nat.mod_eq_of_lt h).symm
#align fin.mk_bit0 Fin.mk_bit0

@[simp, deprecated]
theorem mk_bit1 {m n : ℕ} [NeZero n] (h : bit1 m < n) :
    (⟨bit1 m, h⟩ : Fin n) =
      (bit1 ⟨m, (Nat.le_add_right m m).trans_lt ((m + m).lt_succ_self.trans h)⟩ : Fin _) := by
  ext
  simp only [bit1, bit0] at h
  simp only [bit1, bit0, val_add, val_one', ← Nat.add_mod, Nat.mod_eq_of_lt h]
#align fin.mk_bit1 Fin.mk_bit1

end Bit

#align fin.val_two Fin.val_two

--- porting note: syntactically the same as the above
#align fin.coe_two Fin.val_two

section OfNatCoe

@[simp]
theorem ofNat''_eq_cast (n : ℕ) [NeZero n] (a : ℕ) : (Fin.ofNat'' a : Fin n) = a :=
  rfl
#align fin.of_nat_eq_coe Fin.ofNat''_eq_cast

@[simp] lemma val_nat_cast (a n : ℕ) [NeZero n] : (a : Fin n).val = a % n := rfl

-- porting note: is this the right name for things involving `Nat.cast`?
/-- Converting an in-range number to `Fin (n + 1)` produces a result
whose value is the original number.  -/
theorem val_cast_of_lt {n : ℕ} [NeZero n] {a : ℕ} (h : a < n) : (a : Fin n).val = a :=
  Nat.mod_eq_of_lt h
#align fin.coe_val_of_lt Fin.val_cast_of_lt

/-- Converting the value of a `Fin (n + 1)` to `Fin (n + 1)` results
in the same value.  -/
theorem cast_val_eq_self {n : ℕ} [NeZero n] (a : Fin n) : (a.val : Fin n) = a :=
  ext <| val_cast_of_lt a.isLt
#align fin.coe_val_eq_self Fin.cast_val_eq_self

-- porting note: this is syntactically the same as `val_cast_of_lt`
#align fin.coe_coe_of_lt Fin.val_cast_of_lt

-- porting note: this is syntactically the same as `cast_val_of_lt`
#align fin.coe_coe_eq_self Fin.cast_val_eq_self

@[simp] lemma nat_cast_self (n : ℕ) [NeZero n] : (n : Fin n) = 0 := by ext; simp

@[simp] lemma nat_cast_eq_zero {a n : ℕ} [NeZero n] : (a : Fin n) = 0 ↔ n ∣ a := by
  simp [eq_iff_veq, Nat.dvd_iff_mod_eq_zero]

@[simp]
theorem cast_nat_eq_last (n) : (n : Fin (n + 1)) = Fin.last n := by ext; simp
#align fin.coe_nat_eq_last Fin.cast_nat_eq_last

theorem le_val_last (i : Fin (n + 1)) : i ≤ n := by
  rw [Fin.cast_nat_eq_last]
  exact Fin.le_last i
#align fin.le_coe_last Fin.le_val_last

end OfNatCoe

#align fin.add_one_pos Fin.add_one_pos
#align fin.one_pos Fin.one_pos
#align fin.zero_ne_one Fin.zero_ne_one

@[simp]
theorem one_eq_zero_iff [NeZero n] : (1 : Fin n) = 0 ↔ n = 1 := by
  rw [← Nat.cast_one, nat_cast_eq_zero, Nat.dvd_one]
#align fin.one_eq_zero_iff Fin.one_eq_zero_iff

@[simp]
theorem zero_eq_one_iff [NeZero n] : (0 : Fin n) = 1 ↔ n = 1 := by rw [eq_comm, one_eq_zero_iff]
#align fin.zero_eq_one_iff Fin.zero_eq_one_iff

end Add

section Succ

/-!
### succ and casts into larger Fin types
-/

#align fin.coe_succ Fin.val_succ
#align fin.succ_pos Fin.succ_pos

/-- `Fin.succ` as an `OrderEmbedding` -/
def succEmbedding (n : ℕ) : Fin n ↪o Fin (n + 1) :=
  (OrderEmbedding.ofStrictMono Fin.succ) fun _ _ h => succ_lt_succ h
#align fin.succ_embedding Fin.succEmbedding

lemma strictMono_succ {n : ℕ} : StrictMono (succ : Fin n → Fin (n + 1)) :=
  (succEmbedding _).strictMono

@[simp]
theorem val_succEmbedding : ⇑(succEmbedding n) = Fin.succ :=
  rfl
#align fin.coe_succ_embedding Fin.val_succEmbedding

#align fin.succ_le_succ_iff Fin.succ_le_succ_iff
#align fin.succ_lt_succ_iff Fin.succ_lt_succ_iff

theorem succ_injective (n : ℕ) : Injective (@Fin.succ n) :=
  (succEmbedding n).injective
#align fin.succ_injective Fin.succ_injective

#align fin.succ_inj Fin.succ_inj
#align fin.succ_ne_zero Fin.succ_ne_zero

@[simp]
theorem succ_zero_eq_one' [NeZero n] : Fin.succ (0 : Fin n) = 1 := by
  cases n
  · exact (NeZero.ne 0 rfl).elim
  · rfl
#align fin.succ_zero_eq_one Fin.succ_zero_eq_one'

theorem one_pos' [NeZero n] : (0 : Fin (n + 1)) < 1 := succ_zero_eq_one' (n := n) ▸ succ_pos _
theorem zero_ne_one' [NeZero n] : (0 : Fin (n + 1)) ≠ 1 := Fin.ne_of_lt one_pos'

#align fin.succ_zero_eq_one' Fin.succ_zero_eq_one

/--
The `Fin.succ_one_eq_two` in `Std` only applies in `Fin (n+2)`.
This one instead uses a `NeZero n` typeclass hypothesis.
-/
@[simp]
theorem succ_one_eq_two' [NeZero n] : Fin.succ (1 : Fin (n + 1)) = 2 := by
  cases n
  · exact (NeZero.ne 0 rfl).elim
  · rfl
#align fin.succ_one_eq_two Fin.succ_one_eq_two'

-- Version of `succ_one_eq_two` to be used by `dsimp`.
-- Note the `'` swapped around due to a move to std4.
#align fin.succ_one_eq_two' Fin.succ_one_eq_two

#align fin.succ_mk Fin.succ_mk
#align fin.mk_succ_pos Fin.mk_succ_pos
#align fin.one_lt_succ_succ Fin.one_lt_succ_succ
#align fin.add_one_lt_iff Fin.add_one_lt_iff
#align fin.add_one_le_iff Fin.add_one_le_iff
#align fin.last_le_iff Fin.last_le_iff
#align fin.lt_add_one_iff Fin.lt_add_one_iff

/--
The `Fin.le_zero_iff` in `Std` only applies in `Fin (n+1)`.
This one instead uses a `NeZero n` typeclass hypothesis.
-/
@[simp]
theorem le_zero_iff' {n : ℕ} [NeZero n] {k : Fin n} : k ≤ 0 ↔ k = 0 :=
  ⟨fun h => Fin.eq_of_veq <| by rw [Nat.eq_zero_of_le_zero h]; rfl, by rintro rfl; exact le_refl _⟩
#align fin.le_zero_iff Fin.le_zero_iff'

#align fin.succ_succ_ne_one Fin.succ_succ_ne_one
#align fin.cast_lt Fin.castLT
#align fin.coe_cast_lt Fin.coe_castLT
#align fin.cast_lt_mk Fin.castLT_mk

-- Move to Std?
@[simp] theorem cast_refl {n : Nat} (h : n = n) :
    Fin.cast h = id := rfl

@[simp]
theorem castLT_lt_castLT_iff {m n: ℕ} {a b : Fin m} (ha : a < n) (hb : b < n) :
    castLT a ha < castLT b hb ↔ a < b := Iff.rfl

@[simp]
theorem castLT_le_castLT_iff {m n: ℕ} {a b : Fin m} (ha : a < n) (hb : b < n) :
    castLT a ha ≤ castLT b hb ↔ a ≤ b := Iff.rfl

theorem strictMono_castLE (h : n ≤ m) : StrictMono (castLE h : Fin n → Fin m) :=
  fun _ _ h => h

/-- `Fin.castLE` as an `OrderEmbedding`, `castLEEmb h i` embeds `i` into a larger `Fin` type.  -/
@[simps! apply toEmbedding]
def castLEEmb (h : n ≤ m) : Fin n ↪o Fin m :=
  OrderEmbedding.ofStrictMono (castLE h) (strictMono_castLE h)
#align fin.cast_le Fin.castLEEmb

#align fin.coe_cast_le Fin.coe_castLE
#align fin.cast_le_mk Fin.castLE_mk
#align fin.cast_le_zero Fin.castLE_zero

@[simp] lemma castLE_castSucc {n m} (i : Fin n) (h : n + 1 ≤ m) :
    i.castSucc.castLE h = i.castLE (Nat.le_of_succ_le h) :=
  rfl

@[simp] lemma castLE_comp_castSucc {n m} (h : n + 1 ≤ m) :
    Fin.castLE h ∘ Fin.castSucc = Fin.castLE (Nat.le_of_succ_le h) :=
  rfl

@[simp] lemma castLE_rfl (n : ℕ) : Fin.castLE (le_refl n) = id :=
  rfl

@[simp]
theorem range_castLE {n k : ℕ} (h : n ≤ k) : Set.range (castLE h) = { i : Fin k | (i : ℕ) < n } :=
  Set.ext fun x => ⟨fun ⟨y, hy⟩ => hy ▸ y.2, fun hx => ⟨⟨x, hx⟩, Fin.ext rfl⟩⟩
#align fin.range_cast_le Fin.range_castLE

@[simp]
theorem coe_of_injective_castLEEmb_symm {n k : ℕ} (h : n ≤ k) (i : Fin k) (hi) :
    ((Equiv.ofInjective _ (castLEEmb h).injective).symm ⟨i, hi⟩ : ℕ) = i := by
  rw [← coe_castLE h]
  exact congr_arg Fin.val (Equiv.apply_ofInjective_symm _ _)
#align fin.coe_of_injective_cast_le_symm Fin.coe_of_injective_castLEEmb_symm

#align fin.cast_le_succ Fin.castLE_succ
#align fin.cast_le_cast_le Fin.castLE_castLE
#align fin.cast_le_comp_cast_le Fin.castLE_comp_castLE

theorem leftInverse_cast (eq : n = m) : LeftInverse (cast eq.symm) (cast eq) :=
  fun _ => eq_of_veq rfl

theorem rightInverse_cast (eq : n = m) : RightInverse (cast eq.symm) (cast eq) :=
  fun _ => eq_of_veq rfl

theorem cast_le_cast (eq : n = m) {a b : Fin n} : cast eq a ≤ cast eq b ↔ a ≤ b :=
  Iff.rfl

/-- `Fin.cast` as an `OrderIso`, `castIso eq i` embeds `i` into an equal `Fin` type,
see also `Equiv.finCongr`. -/
@[simps]
def castIso (eq : n = m) : Fin n ≃o Fin m where
  toEquiv := ⟨cast eq, cast eq.symm, leftInverse_cast eq, rightInverse_cast eq⟩
  map_rel_iff' := cast_le_cast eq
#align fin.cast Fin.castIso

@[simp]
theorem symm_castIso (h : n = m) : (castIso h).symm = castIso h.symm := by
  simp [eq_iff_true_of_subsingleton]
#align fin.symm_cast Fin.symm_castIso

#align fin.coe_cast Fin.coe_castₓ

@[simp]
theorem cast_zero {n' : ℕ} [NeZero n] {h : n = n'} : cast h (0 : Fin n) =
    by { haveI : NeZero n' := by {rw [← h]; infer_instance}; exact 0} :=
  ext rfl
#align fin.cast_zero Fin.cast_zero

#align fin.cast_last Fin.cast_lastₓ

#align fin.cast_mk Fin.cast_mkₓ

#align fin.cast_trans Fin.cast_transₓ

@[simp]
theorem castIso_refl (h : n = n := rfl) : castIso h = OrderIso.refl (Fin n) := by
  ext
  simp
#align fin.cast_refl Fin.castIso_refl

#align fin.cast_le_of_eq Fin.castLE_of_eq

/-- While in many cases `Fin.castIso` is better than `Equiv.cast`/`cast`, sometimes we want to apply
a generic theorem about `cast`. -/
theorem castIso_to_equiv (h : n = m) : (castIso h).toEquiv = Equiv.cast (h ▸ rfl) := by
  subst h
  simp
#align fin.cast_to_equiv Fin.castIso_to_equiv

/-- While in many cases `Fin.cast` is better than `Equiv.cast`/`cast`, sometimes we want to apply
a generic theorem about `cast`. -/
theorem cast_eq_cast (h : n = m) : (cast h : Fin n → Fin m) = _root_.cast (h ▸ rfl) := by
  subst h
  ext
  rfl
#align fin.cast_eq_cast Fin.cast_eq_cast

theorem strictMono_castAdd (m) : StrictMono (castAdd m : Fin n → Fin (n + m)) :=
  strictMono_castLE (Nat.le_add_right n m)

/-- `Fin.castAdd` as an `OrderEmbedding`, `castAddEmb m i` embeds `i : Fin n` in `Fin (n+m)`.
See also `Fin.natAddEmb` and `Fin.addNatEmb`. -/
@[simps! apply toEmbedding]
def castAddEmb (m) : Fin n ↪o Fin (n + m) :=
  OrderEmbedding.ofStrictMono (castAdd m) (strictMono_castAdd m)
#align fin.cast_add Fin.castAddEmb

#align fin.coe_cast_add Fin.coe_castAdd

#align fin.cast_add_zero Fin.castAdd_zeroₓ

#align fin.cast_add_lt Fin.castAdd_lt
#align fin.cast_add_mk Fin.castAdd_mk
#align fin.cast_add_cast_lt Fin.castAdd_castLT
#align fin.cast_lt_cast_add Fin.castLT_castAdd

#align fin.cast_add_cast Fin.castAdd_castₓ

#align fin.cast_cast_add_left Fin.cast_castAdd_leftₓ

#align fin.cast_cast_add_right Fin.cast_castAdd_rightₓ

#align fin.cast_add_cast_add Fin.castAdd_castAdd

#align fin.cast_succ_eq Fin.cast_succ_eqₓ

#align fin.succ_cast_eq Fin.succ_cast_eqₓ

theorem strictMono_castSucc : StrictMono (castSucc : Fin n → Fin (n + 1)) :=
  strictMono_castAdd 1

/-- `Fin.castSucc` as an `OrderEmbedding`, `castSuccEmb i` embeds `i : Fin n` in `Fin (n+1)`. -/
@[simps! apply toEmbedding]
def castSuccEmb : Fin n ↪o Fin (n + 1) :=
  OrderEmbedding.ofStrictMono castSucc strictMono_castSucc
#align fin.cast_succ Fin.castSuccEmb

#align fin.coe_cast_succ Fin.coe_castSucc
#align fin.cast_succ_mk Fin.castSucc_mk

#align fin.cast_cast_succ Fin.cast_castSuccₓ

#align fin.cast_succ_lt_succ Fin.castSucc_lt_succ
#align fin.le_cast_succ_iff Fin.le_castSucc_iff
#align fin.cast_succ_lt_iff_succ_le Fin.castSucc_lt_iff_succ_le
#align fin.succ_last Fin.succ_last
#align fin.succ_eq_last_succ Fin.succ_eq_last_succ
#align fin.cast_succ_cast_lt Fin.castSucc_castLT
#align fin.cast_lt_cast_succ Fin.castLT_castSucc
#align fin.cast_succ_lt_cast_succ_iff Fin.castSucc_lt_castSucc_iff

@[simp]
theorem castSucc_le_castSucc_iff : castSucc a ≤ castSucc b ↔ a ≤ b := Iff.rfl
@[simp]
theorem succ_le_castSucc_iff : succ a ≤ castSucc b ↔ a < b :=
  by rw [le_castSucc_iff, succ_lt_succ_iff]
@[simp]
theorem castSucc_lt_succ_iff : castSucc a < succ b ↔ a ≤ b :=
  by rw [castSucc_lt_iff_succ_le, succ_le_succ_iff]

<<<<<<< HEAD
@[simp]
theorem castSucc_ne_succ : castSucc a ≠ succ a := (castSucc_lt_succ _).ne
@[simp]
theorem succ_ne_castSucc : succ a ≠ castSucc a := (castSucc_lt_succ _).ne'
@[simp]
theorem castSucc_castSucc_ne_succ_succ {a : Fin n} : castSucc a.castSucc ≠ succ a.succ :=
  (castSucc_lt_succ_iff.mpr (castSucc_lt_succ _).le).ne

theorem le_of_castSucc_lt_of_succ_lt {a b : Fin (n + 1)} {i : Fin n}
    (hl : castSucc i < a) (hu : b < succ i) : b < a := (castSucc_lt_iff_succ_le.mp hl).trans_lt' hu

theorem castSucc_lt_or_lt_succ (i : Fin n) (p : Fin (n + 1)) : castSucc i < p ∨ p < i.succ :=
  Or.casesOn (lt_or_le (castSucc i) p) (fun h => Or.inl h) fun h =>
    Or.inr (lt_of_le_of_lt h (castSucc_lt_succ i))
#align fin.succ_above_lt_gt Fin.castSucc_lt_or_lt_succ

theorem succ_le_or_le_castSucc (i : Fin n) (p : Fin (n + 1)) : succ i ≤ p ∨ p ≤ i.castSucc := by
  rw [le_castSucc_iff, ← castSucc_lt_iff_succ_le]
  exact i.castSucc_lt_or_lt_succ p

@[simp]
theorem exists_succ_eq {x : Fin (n + 1)} : (∃ y, Fin.succ y = x) ↔ x ≠ 0 :=
  ⟨fun ⟨_, hy⟩ => hy ▸ succ_ne_zero _, x.cases (fun h => h.irrefl.elim) (fun _ _ => ⟨_, rfl⟩)⟩
#align fin.exists_succ_eq Fin.exists_succ_eq

theorem exists_succ_eq_of_ne_zero {x : Fin (n + 1)} (h : x ≠ 0) :
    ∃ y, Fin.succ y = x := exists_succ_eq.mpr h

theorem exists_castSucc_eq_of_ne_last {x : Fin (n + 1)} (h : x ≠ (last _)) :
    ∃ y, Fin.castSucc y = x := exists_castSucc_eq.mpr h

=======
theorem le_of_castSucc_lt_of_succ_lt {a b : Fin (n + 1)} {i : Fin n}
    (hl : castSucc i < a) (hu : b < succ i) : b < a := (castSucc_lt_iff_succ_le.mp hl).trans_lt' hu

>>>>>>> 34368d1e
theorem castSucc_injective (n : ℕ) : Injective (@Fin.castSucc n) :=
  (castSuccEmb : Fin n ↪o _).injective
#align fin.cast_succ_injective Fin.castSucc_injective

#align fin.cast_succ_inj Fin.castSucc_inj
#align fin.cast_succ_lt_last Fin.castSucc_lt_last

/--
The `Fin.castSucc_zero` in `Std` only applies in `Fin (n+1)`.
This one instead uses a `NeZero n` typeclass hypothesis.
-/
@[simp]
theorem castSucc_zero' [NeZero n] : castSucc (0 : Fin n) = 0 :=
  ext rfl
#align fin.cast_succ_zero Fin.castSucc_zero'
#align fin.cast_succ_one Fin.castSucc_one

/-- `castSucc i` is positive when `i` is positive.

The `Fin.castSucc_pos` in `Std` only applies in `Fin (n+1)`.
This one instead uses a `NeZero n` typeclass hypothesis.-/
theorem castSucc_pos' [NeZero n] {i : Fin n} (h : 0 < i) : 0 < castSucc i := by
  simpa [lt_iff_val_lt_val] using h
#align fin.cast_succ_pos Fin.castSucc_pos'

/--
The `Fin.castSucc_eq_zero_iff` in `Std` only applies in `Fin (n+1)`.
This one instead uses a `NeZero n` typeclass hypothesis.
-/
@[simp]
theorem castSucc_eq_zero_iff' [NeZero n] (a : Fin n) : castSucc a = 0 ↔ a = 0 :=
  Fin.ext_iff.trans <| (Fin.ext_iff.trans <| by simp).symm
#align fin.cast_succ_eq_zero_iff Fin.castSucc_eq_zero_iff'

/--
The `Fin.castSucc_ne_zero_iff` in `Std` only applies in `Fin (n+1)`.
This one instead uses a `NeZero n` typeclass hypothesis.
-/
theorem castSucc_ne_zero_iff' [NeZero n] (a : Fin n) : castSucc a ≠ 0 ↔ a ≠ 0 :=
  not_iff_not.mpr <| castSucc_eq_zero_iff' a
#align fin.cast_succ_ne_zero_iff Fin.castSucc_ne_zero_iff

theorem succ_ne_last_iff (a : Fin (n + 1)) : succ a ≠ last (n + 1) ↔ a ≠ last n :=
  not_iff_not.mpr <| succ_eq_last_succ a

#align fin.cast_succ_fin_succ Fin.castSucc_fin_succ

@[norm_cast, simp]
theorem coe_eq_castSucc {a : Fin n} : (a : Fin (n + 1)) = castSucc a := by
  ext
  exact val_cast_of_lt (Nat.lt.step a.is_lt)
#align fin.coe_eq_cast_succ Fin.coe_eq_castSucc

#align fin.coe_succ_eq_succ Fin.coeSucc_eq_succ
#align fin.lt_succ Fin.lt_succ

@[simp]
theorem range_castSucc {n : ℕ} : Set.range (castSucc : Fin n → Fin n.succ) =
    ({ i | (i : ℕ) < n } : Set (Fin n.succ)) :=
  range_castLE le_self_add
#align fin.range_cast_succ Fin.range_castSucc

@[simp]
theorem coe_of_injective_castSucc_symm {n : ℕ} (i : Fin n.succ) (hi) :
    ((Equiv.ofInjective castSucc (castSucc_injective _)).symm ⟨i, hi⟩ : ℕ) = i := by
  rw [← coe_castSucc]
  exact congr_arg val (Equiv.apply_ofInjective_symm _ _)
#align fin.coe_of_injective_cast_succ_symm Fin.coe_of_injective_castSucc_symm

#align fin.succ_cast_succ Fin.succ_castSucc

theorem strictMono_addNat (m) : StrictMono ((addNat · m) : Fin n → Fin (n + m)) :=
  fun i j h => add_lt_add_right (show i.val < j.val from h) _

/-- `Fin.addNat` as an `OrderEmbedding`, `addNatEmb m i` adds `m` to `i`, generalizes
`Fin.succ`. -/
@[simps! apply toEmbedding]
def addNatEmb (m) : Fin n ↪o Fin (n + m) :=
  OrderEmbedding.ofStrictMono (addNat · m) (strictMono_addNat m)
#align fin.add_nat Fin.addNatEmb

#align fin.coe_add_nat Fin.coe_addNat
#align fin.add_nat_one Fin.addNat_one
#align fin.le_coe_add_nat Fin.le_coe_addNat
#align fin.add_nat_mk Fin.addNat_mk

#align fin.cast_add_nat_zero Fin.cast_addNat_zeroₓ

#align fin.add_nat_cast Fin.addNat_castₓ

#align fin.cast_add_nat_left Fin.cast_addNat_leftₓ

#align fin.cast_add_nat_right Fin.cast_addNat_rightₓ

theorem strictMono_natAdd (n) {m} : StrictMono (natAdd n : Fin m → Fin (n + m)) :=
  fun i j h => add_lt_add_left (show i.val < j.val from h) _

/-- `Fin.natAdd` as an `OrderEmbedding`, `natAddEmb n i` adds `n` to `i` "on the left". -/
@[simps! apply toEmbedding]
def natAddEmb (n) {m} : Fin m ↪o Fin (n + m) :=
  OrderEmbedding.ofStrictMono (natAdd n) (strictMono_natAdd n)
#align fin.nat_add Fin.natAddEmb

#align fin.coe_nat_add Fin.coe_natAdd
#align fin.nat_add_mk Fin.natAdd_mk
#align fin.le_coe_nat_add Fin.le_coe_natAdd

#align fin.nat_add_zero Fin.natAdd_zeroₓ

#align fin.nat_add_cast Fin.natAdd_castₓ

#align fin.cast_nat_add_right Fin.cast_natAdd_rightₓ

#align fin.cast_nat_add_left Fin.cast_natAdd_leftₓ

#align fin.cast_add_nat_add Fin.castAdd_natAddₓ
#align fin.nat_add_cast_add Fin.natAdd_castAddₓ
#align fin.nat_add_nat_add Fin.natAdd_natAddₓ

#align fin.cast_nat_add_zero Fin.cast_natAdd_zeroₓ

#align fin.cast_nat_add Fin.cast_natAddₓ

#align fin.cast_add_nat Fin.cast_addNatₓ

#align fin.nat_add_last Fin.natAdd_last
#align fin.nat_add_cast_succ Fin.natAdd_castSucc

end Succ

section Pred

/-!
### pred
-/


#align fin.pred Fin.pred
#align fin.coe_pred Fin.coe_pred
#align fin.succ_pred Fin.succ_pred
#align fin.pred_succ Fin.pred_succ
#align fin.pred_eq_iff_eq_succ Fin.pred_eq_iff_eq_succ
#align fin.pred_mk_succ Fin.pred_mk_succ
#align fin.pred_mk Fin.pred_mk
#align fin.pred_le_pred_iff Fin.pred_le_pred_iff
#align fin.pred_lt_pred_iff Fin.pred_lt_pred_iff
#align fin.pred_inj Fin.pred_inj
#align fin.pred_one Fin.pred_one
#align fin.pred_add_one Fin.pred_add_one
#align fin.sub_nat Fin.subNat
#align fin.coe_sub_nat Fin.coe_subNat
#align fin.sub_nat_mk Fin.subNat_mk
#align fin.pred_cast_succ_succ Fin.pred_castSucc_succ
#align fin.add_nat_sub_nat Fin.addNat_subNat
#align fin.sub_nat_add_nat Fin.subNat_addNat

#align fin.nat_add_sub_nat_cast Fin.natAdd_subNat_castₓ

theorem pred_one' [NeZero n] (h := (zero_ne_one' (n := n)).symm):
    Fin.pred (1 : Fin (n + 1)) h = 0 :=
    by simp_rw [Fin.ext_iff, coe_pred, val_one', val_zero',
      tsub_eq_zero_iff_le, Nat.mod_le]

theorem pred_last (h := last_pos'.ne') :
    pred (last (n + 1)) h = last n := by simp_rw [← succ_last, pred_succ]

theorem pred_lt_iff {i : Fin (n + 1)} (hi : i ≠ 0) : pred i hi < j ↔ i < succ j := by
  rw [← succ_lt_succ_iff, succ_pred]
theorem lt_pred_iff {i : Fin (n + 1)} (hi : i ≠ 0) : j < pred i hi ↔ succ j < i := by
  rw [← succ_lt_succ_iff, succ_pred]
theorem pred_le_iff {i : Fin (n + 1)} (hi : i ≠ 0) : pred i hi ≤ j ↔ i ≤ succ j := by
  rw [← succ_le_succ_iff, succ_pred]
theorem le_pred_iff {i : Fin (n + 1)} (hi : i ≠ 0) : j ≤ pred i hi ↔ succ j ≤ i := by
  rw [← succ_le_succ_iff, succ_pred]

theorem castSucc_pred_eq_pred_castSucc {a : Fin (n + 1)} (ha : a ≠ 0)
    (ha' := a.castSucc_ne_zero_iff.mpr ha) :
    castSucc (a.pred ha) = (castSucc a).pred ha' := rfl
#align fin.cast_succ_pred_eq_pred_cast_succ Fin.castSucc_pred_eq_pred_castSucc

<<<<<<< HEAD
=======
theorem le_pred_castSucc_iff {a b : Fin (n + 1)} (ha : castSucc a ≠ 0) :
    b ≤ (castSucc a).pred ha ↔ b < a := by
  rw [le_pred_iff, succ_le_castSucc_iff]

theorem pred_castSucc_lt {a : Fin (n + 1)} (ha : castSucc a ≠ 0) :
    (castSucc a).pred ha < a := by
  rw [pred_lt_iff]
  exact castSucc_lt_succ _

theorem le_castSucc_pred_iff {a b : Fin (n + 1)} (ha : a ≠ 0) :
    b ≤ castSucc (a.pred ha) ↔ b < a := by
  rw [castSucc_pred_eq_pred_castSucc, le_pred_castSucc_iff]

theorem castSucc_pred_lt {a : Fin (n + 1)} (ha : a ≠ 0) :
    castSucc (a.pred ha) < a := by
  rw [lt_iff_not_le, le_castSucc_pred_iff]
  exact lt_irrefl _

>>>>>>> 34368d1e
end Pred

section CastPred

/-- `castPred i` sends `i : Fin (n + 1)` to `Fin n` as long as i ≠ last n. -/
@[inline] def castPred (i : Fin (n + 1)) (h : i ≠ last n) : Fin n := castLT i (val_lt_last h)
#align fin.cast_pred Fin.castPred

@[simp]
lemma castLT_eq_castPred (i : Fin (n + 1)) (h : i < last _) (h' := h.ne) :
    castLT i h = castPred i h' := rfl

@[simp]
lemma coe_castPred (i : Fin (n + 1)) (h : i ≠ last _) : (castPred i h : ℕ) = i := rfl
#align fin.coe_cast_pred Fin.coe_castPred

@[simp]
theorem castPred_castSucc {i : Fin n} (h' := (castSucc_lt_last i).ne) :
    castPred (castSucc i) h' = i := rfl
#align fin.cast_pred_cast_succ Fin.castPred_castSucc

@[simp]
theorem castSucc_castPred (i : Fin (n + 1)) (h : i ≠ last n) :
    castSucc (i.castPred h) = i := by
  rcases exists_castSucc_eq.mpr h with ⟨y, rfl⟩
  rw [castPred_castSucc]
#align fin.cast_succ_cast_pred Fin.castSucc_castPred

theorem castPred_eq_iff_eq_castSucc (i : Fin (n + 1)) (hi : i ≠ last _) (j : Fin n) :
    castPred i hi = j ↔ i = castSucc j :=
  ⟨fun h => by rw [← h, castSucc_castPred], fun h => by simp_rw [h, castPred_castSucc]⟩

@[simp]
theorem castPred_mk (i : ℕ) (h₁ : i < n) (h₂ := h₁.trans (Nat.lt_succ_self _))
    (h₃ : ⟨i, h₂⟩ ≠ last _ := (ne_iff_vne _ _).mpr (val_last _ ▸ h₁.ne)) :
  castPred ⟨i, h₂⟩ h₃ = ⟨i, h₁⟩ := rfl
#align fin.cast_pred_mk Fin.castPred_mk

theorem castPred_le_castPred_iff {i j : Fin (n + 1)} {hi : i ≠ last n} {hj : j ≠ last n} :
    castPred i hi ≤ castPred j hj ↔ i ≤ j := Iff.rfl

theorem castPred_lt_castPred_iff {i j : Fin (n + 1)} {hi : i ≠ last n} {hj : j ≠ last n} :
    castPred i hi < castPred j hj ↔ i < j := Iff.rfl

theorem castPred_lt_iff {i : Fin (n + 1)} (hi : i ≠ last n) :
    castPred i hi < j ↔ i < castSucc j := by
  rw [← castSucc_lt_castSucc_iff, castSucc_castPred]

theorem lt_castPred_iff {i : Fin (n + 1)} (hi : i ≠ last n) :
    j < castPred i hi ↔ castSucc j < i := by
  rw [← castSucc_lt_castSucc_iff, castSucc_castPred]

theorem castPred_le_iff {i : Fin (n + 1)} (hi : i ≠ last n) :
    castPred i hi ≤ j ↔ i ≤ castSucc j := by
  rw [← castSucc_le_castSucc_iff, castSucc_castPred]

theorem le_castPred_iff {i : Fin (n + 1)} (hi : i ≠ last n) :
    j ≤ castPred i hi ↔ castSucc j ≤ i := by
  rw [← castSucc_le_castSucc_iff, castSucc_castPred]

theorem castPred_inj {i j : Fin (n + 1)} {hi : i ≠ last n} {hj : j ≠ last n} :
    castPred i hi = castPred j hj ↔ i = j := by
  simp_rw [le_antisymm_iff, castPred_le_castPred_iff]

theorem castPred_zero' [NeZero n] (h := last_pos'.ne) :
    castPred (0 : Fin (n + 1)) h = 0 := rfl

theorem castPred_zero (h := last_pos.ne)  :
    castPred (0 : Fin (n + 2)) h = 0 := rfl
#align fin.cast_pred_zero Fin.castPred_zero

@[simp]
theorem castPred_one [NeZero n] (h := one_lt_last.ne) : castPred (1 : Fin (n + 2)) h = 1 := by
  cases n
  · exact subsingleton_one.elim _ 1
  · rfl
#align fin.cast_pred_one Fin.castPred_one

theorem pred_lt_castPred (h₁ : i ≠ 0) (h₂ : i ≠ last n) : pred i h₁ < castPred i h₂ := by
  rw [← castSucc_lt_castSucc_iff, castSucc_castPred, castSucc_lt_iff_succ_le, succ_pred]

theorem rev_pred (h : i ≠ 0) (h' := rev_ne_iff.mpr ((rev_last _).symm ▸ h)) :
    rev (pred i h) = castPred (rev i) h' := by
  rw [← castSucc_inj, castSucc_castPred, ← rev_succ, succ_pred]

theorem rev_castPred (h : i ≠ last n) (h' := rev_ne_iff.mpr ((rev_zero _).symm ▸ h)) :
    rev (castPred i h) = pred (rev i) h' := by
  rw [← succ_inj, succ_pred, ← rev_castSucc, castSucc_castPred]

theorem succ_castPred_eq_castPred_succ {a : Fin (n + 1)} (ha : a ≠ last n)
    (ha' := a.succ_ne_last_iff.mpr ha) :
    succ (a.castPred ha) = (succ a).castPred ha' := rfl

theorem le_castPred_succ_iff {a b : Fin (n + 1)} (ha : succ a ≠ last (n + 1)) :
    (succ a).castPred ha ≤ b ↔ a < b := by
<<<<<<< HEAD
  rw [← castSucc_le_castSucc_iff, castSucc_castPred, succ_le_castSucc_iff]

theorem lt_castPred_succ {a : Fin (n + 1)} (ha : succ a ≠ last (n + 1)) :
    a < (succ a).castPred ha := by
  rw [lt_iff_not_le, le_castPred_succ_iff]
  exact lt_irrefl _

theorem le_succ_castPred_iff {a b : Fin (n + 1)} (ha : a ≠ last n) :
=======
  rw [castPred_le_iff, succ_le_castSucc_iff]

theorem lt_castPred_succ {a : Fin (n + 1)} (ha : succ a ≠ last (n + 1)) :
    a < (succ a).castPred ha := by
  rw [lt_castPred_iff]
  exact castSucc_lt_succ _

theorem succ_castPred_le_iff {a b : Fin (n + 1)} (ha : a ≠ last n) :
>>>>>>> 34368d1e
    succ (a.castPred ha) ≤ b ↔ a < b := by
  rw [succ_castPred_eq_castPred_succ ha, le_castPred_succ_iff]

theorem lt_succ_castPred {a : Fin (n + 1)} (ha : a ≠ last n) :
    a < succ (a.castPred ha) := by
<<<<<<< HEAD
  rw [lt_iff_not_le, le_succ_castPred_iff]
=======
  rw [lt_iff_not_le, succ_castPred_le_iff]
>>>>>>> 34368d1e
  exact lt_irrefl _

end CastPred

section DivMod

/-- Compute `i / n`, where `n` is a `Nat` and inferred the type of `i`. -/
def divNat (i : Fin (m * n)) : Fin m :=
  ⟨i / n, Nat.div_lt_of_lt_mul <| mul_comm m n ▸ i.prop⟩
#align fin.div_nat Fin.divNat

@[simp]
theorem coe_divNat (i : Fin (m * n)) : (i.divNat : ℕ) = i / n :=
  rfl
#align fin.coe_div_nat Fin.coe_divNat

/-- Compute `i % n`, where `n` is a `Nat` and inferred the type of `i`. -/
def modNat (i : Fin (m * n)) : Fin n :=
  ⟨i % n, Nat.mod_lt _ <| pos_of_mul_pos_right i.pos m.zero_le⟩
#align fin.mod_nat Fin.modNat

@[simp]
theorem coe_modNat (i : Fin (m * n)) : (i.modNat : ℕ) = i % n :=
  rfl
#align fin.coe_mod_nat Fin.coe_modNat

end DivMod

section Rec

/-!
### recursion and induction principles
-/

#align fin.succ_rec Fin.succRec
#align fin.succ_rec_on Fin.succRecOn
#align fin.succ_rec_on_zero Fin.succRecOn_zero
#align fin.succ_rec_on_succ Fin.succRecOn_succ
#align fin.induction Fin.induction
#align fin.induction_zero Fin.induction_zero
#align fin.induction_succ Fin.induction_succ
#align fin.induction_on Fin.inductionOn
#align fin.cases Fin.cases
#align fin.cases_zero Fin.cases_zero
#align fin.cases_succ Fin.cases_succ
#align fin.cases_succ' Fin.cases_succ'
#align fin.forall_fin_succ Fin.forall_fin_succ
#align fin.exists_fin_succ Fin.exists_fin_succ
#align fin.forall_fin_one Fin.forall_fin_one
#align fin.exists_fin_one Fin.exists_fin_one
#align fin.forall_fin_two Fin.forall_fin_two
#align fin.exists_fin_two Fin.exists_fin_two
#align fin.fin_two_eq_of_eq_zero_iff Fin.fin_two_eq_of_eq_zero_iff
#align fin.reverse_induction Fin.reverseInduction
#align fin.reverse_induction_last Fin.reverseInduction_last
#align fin.reverse_induction_cast_succ Fin.reverseInduction_castSucc

#align fin.last_cases Fin.lastCases
#align fin.last_cases_last Fin.lastCases_last
#align fin.last_cases_cast_succ Fin.lastCases_castSucc

#align fin.add_cases Fin.addCases
#align fin.add_cases_left Fin.addCases_left
#align fin.add_cases_right Fin.addCases_right

end Rec

theorem liftFun_iff_succ {α : Type*} (r : α → α → Prop) [IsTrans α r] {f : Fin (n + 1) → α} :
    ((· < ·) ⇒ r) f f ↔ ∀ i : Fin n, r (f (castSucc i)) (f i.succ) := by
  constructor
  · intro H i
    exact H i.castSucc_lt_succ
  · refine' fun H i => Fin.induction _ _
    · exact fun h => (h.not_le (zero_le i)).elim
    · intro j ihj hij
      rw [← le_castSucc_iff] at hij
      rcases hij.eq_or_lt with (rfl | hlt)
      exacts [H j, _root_.trans (ihj hlt) (H j)]
#align fin.lift_fun_iff_succ Fin.liftFun_iff_succ

/-- A function `f` on `Fin (n + 1)` is strictly monotone if and only if `f i < f (i + 1)`
for all `i`. -/
theorem strictMono_iff_lt_succ {α : Type*} [Preorder α] {f : Fin (n + 1) → α} :
    StrictMono f ↔ ∀ i : Fin n, f (castSucc i) < f i.succ :=
  liftFun_iff_succ (· < ·)
#align fin.strict_mono_iff_lt_succ Fin.strictMono_iff_lt_succ

/-- A function `f` on `Fin (n + 1)` is monotone if and only if `f i ≤ f (i + 1)` for all `i`. -/
theorem monotone_iff_le_succ {α : Type*} [Preorder α] {f : Fin (n + 1) → α} :
    Monotone f ↔ ∀ i : Fin n, f (castSucc i) ≤ f i.succ :=
  monotone_iff_forall_lt.trans <| liftFun_iff_succ (· ≤ ·)
#align fin.monotone_iff_le_succ Fin.monotone_iff_le_succ

/-- A function `f` on `Fin (n + 1)` is strictly antitone if and only if `f (i + 1) < f i`
for all `i`. -/
theorem strictAnti_iff_succ_lt {α : Type*} [Preorder α] {f : Fin (n + 1) → α} :
    StrictAnti f ↔ ∀ i : Fin n, f i.succ < f (castSucc i) :=
  liftFun_iff_succ (· > ·)
#align fin.strict_anti_iff_succ_lt Fin.strictAnti_iff_succ_lt

/-- A function `f` on `Fin (n + 1)` is antitone if and only if `f (i + 1) ≤ f i` for all `i`. -/
theorem antitone_iff_succ_le {α : Type*} [Preorder α] {f : Fin (n + 1) → α} :
    Antitone f ↔ ∀ i : Fin n, f i.succ ≤ f (castSucc i) :=
  antitone_iff_forall_lt.trans <| liftFun_iff_succ (· ≥ ·)
#align fin.antitone_iff_succ_le Fin.antitone_iff_succ_le

section AddGroup

open Nat Int

/-- Negation on `Fin n` -/
instance neg (n : ℕ) : Neg (Fin n) :=
  ⟨fun a => ⟨(n - a) % n, Nat.mod_lt _ a.pos⟩⟩

/-- Abelian group structure on `Fin n`. -/
instance addCommGroup (n : ℕ) [NeZero n] : AddCommGroup (Fin n) :=
  { Fin.addCommMonoid n, Fin.neg n with
    add_left_neg := fun ⟨a, ha⟩ =>
      Fin.ext <|
        _root_.trans (Nat.mod_add_mod _ _ _) <| by
          rw [Fin.val_zero', tsub_add_cancel_of_le, Nat.mod_self]
          exact le_of_lt ha
    sub_eq_add_neg := fun ⟨a, ha⟩ ⟨b, hb⟩ =>
      Fin.ext <| show (a + (n - b)) % n = (a + (n - b) % n) % n by simp
    sub := Fin.sub }

/-- Note this is more general than `Fin.addCommGroup` as it applies (vacuously) to `Fin 0` too. -/
instance instInvolutiveNeg (n : ℕ) : InvolutiveNeg (Fin n) where
  neg := Neg.neg
  neg_neg := Nat.casesOn n finZeroElim fun _i => neg_neg
#align fin.involutive_neg Fin.instInvolutiveNeg

/-- Note this is more general than `Fin.addCommGroup` as it applies (vacuously) to `Fin 0` too. -/
instance instIsCancelAdd (n : ℕ) : IsCancelAdd (Fin n) where
  add_left_cancel := Nat.casesOn n finZeroElim fun _i _ _ _ => add_left_cancel
  add_right_cancel := Nat.casesOn n finZeroElim fun _i _ _ _ => add_right_cancel
#align fin.is_cancel_add Fin.instIsCancelAdd

/-- Note this is more general than `Fin.addCommGroup` as it applies (vacuously) to `Fin 0` too. -/
instance instAddLeftCancelSemigroup (n : ℕ) : AddLeftCancelSemigroup (Fin n) :=
  { Fin.addCommSemigroup n, Fin.instIsCancelAdd n with }
#align fin.add_left_cancel_semigroup Fin.instAddLeftCancelSemigroup

/-- Note this is more general than `Fin.addCommGroup` as it applies (vacuously) to `Fin 0` too. -/
instance instAddRightCancelSemigroup (n : ℕ) : AddRightCancelSemigroup (Fin n) :=
  { Fin.addCommSemigroup n, Fin.instIsCancelAdd n with }
#align fin.add_right_cancel_semigroup Fin.instAddRightCancelSemigroup

protected theorem coe_neg (a : Fin n) : ((-a : Fin n) : ℕ) = (n - a) % n :=
  rfl
#align fin.coe_neg Fin.coe_neg

protected theorem coe_sub (a b : Fin n) : ((a - b : Fin n) : ℕ) = (a + (n - b)) % n := by
  cases a; cases b; rfl
#align fin.coe_sub Fin.coe_sub

theorem eq_zero (n : Fin 1) : n = 0 := Subsingleton.elim _ _
#align fin.eq_zero Fin.eq_zero

instance uniqueFinOne : Unique (Fin 1) where
  uniq _ := Subsingleton.elim _ _

@[simp]
theorem coe_fin_one (a : Fin 1) : (a : ℕ) = 0 := by simp [Subsingleton.elim a 0]
#align fin.coe_fin_one Fin.coe_fin_one

lemma eq_one_of_neq_zero (i : Fin 2) (hi : i ≠ 0) : i = 1 :=
  fin_two_eq_of_eq_zero_iff (by simpa only [one_eq_zero_iff, succ.injEq, iff_false] using hi)

@[simp]
theorem coe_neg_one : ↑(-1 : Fin (n + 1)) = n := by
  cases n
  · simp
  rw [Fin.coe_neg, Fin.val_one, Nat.add_one_sub_one, Nat.mod_eq_of_lt]
  constructor
#align fin.coe_neg_one Fin.coe_neg_one

theorem coe_sub_one {n} (a : Fin (n + 1)) : ↑(a - 1) = if a = 0 then n else a - 1 := by
  cases n
  · simp
  split_ifs with h
  · simp [h]
  rw [sub_eq_add_neg, val_add_eq_ite, coe_neg_one, if_pos, add_comm, add_tsub_add_eq_tsub_left]
  conv_rhs => rw [add_comm]
  rw [add_le_add_iff_left, Nat.one_le_iff_ne_zero]
  rwa [Fin.ext_iff] at h
#align fin.coe_sub_one Fin.coe_sub_one

theorem coe_sub_iff_le {n : ℕ} {a b : Fin n} : (↑(a - b) : ℕ) = a - b ↔ b ≤ a := by
  cases n; · exact @finZeroElim (fun _ => _) a
  rw [le_iff_val_le_val, Fin.coe_sub, ← add_tsub_assoc_of_le b.is_lt.le a]
  rcases le_or_lt (b : ℕ) a with h | h
  · simp [← tsub_add_eq_add_tsub h, val_fin_le.mp h,
      Nat.mod_eq_of_lt ((Nat.sub_le _ _).trans_lt a.is_lt)]
  · rw [Nat.mod_eq_of_lt, tsub_eq_zero_of_le h.le, tsub_eq_zero_iff_le, ← not_iff_not]
    · simpa [b.is_lt.trans_le le_add_self] using h
    · rwa [tsub_lt_iff_left (b.is_lt.le.trans le_add_self), add_lt_add_iff_right]
#align fin.coe_sub_iff_le Fin.coe_sub_iff_le

theorem coe_sub_iff_lt {n : ℕ} {a b : Fin n} : (↑(a - b) : ℕ) = n + a - b ↔ a < b := by
  cases' n with n
  · exact @finZeroElim (fun _ => _) a
  rw [lt_iff_val_lt_val, Fin.coe_sub, add_comm]
  rcases le_or_lt (b : ℕ) a with h | h
  · refine iff_of_false ?_ (not_lt_of_le h)
    simpa [add_tsub_assoc_of_le h] using
      ((Nat.mod_lt _ (Nat.succ_pos _)).trans_le le_self_add).ne
  · simp [← tsub_tsub_assoc b.is_lt.le h.le, ← tsub_add_eq_add_tsub b.is_lt.le,
      Nat.mod_eq_of_lt (tsub_lt_self (Nat.succ_pos _) (tsub_pos_of_lt h)), val_fin_le.mp _]
    exact h
#align fin.coe_sub_iff_lt Fin.coe_sub_iff_lt

@[simp]
theorem lt_sub_one_iff {n : ℕ} {k : Fin (n + 2)} : k < k - 1 ↔ k = 0 := by
  rcases k with ⟨_ | k, hk⟩
  simp only [zero_eq, zero_eta, zero_sub, lt_iff_val_lt_val, val_zero, coe_neg_one, add_pos_iff,
    _root_.zero_lt_one, or_true]
  have : (k + 1 + (n + 1)) % (n + 2) = k % (n + 2) := by
    rw [add_right_comm, add_assoc, add_mod_right]
  simp [lt_iff_val_lt_val, ext_iff, Fin.coe_sub, succ_eq_add_one, this,
    mod_eq_of_lt ((lt_succ_self _).trans hk)]
#align fin.lt_sub_one_iff Fin.lt_sub_one_iff

@[simp]
theorem le_sub_one_iff {n : ℕ} {k : Fin (n + 1)} : k ≤ k - 1 ↔ k = 0 := by
  cases n
  · simp [fin_one_eq_zero k]
  rw [← lt_sub_one_iff, le_iff_lt_or_eq, lt_sub_one_iff, or_iff_left_iff_imp, eq_comm,
    sub_eq_iff_eq_add]
  simp
#align fin.le_sub_one_iff Fin.le_sub_one_iff

@[simp]
theorem sub_one_lt_iff {n : ℕ} {k : Fin (n + 1)} : k - 1 < k ↔ 0 < k :=
  not_iff_not.1 <| by simp only [not_lt, le_sub_one_iff, le_zero_iff]
#align fin.sub_one_lt_iff Fin.sub_one_lt_iff

theorem last_sub (i : Fin (n + 1)) : last n - i = Fin.rev i :=
  ext <| by rw [coe_sub_iff_le.2 i.le_last, val_last, val_rev, Nat.succ_sub_succ_eq_sub]
#align fin.last_sub Fin.last_sub

theorem add_one_le_of_lt {n : ℕ} {a b : Fin (n + 1)} (h : a < b) : a + 1 ≤ b := by
  cases' a with a ha
  cases' b with b hb
  cases n
  · simp only [Nat.zero_eq, zero_add, Nat.lt_one_iff] at ha hb
    simp [ha, hb]
  simp only [le_iff_val_le_val, val_add, lt_iff_val_lt_val, val_mk, val_one] at h ⊢
  rwa [Nat.mod_eq_of_lt, Nat.succ_le_iff]
  rw [Nat.succ_lt_succ_iff]
  exact h.trans_le (Nat.le_of_lt_succ hb)

theorem exists_eq_add_of_le {n : ℕ} {a b : Fin n} (h : a ≤ b) : ∃ k ≤ b, b = a + k := by
  obtain ⟨k, hk⟩ : ∃ k : ℕ, (b : ℕ) = a + k := Nat.exists_eq_add_of_le h
  have hkb : k ≤ b := le_add_self.trans hk.ge
  refine' ⟨⟨k, hkb.trans_lt b.is_lt⟩, hkb, _⟩
  simp [Fin.ext_iff, Fin.val_add, ← hk, Nat.mod_eq_of_lt b.is_lt]

theorem exists_eq_add_of_lt {n : ℕ} {a b : Fin (n + 1)} (h : a < b) :
    ∃ k < b, k + 1 ≤ b ∧ b = a + k + 1 := by
  cases n
  · cases' a with a ha
    cases' b with b hb
    simp only [Nat.zero_eq, zero_add, Nat.lt_one_iff] at ha hb
    simp [ha, hb] at h
  obtain ⟨k, hk⟩ : ∃ k : ℕ, (b : ℕ) = a + k + 1 := Nat.exists_eq_add_of_lt h
  have hkb : k < b := by
    rw [hk, add_comm _ k, Nat.lt_succ_iff]
    exact le_self_add
  refine' ⟨⟨k, hkb.trans b.is_lt⟩, hkb, _, _⟩
  · rw [Fin.le_iff_val_le_val, Fin.val_add_one]
    split_ifs <;> simp [Nat.succ_le_iff, hkb]
  simp [Fin.ext_iff, Fin.val_add, ← hk, Nat.mod_eq_of_lt b.is_lt]

@[simp]
theorem neg_last (n : ℕ) : -Fin.last n = 1 := by simp [neg_eq_iff_add_eq_zero]

theorem neg_nat_cast_eq_one (n : ℕ) : -(n : Fin (n + 1)) = 1 := by
  simp only [cast_nat_eq_last, neg_last]

lemma pos_of_ne_zero {n : ℕ} {a : Fin (n + 1)} (h : a ≠ 0) :
    0 < a :=
  Nat.pos_of_ne_zero (val_ne_of_ne h)

end AddGroup

section SuccAbove

/-- `succAbove p i` embeds `Fin n` into `Fin (n + 1)` with a hole around `p`. -/
def succAbove (p : Fin (n + 1)) (i : Fin n) : Fin (n + 1) :=
  if castSucc i < p then i.castSucc else i.succ

theorem succAbove_eq_castSucc_or_succ (p : Fin (n + 1)) (i : Fin n) :
    p.succAbove i = i.castSucc ∨ p.succAbove i = i.succ := ite_eq_or_eq _ _ _

/-- Embedding `i : Fin n` into `Fin (n + 1)` with a hole around `p : Fin (n + 1)`
embeds `i` by `castSucc` when the resulting `i.castSucc < p`. -/
theorem succAbove_of_castSucc_lt {p : Fin (n + 1)} {i : Fin n} (h : castSucc i < p) :
    p.succAbove i = castSucc i := dif_pos h
#align fin.succ_above_below Fin.succAbove_of_castSucc_lt
theorem succAbove_of_succ_le {p : Fin (n + 1)} {i : Fin n} (h : succ i ≤ p) :
    p.succAbove i = castSucc i :=
  succAbove_of_castSucc_lt (castSucc_lt_iff_succ_le.mpr h)

/-- Embedding `i : Fin n` into `Fin (n + 1)` with a hole around `p : Fin (n + 1)`
embeds `i` by `succ` when the resulting `p < i.succ`. -/
theorem succAbove_of_le_castSucc {p : Fin (n + 1)} {i : Fin n} (h : p ≤ castSucc i) :
    p.succAbove i = succ i := dif_neg h.not_lt
#align fin.succ_above_above Fin.succAbove_of_le_castSucc
theorem succAbove_of_lt_succ {p : Fin (n + 1)} {i : Fin n} (h : p < succ i) :
    p.succAbove i = succ i := succAbove_of_le_castSucc (le_castSucc_iff.mpr h)

/-- Embedding `i : Fin n` into `Fin (n + 1)` with a hole around `p : Fin (n + 1)`
never results in `p` itself -/
theorem succAbove_ne (p : Fin (n + 1)) (i : Fin n) : p.succAbove i ≠ p := by
  rcases i.castSucc_lt_or_lt_succ p with (h | h)
  · rw [succAbove_of_castSucc_lt h]
    exact h.ne
  · rw [succAbove_of_lt_succ h]
    exact h.ne'
#align fin.succ_above_ne Fin.succAbove_ne
theorem ne_succAbove (p : Fin (n + 1)) (i : Fin n) : p ≠ p.succAbove i :=
(succAbove_ne _ _).symm

theorem succAbove_succ_of_le {p i : Fin n} (h : i ≤ p) :
    succAbove p.succ i = i.castSucc := succAbove_of_succ_le (succ_le_succ_iff.mpr h)
theorem succAbove_succ_of_lt {p i : Fin n} (h : p < i) :
    succAbove p.succ i = i.succ := succAbove_of_lt_succ (succ_lt_succ_iff.mpr h)
@[simp]
theorem succAbove_succ_self {n : ℕ} (j : Fin n) :
    j.succ.succAbove j = j.castSucc := succAbove_succ_of_le le_rfl

theorem succAbove_castSucc_of_lt {p i : Fin n} (h : i < p) :
    succAbove p.castSucc i = i.castSucc :=
  succAbove_of_castSucc_lt (castSucc_lt_castSucc_iff.mpr h)
theorem succAbove_castSucc_of_le {p i : Fin n} (h : p ≤ i) :
    succAbove p.castSucc i = i.succ :=
  succAbove_of_le_castSucc (castSucc_le_castSucc_iff.mpr h)
@[simp]
theorem succAbove_castSucc_self {n : ℕ} (j : Fin n) :
    succAbove j.castSucc j = j.succ := succAbove_castSucc_of_le le_rfl

/-- Embedding `Fin n` into `Fin (n + 1)` with a hole around zero embeds by `succ`. -/
@[simp]
theorem succAbove_zero : succAbove (0 : Fin (n + 1)) = Fin.succ := rfl
#align fin.succ_above_zero Fin.succAbove_zero
theorem succAbove_zero_apply {i} : succAbove (0 : Fin (n + 1)) i = i.succ := rfl

/-- Embedding `Fin n` into `Fin (n + 1)` with a hole around `last n` embeds by `castSucc`. -/
@[simp]
theorem succAbove_last : succAbove (last n) = Fin.castSucc :=
  funext (fun _ => succAbove_of_succ_le (le_last _))
#align fin.succ_above_last Fin.succAbove_last
theorem succAbove_last_apply {i} : succAbove (last n) i = i.castSucc :=
  congr_fun succAbove_last _
#align fin.succ_above_last_apply Fin.succAbove_last_apply

theorem rev_succAbove {n : ℕ} (p : Fin (n + 1)) (i : Fin n) :
    rev (succAbove p i) = succAbove (rev p) (rev i) := by
  rcases castSucc_lt_or_lt_succ i p with (h | h)
  · rw [succAbove_of_castSucc_lt h, rev_castSucc]
    exact (succAbove_of_lt_succ (rev_castSucc _ ▸ rev_lt_rev.mpr h)).symm
  · rw [succAbove_of_lt_succ h, rev_succ]
    exact (succAbove_of_castSucc_lt (rev_succ _ ▸ (rev_lt_rev.mpr h))).symm

theorem succAbove_succAbove_of_lt {p : Fin (n + 1)} {i j : Fin n} (hij : i < j):
    succAbove (succAbove p j) i = i.castSucc := by
  rcases succAbove_eq_castSucc_or_succ p j with (h | h)
  · rw [h, succAbove_castSucc_of_lt hij]
  · rw [h, succAbove_succ_of_le hij.le]

theorem succAbove_succAbove_of_gt {p : Fin (n + 1)} {i j : Fin n} (hij : j < i):
    succAbove (succAbove p j) i = i.succ := by
  rcases succAbove_eq_castSucc_or_succ p j with (h | h)
  · rw [h, succAbove_castSucc_of_le hij.le]
  · rw [h, succAbove_succ_of_lt hij]

theorem succAbove_succAbove {i j : Fin n} (p q : Fin (n + 1)) (hij : i ≠ j) :
    succAbove (succAbove p j) i = succAbove (succAbove q j) i := by
  rcases hij.lt_or_lt with (hij | hij)
  · simp_rw [succAbove_succAbove_of_lt hij]
  · simp_rw [succAbove_succAbove_of_gt hij]

theorem succAbove_on_comp_succAbove_on_const_succAbove_succ_of_ne {i j : Fin n} (hij : i ≠ j) :
    (succAbove · i) ∘ (succAbove · j) = Function.const _ (succAbove (succ j) i) := by
  ext k : 1
  simp_rw [comp_apply, const_apply, succAbove_succAbove k 0 hij, succAbove_zero]

theorem succAbove_on_comp_succAbove_on_const_succAbove_castSucc_of_ne {i j : Fin n} (hij : i ≠ j) :
    (succAbove · i) ∘ (succAbove · j) = Function.const _ (succAbove (castSucc j) i) := by
  ext k : 1
  simp_rw [comp_apply, const_apply, succAbove_succAbove k (last _) hij, succAbove_last]

@[simp]
theorem succAbove_succ_eq_succAbove_castSucc_of_ne {i j : Fin n} (h : i ≠ j) :
    succAbove (succ j) i = succAbove (castSucc j) i := by
  rw [← Function.const_inj (α := Fin (n + 1)),
  ← succAbove_on_comp_succAbove_on_const_succAbove_castSucc_of_ne h,
  ← succAbove_on_comp_succAbove_on_const_succAbove_succ_of_ne h]

theorem succAbove_succAbove_self_of_castSucc_lt {p : Fin (n + 1)} {i : Fin n}
    (h : castSucc i < p) : succAbove (succAbove p i) i = i.succ :=
  succAbove_of_le_castSucc (succAbove_of_castSucc_lt h ▸ le_rfl)

theorem succAbove_succAbove_self_of_succ_le {p : Fin (n + 1)} {i : Fin n}
    (h : succ i ≤ p) : succAbove (succAbove p i) i = i.succ :=
  succAbove_succAbove_self_of_castSucc_lt (castSucc_lt_iff_succ_le.mpr h)

theorem succAbove_succAbove_self_of_le_castSucc {p : Fin (n + 1)} {i : Fin n}
    (h : p ≤ castSucc i) : succAbove (succAbove p i) i = i.castSucc :=
  succAbove_of_succ_le (succAbove_of_le_castSucc h ▸ le_rfl)

theorem succAbove_succAbove_self_of_lt_succ {p : Fin (n + 1)} {i : Fin n}
    (h : p < succ i) : succAbove (succAbove p i) i = i.castSucc :=
  succAbove_succAbove_self_of_le_castSucc (le_castSucc_iff.mpr h)

theorem succAbove_succAbove_castSucc_of_le {p i : Fin n} (h : i ≤ p) :
    succAbove (succAbove (castSucc i) p) i = castSucc i := by
  rw [succAbove_castSucc_of_le h, succAbove_succ_of_le h]

theorem succAbove_succAbove_succ_of_le {p i : Fin n} (h : p ≤ i) :
    succAbove (succAbove (succ i) p) i = succ i := by
  rw [succAbove_succ_of_le h, succAbove_castSucc_of_le h]

@[simp]
theorem succAbove_succAbove_succAbove {p : Fin (n + 1)} {i : Fin n} :
    succAbove (succAbove (succAbove p i) i) i = succAbove p i := by
  rcases succAbove_eq_castSucc_or_succ p i with (h | h) <;>
  simp only [h, succAbove_castSucc_self, succAbove_succ_self]

theorem succAbove_triple {i : Fin n} :
    (succAbove · i) ∘ (succAbove · i) ∘ (succAbove · i) = (succAbove · i) :=
  funext (fun _ => succAbove_succAbove_succAbove)

@[simp]
theorem succAbove_succAbove_succAbove_succAbove {p : Fin (n + 1)} {i j : Fin n} :
    succAbove (succAbove (succAbove (succAbove p j) i) j) i = succAbove (succAbove p j) i := by
  rcases lt_trichotomy i j with (hij | rfl | hij)
  · simp_rw [succAbove_succAbove_of_lt hij]
  · rw [succAbove_succAbove_succAbove]
  · simp_rw [succAbove_succAbove_of_gt hij]

theorem succAbove_quad {i j : Fin n} :
    (succAbove · i) ∘ (succAbove · j) ∘ (succAbove · i) ∘ (succAbove · j) =
    (succAbove · i) ∘ (succAbove · j) :=
  funext (fun _ => succAbove_succAbove_succAbove_succAbove)

theorem succAbove_at_eq_iff_castSucc {p q : Fin (n + 1)} {r : Fin n} : p.succAbove r = q.succAbove r
    ↔ (p ≤ r.castSucc ∧ q ≤ r.castSucc) ∨ (r.castSucc < p ∧ r.castSucc < q) := by
  rcases le_or_lt p (r.castSucc) with (hp | hp) <;>
  rcases le_or_lt q (r.castSucc) with (hq | hq)
  · simp only [hp, hq, succAbove_of_le_castSucc, and_self, true_or]
  · simp only [hp, hq, hp.not_lt, hq.not_le, succAbove_of_le_castSucc, succAbove_of_castSucc_lt,
    (castSucc_lt_succ r).ne', and_false, and_true, or_self]
  · simp only [hp, hq, hp.not_le, hq.not_lt, succAbove_of_castSucc_lt, succAbove_of_le_castSucc,
    (castSucc_lt_succ r).ne, and_true, and_false, or_self]
  · simp only [hp ,hq, hp.not_le, hq.not_le, succAbove_of_castSucc_lt, and_self, or_true]
theorem succAbove_at_eq_iff_succ {p q : Fin (n + 1)} {r : Fin n} : p.succAbove r = q.succAbove r
    ↔ (p < r.succ ∧ q < r.succ) ∨ (r.succ ≤ p ∧ r.succ ≤ q) := by
  simp_rw [succAbove_at_eq_iff_castSucc, le_castSucc_iff, castSucc_lt_iff_succ_le]


theorem succAbove_eq_of_le_castSucc_le_castSucc {p q : Fin (n + 1)} {r : Fin n}
    (hp : p ≤ r.castSucc) (hq : q ≤ r.castSucc) : p.succAbove r = q.succAbove r :=
  succAbove_at_eq_iff_castSucc.mpr (Or.inl ⟨hp, hq⟩)
theorem succAbove_eq_of_lt_succ_lt_succ {p q : Fin (n + 1)} {r : Fin n}
    (hp : p < r.succ) (hq : q < r.succ) : p.succAbove r = q.succAbove r :=
  succAbove_at_eq_iff_succ.mpr (Or.inl ⟨hp, hq⟩)

theorem succAbove_eq_of_castSucc_lt_castSucc_lt {p q : Fin (n + 1)} {r : Fin n}
    (hp : r.castSucc < p) (hq : r.castSucc < q) : p.succAbove r = q.succAbove r :=
  succAbove_at_eq_iff_castSucc.mpr (Or.inr ⟨hp, hq⟩)
theorem succAbove_eq_of_succ_le_succ_le {p q : Fin (n + 1)} {r : Fin n}
    (hp : r.succ ≤ p) (hq : r.succ ≤ q) : p.succAbove r = q.succAbove r :=
  succAbove_at_eq_iff_succ.mpr (Or.inr ⟨hp, hq⟩)

theorem succAbove_castSucc_eq_succAbove_succ_iff {p q : Fin (n + 1)} {r : Fin n} :
    (p.succAbove r).castSucc = (q.succAbove r).succ ↔ p ≤ r.castSucc ∧ r.castSucc < q := by
  rcases le_or_lt p (r.castSucc) with (hp | hp) <;>
  rcases le_or_lt q (r.castSucc) with (hq | hq)
  · simp only [hp, succAbove_of_le_castSucc, hq, castSucc_ne_succ, hq.not_lt, and_false, hp.not_lt,
    and_true, or_self]
  · simp only [hp, succAbove_of_le_castSucc, hq, succAbove_of_castSucc_lt, succ_castSucc, and_self,
    hp.not_lt, hq.not_le, or_false]
  · simp only [hp, succAbove_of_castSucc_lt, hq, succAbove_of_le_castSucc,
    castSucc_castSucc_ne_succ_succ, hp.not_le, hq.not_lt, and_self]
  · simp only [hp, succAbove_of_castSucc_lt, hq, castSucc_ne_succ, hp.not_le, and_true]
theorem succAbove_castSucc_eq_succAbove_succ_iff_succ {p q : Fin (n + 1)} {r : Fin n} :
    (p.succAbove r).castSucc = (q.succAbove r).succ ↔ p < r.succ ∧ r.succ ≤ q := by
  simp_rw [succAbove_castSucc_eq_succAbove_succ_iff,
  le_castSucc_iff, castSucc_lt_iff_succ_le]

theorem succAbove_castSucc_eq_succ_of_le_castSucc_castSucc_lt {p q : Fin (n + 1)} {r : Fin n}
    (hp : p ≤ r.castSucc) (hq : r.castSucc < q) :
    (p.succAbove r).castSucc = (q.succAbove r).succ :=
  succAbove_castSucc_eq_succAbove_succ_iff.mpr ⟨hp, hq⟩
theorem succAbove_castSucc_eq_succ_of_lt_succ_succ_le {p q : Fin (n + 1)} {r : Fin n}
    (hp : p < r.succ) (hq : r.succ ≤ q) :
    (p.succAbove r).castSucc = (q.succAbove r).succ :=
  succAbove_castSucc_eq_succAbove_succ_iff_succ.mpr ⟨hp, hq⟩

theorem succAbove_strictMono (p : Fin (n + 1)) : StrictMono (succAbove p) :=
  strictMono_castSucc.ite strictMono_succ
  (fun _ _ hij hj => lt_trans ((castSucc_lt_castSucc_iff).mpr hij) hj)
  fun _ => (castSucc_lt_succ _).le

theorem succAbove_lt_succAbove_iff (p : Fin (n + 1)) :
    succAbove p i < succAbove p j ↔ i < j := (succAbove_strictMono p).lt_iff_lt
theorem succAbove_le_succAbove_iff (p : Fin (n + 1)) :
    succAbove p i ≤ succAbove p j ↔ i ≤ j := (succAbove_strictMono p).le_iff_le

theorem succAbove_lt_of_le_castSucc_castSucc_lt {p q : Fin (n + 1)} {r : Fin n}
    (hp : p ≤ r.castSucc) (hq : r.castSucc < q) :
    q.succAbove r < p.succAbove r := by
  rw [← castSucc_lt_castSucc_iff, succAbove_castSucc_eq_succ_of_le_castSucc_castSucc_lt hp hq]
  exact castSucc_lt_succ _

theorem succAbove_lt_of_lt_succ_succ_le {p q : Fin (n + 1)} {r : Fin n}
    (hp : p < r.succ) (hq : r.succ ≤ q) :
    q.succAbove r < p.succAbove r := by
  rw [← castSucc_lt_castSucc_iff, succAbove_castSucc_eq_succ_of_lt_succ_succ_le hp hq]
  exact castSucc_lt_succ _

theorem succAbove_le_of_ge {r : Fin n} {p q : Fin (n + 1)} (hpq : p ≤ q) :
    succAbove q r ≤ succAbove p r := by
  rcases le_or_lt p (r.castSucc) with (hp | hp) <;>
  rcases le_or_lt q (r.castSucc) with (hq | hq)
  · exact (succAbove_eq_of_le_castSucc_le_castSucc hp hq).ge
  · exact (succAbove_lt_of_le_castSucc_castSucc_lt hp hq).le
  · exact (hpq.not_lt (hq.trans_lt hp)).elim
  · exact (succAbove_eq_of_castSucc_lt_castSucc_lt hp hq).ge

theorem antitone_succAbove_at {r : Fin n} : Antitone (succAbove · r) :=
  fun _ _ => succAbove_le_of_ge

theorem antitone_succAbove : Antitone (succAbove (n := n)) :=
  fun _ _ h _ => antitone_succAbove_at h

/--  `Fin.succAbove` as an `OrderEmbedding`, `succAboveEmb p i` embeds `Fin n` into `Fin (n + 1)`
with a hole around `p`. -/
@[simps! apply toEmbedding]
def succAboveEmb (p : Fin (n + 1)) : Fin n ↪o Fin (n + 1) :=
  OrderEmbedding.ofStrictMono (succAbove p) (succAbove_strictMono p)
#align fin.succ_above Fin.succAboveEmb

/-- Given a fixed pivot `x : Fin (n + 1)`, `x.succAbove` is injective -/
theorem succAbove_injective {x : Fin (n + 1)} : Injective (succAbove x) :=
  (succAbove_strictMono x).injective
#align fin.succ_above_right_injective Fin.succAbove_injective

/-- Given a fixed pivot `x : Fin (n + 1)`, `x.succAbove` is injective -/
theorem succAbove_inj (x : Fin (n + 1)) : x.succAbove a = x.succAbove b ↔ a = b :=
  succAbove_injective.eq_iff
#align fin.succ_above_right_inj Fin.succAbove_inj

@[simp]
theorem succAbove_zero_of_ne_zero' [NeZero n] {a : Fin (n + 1)} (h : a ≠ 0) :
    a.succAbove 0 = 0 := by
  rcases exists_succ_eq_of_ne_zero h with ⟨i, rfl⟩
  exact succAbove_succ_of_le (i.zero_le')
theorem succAbove_ne_zero_eq_zero_iff' [NeZero n] {a : Fin (n + 1)} {b : Fin n} (ha : a ≠ 0) :
    a.succAbove b = 0 ↔ b = 0 := by rw [← succAbove_zero_of_ne_zero' ha, succAbove_inj]
theorem succAbove_ne_zero_of_ne_zero_ne_zero' [NeZero n] {a : Fin (n + 1)} {b : Fin n}
    (ha : a ≠ 0) (hb : b ≠ 0) : a.succAbove b ≠ 0 := mt (succAbove_ne_zero_eq_zero_iff' ha).mp hb
@[simp]
theorem succAbove_succ_zero' {n : ℕ} [NeZero n] {i : Fin n} : succAbove i.succ 0 = 0 :=
  succAbove_zero_of_ne_zero' (succ_pos _).ne'
#align fin.succ_succ_above_zero Fin.succAbove_succ_zero'

theorem succAbove_zero_of_ne_zero {a : Fin (n + 2)} (h : a ≠ 0) : a.succAbove 0 = 0 :=
  succAbove_zero_of_ne_zero' h
theorem succAbove_ne_zero_eq_zero_iff {a : Fin (n + 2)} {b : Fin (n + 1)} (ha : a ≠ 0) :
    a.succAbove b = 0 ↔ b = 0 := succAbove_ne_zero_eq_zero_iff' ha
theorem succAbove_ne_zero_of_ne_zero_ne_zero {a : Fin (n + 2)} {b : Fin (n + 1)}
    (ha : a ≠ 0) (hb : b ≠ 0) : a.succAbove b ≠ 0 := succAbove_ne_zero_of_ne_zero_ne_zero' ha hb
theorem succAbove_succ_zero {i : Fin (n + 1)} : succAbove i.succ 0 = 0 := succAbove_succ_zero'

/-- Embedding a positive `Fin n` results in a positive `Fin (n + 1)` -/
theorem succAbove_pos_of_pos' [NeZero n] (p : Fin (n + 1)) {i : Fin n} (h : 0 < i) :
    0 < p.succAbove i := by
  cases p using cases
  · rw [succAbove_zero_apply]
    exact succ_pos _
  · rw [pos_iff_ne_zero]
    exact succAbove_ne_zero_of_ne_zero_ne_zero' (succ_pos _).ne' h.ne'
#align fin.succ_above_pos Fin.succAbove_pos_of_pos'
theorem succAbove_pos_of_pos (p : Fin (n + 2)) {i : Fin (n + 1)} (h : 0 < i) : 0 < p.succAbove i :=
  succAbove_pos_of_pos' _ h

@[simp]
theorem succAbove_last_of_ne_last {a : Fin (n + 2)} (h : a ≠ last _) :
    a.succAbove (last _) = last _ := by
  rcases exists_castSucc_eq_of_ne_last h with ⟨i, rfl⟩
  rw [succAbove_castSucc_of_le (le_last _), succ_last]
theorem succAbove_ne_last_eq_last_iff {a : Fin (n + 2)} {b : Fin (n + 1)} (ha : a ≠ last _) :
    a.succAbove b = last _ ↔ b = last _ :=
  by rw [← succAbove_last_of_ne_last ha, succAbove_inj]
theorem succAbove_ne_last_of_ne_last_ne_last {a : Fin (n + 2)} {b : Fin (n + 1)}
    (ha : a ≠ last _) (hb : b ≠ last _) : a.succAbove b ≠ last _ :=
  mt (succAbove_ne_last_eq_last_iff ha).mp hb
@[simp]
theorem succAbove_castSucc_last {p : Fin (n + 1)}: p.castSucc.succAbove (last _) = last _ :=
  succAbove_last_of_ne_last (castSucc_lt_last _).ne

theorem succAbove_lt_last_of_lt_last (p : Fin (n + 2)) {i : Fin (n + 1)} (h : i < last _) :
    p.succAbove i < last _ := by
  cases p using lastCases
  · rw [succAbove_last_apply]
    exact castSucc_lt_last _
  · rw [lt_last_iff_ne_last]
    exact succAbove_ne_last_of_ne_last_ne_last (castSucc_lt_last _).ne h.ne

/-- Embedding `i : Fin n` into `Fin (n + 1)` using a pivot `p` that is greater
results in a value that is less than `p`. -/
theorem succAbove_lt_iff_castSucc_lt (p : Fin (n + 1)) (i : Fin n) :
    p.succAbove i < p ↔ castSucc i < p := by
  rcases i.castSucc_lt_or_lt_succ p with (h | h)
  · rw [succAbove_of_castSucc_lt h]
  · rw [succAbove_of_lt_succ h, castSucc_lt_iff_succ_le, h.ne'.le_iff_lt]
#align fin.succ_above_lt_iff Fin.succAbove_lt_iff_castSucc_lt
theorem succAbove_lt_iff_succ_le (p : Fin (n + 1)) (i : Fin n) :
    p.succAbove i < p ↔ succ i ≤ p := by
  rw [succAbove_lt_iff_castSucc_lt, ← castSucc_lt_iff_succ_le]
@[simp]
theorem succAbove_le_iff_succAbove_lt (p : Fin (n + 1)) (i : Fin n) :
    p.succAbove i ≤ p ↔ p.succAbove i < p := (succAbove_ne _ _).le_iff_lt

/-- Embedding `i : Fin n` into `Fin (n + 1)` using a pivot `p` that is lesser
results in a value that is greater than `p`. -/
theorem lt_succAbove_iff_le_castSucc (p : Fin (n + 1)) (i : Fin n) :
    p < p.succAbove i ↔ p ≤ castSucc i := by
  rw [lt_iff_not_le, (succAbove_ne _ _).le_iff_lt, succAbove_lt_iff_castSucc_lt, not_lt]
#align fin.lt_succ_above_iff Fin.lt_succAbove_iff_le_castSucc
theorem lt_succAbove_iff_lt_succ (p : Fin (n + 1)) (i : Fin n) :
    p < p.succAbove i ↔ p < succ i := by
  rw [lt_succAbove_iff_le_castSucc, le_castSucc_iff]
@[simp]
theorem le_succAbove_iff_lt_succAbove (p : Fin (n + 1)) (i : Fin n) :
    p ≤ p.succAbove i ↔ p < p.succAbove i := (ne_succAbove _ _).le_iff_lt

theorem succAbove_succAbove_le_iff_castSucc_le
    {i : Fin (n + 1)} {p : Fin n} : succAbove (succAbove i p) p ≤ i ↔ castSucc p ≤ i := by
  rcases castSucc_lt_or_lt_succ p i with (hpi | hpi)
  · rw [succAbove_of_castSucc_lt hpi, succAbove_castSucc_self,
    ← castSucc_lt_iff_succ_le, hpi.ne.le_iff_lt]
  · rw [succAbove_of_lt_succ hpi, succAbove_succ_self]

theorem le_succAbove_succAbove_iff_le_succ
    {i : Fin (n + 1)} {p : Fin n} : i ≤ succAbove (succAbove i p) p ↔ i ≤ succ p := by
  rcases castSucc_lt_or_lt_succ p i with (hpi | hpi)
  · rw [succAbove_of_castSucc_lt hpi, succAbove_castSucc_self]
  · rw [succAbove_of_lt_succ hpi, succAbove_succ_self, le_castSucc_iff, hpi.ne.le_iff_lt]

theorem succAbove_le_succ (p : Fin (n + 1)) : p.succAbove ≤ succ := fun i => by
  rcases succAbove_eq_castSucc_or_succ p i with (h | h) <;> rw [h]
  exact (castSucc_lt_succ _).le
theorem succAbove_apply_le_succ (p : Fin (n + 1)) (i : Fin n) : p.succAbove i ≤ succ i :=
  succAbove_le_succ _ _

theorem castSucc_le_succAbove (p : Fin (n + 1)) : castSucc ≤ p.succAbove := fun i => by
  rcases succAbove_eq_castSucc_or_succ p i with (h | h) <;> rw [h]
  exact (castSucc_lt_succ _).le
theorem castSucc_apply_le_succAbove (p : Fin (n + 1)) (i : Fin n) : castSucc i ≤ p.succAbove i :=
castSucc_le_succAbove _ _

/-- `succ` commutes with `succAbove`. -/
@[simp]
theorem succAbove_succ_succ {n : ℕ} {p : Fin (n + 1)} {i : Fin n} :
    succAbove (p.succ) (i.succ) = (p.succAbove i).succ := by
  rcases lt_or_le p (succ i) with (h | h)
  · rw [succAbove_succ_of_lt h, succAbove_of_lt_succ h]
  · rw [succAbove_succ_of_le h, succAbove_of_succ_le h, succ_castSucc]
#align fin.succ_succ_above_succ Fin.succAbove_succ_succ

theorem succAbove_succ_comp_succ_eq_succ_comp_succAbove {n : ℕ} (p : Fin (n + 1)) :
    (succAbove p.succ) ∘ succ = succ ∘ succAbove p :=
  funext (fun _ => succAbove_succ_succ)

/-- `castSucc` commutes with `succAbove`. -/
@[simp]
theorem succAbove_castSucc_castSucc {n : ℕ} {p : Fin (n + 1)} {i : Fin n} :
    succAbove (p.castSucc) (i.castSucc) = (p.succAbove i).castSucc := by
  rcases le_or_lt p (castSucc i) with (h | h)
  · rw [succAbove_castSucc_of_le h, succAbove_of_le_castSucc h, succ_castSucc]
  · rw [succAbove_castSucc_of_lt h, succAbove_of_castSucc_lt h]

theorem succAbove_castSucc_comp_castSucc_eq_castSucc_comp_succAbove {n : ℕ} (p : Fin (n + 1)) :
    (succAbove p.castSucc) ∘ castSucc = castSucc ∘ succAbove p :=
  funext (fun _ => succAbove_castSucc_castSucc)

@[simp]
theorem succAbove_castSucc_succ {n : ℕ} {p : Fin (n + 1)}
    {i : Fin n} (hip : p ≠ succ i) :
    succAbove p.castSucc i.succ = (succAbove p i).succ := by
  rw [← succAbove_succ_eq_succAbove_castSucc_of_ne hip.symm,
  succAbove_succ_succ]

@[simp]
theorem succAbove_succ_castSucc {n : ℕ} {p : Fin (n + 1)}
    {i : Fin n} (hip : p ≠ castSucc i) :
    succAbove p.succ i.castSucc = (succAbove p i).castSucc := by
  rw [succAbove_succ_eq_succAbove_castSucc_of_ne hip.symm,
  succAbove_castSucc_castSucc]

/-- `pred` commutes with `succAbove`. -/
theorem succAbove_pred_pred {a : Fin (n + 2)} {b : Fin (n + 1)} (ha : a ≠ 0) (hb : b ≠ 0)
    (hk := succAbove_ne_zero_of_ne_zero_ne_zero ha hb) :
    (a.pred ha).succAbove (b.pred hb) = (a.succAbove b).pred hk := by
  rw [← succ_inj, ← succAbove_succ_succ]
  simp_rw [succ_pred]
#align fin.pred_succ_above_pred Fin.succAbove_pred_pred

/-- `castPred` commutes with `succAbove`. -/
theorem succAbove_castPred_castPred {a : Fin (n + 2)} {b : Fin (n + 1)}
    (ha : a ≠ last (n + 1)) (hb : b ≠ last n)
    (hk := succAbove_ne_last_of_ne_last_ne_last ha hb) :
    (a.castPred ha).succAbove (b.castPred hb) = (a.succAbove b).castPred hk := by
  rw [← castSucc_inj, ← succAbove_castSucc_castSucc]
  simp_rw [castSucc_castPred]

theorem succAbove_succ_succAbove_eq_succAbove_castSucc_succAbove {i : Fin (n + 1)} {k : Fin n} :
    succAbove (succ i) (succAbove i k) = succAbove (castSucc i) (succAbove i k) :=
  succAbove_succ_eq_succAbove_castSucc_of_ne (succAbove_ne _ _)

/- The special case of the first simplicial identity. -/
theorem succAbove_succ_comp_succAbove_eq
    {i : Fin (n + 1)} : succAbove (succ i) ∘ succAbove i = succAbove (castSucc i) ∘ succAbove i :=
  funext (fun _ => succAbove_succ_succAbove_eq_succAbove_castSucc_succAbove)

theorem succAbove_succ_succAbove_eq_succAbove_castSucc_succAbove_of_succ_le {k : Fin n}
    {i j : Fin (n + 1)} (hj : succ k ≤ j) :
    succAbove (succ j) (succAbove i k) = succAbove (castSucc i) (succAbove j k) := by
  rw [succAbove_of_succ_le hj, succAbove_succ_of_le ((succAbove_le_succ _ _).trans hj),
    succAbove_castSucc_castSucc]

theorem succAbove_succ_succAbove_eq_succAbove_castSucc_succAbove_of_le_castSucc {k : Fin n}
    {i j : Fin (n + 1)} (hi : i ≤ castSucc k) :
    succAbove (succ j) (succAbove i k) = succAbove (castSucc i) (succAbove j k) := by
  rw [succAbove_of_le_castSucc hi,
    succAbove_castSucc_of_le (hi.trans (castSucc_le_succAbove _ _)),
    succAbove_succ_succ]

theorem succAbove_succ_succAbove_eq_succAbove_castSucc_succAbove_of_succ_lt_of_castSucc_lt
    {k : Fin n} {i j : Fin (n + 1)} (hi : succ k < i) (hj : j < castSucc k):
    succAbove (succ j) (succAbove i k) = succAbove (castSucc i) (succAbove j k) := by
  simp only [hi.le, succAbove_of_succ_le, ne_eq, hj.ne, not_false_eq_true,
    succAbove_succ_castSucc, hj.le, succAbove_of_le_castSucc,
    hi.ne', succAbove_castSucc_succ, succ_castSucc]

theorem succAbove_succ_succAbove_eq_succAbove_castSucc_succAbove_of_ne_succ_of_ne_castSucc
    {k : Fin n} {i j : Fin (n + 1)} (hine : i ≠ succ k) (hjne : j ≠ castSucc k) :
    succAbove (succ j) (succAbove i k) = succAbove (castSucc i) (succAbove j k) := by
  refine (le_or_lt i (castSucc k)).by_cases
    succAbove_succ_succAbove_eq_succAbove_castSucc_succAbove_of_le_castSucc (fun hi => ?_)
  refine (le_or_lt (succ k) j).by_cases
    succAbove_succ_succAbove_eq_succAbove_castSucc_succAbove_of_succ_le (fun hj => ?_)
  rw [castSucc_lt_iff_succ_le, hine.symm.le_iff_lt] at hi
  rw [← le_castSucc_iff, hjne.le_iff_lt] at hj
  exact succAbove_succ_succAbove_eq_succAbove_castSucc_succAbove_of_succ_lt_of_castSucc_lt hi hj

theorem succAbove_succ_succAbove_eq_succAbove_castSucc_succAbove_of_le {k : Fin n}
    {i j : Fin (n + 1)} (hij : i ≤ j) :
    succAbove (succ j) (succAbove i k) = succAbove (castSucc i) (succAbove j k) := by
  refine (le_or_lt i (castSucc k)).by_cases
    succAbove_succ_succAbove_eq_succAbove_castSucc_succAbove_of_le_castSucc (fun hi => ?_)
  refine (le_or_lt (succ k) j).by_cases
    succAbove_succ_succAbove_eq_succAbove_castSucc_succAbove_of_succ_le (fun hj => ?_)
  exact ((le_of_castSucc_lt_of_succ_lt hi hj).not_le hij).elim

/- The general case of the first simplicial identity. -/
theorem succAbove_comp_succ_succAbove_eq_succAbove_castSucc_succAbove_of_le {i j : Fin (n + 1)}
    (hij : i ≤ j) : succAbove (succ j) ∘ (succAbove i) = succAbove (castSucc i) ∘ (succAbove j) :=
funext (fun _ => succAbove_succ_succAbove_eq_succAbove_castSucc_succAbove_of_le hij)

@[simp]
theorem succAbove_succ_one  (i : Fin (n + 2)) :
    i.succ.succAbove 1 = (i.succAbove 0).succ :=
    succ_zero_eq_one (n := n) ▸ succAbove_succ_succ

@[simp]
theorem succAbove_succ_one' {n : ℕ} [NeZero n] (i : Fin (n + 1)) :
    i.succ.succAbove 1 = (i.succAbove 0).succ :=
  succ_zero_eq_one' (n := n) ▸ succAbove_succ_succ
#align fin.succ_succ_above_one Fin.succAbove_succ_one'

@[simp]
theorem succAbove_one_of_succ {n : ℕ} (j : Fin n) :
    (1 : Fin (n + 2)).succAbove j.succ = j.succ.succ := rfl
#align fin.one_succ_above_succ Fin.succAbove_one_of_succ

theorem succAbove_one_one {n : ℕ} : (1 : Fin (n + 3)).succAbove 1 = 2 := rfl
#align fin.one_succ_above_one Fin.succAbove_one_one

@[simp]
theorem succAbove_castPred_of_lt {i j : Fin (n + 1)} (h : i < j)
    (hi : i ≠ last _ := (j.le_last.trans_lt' h).ne) : j.succAbove (castPred i hi) = i := by
  rw [succAbove_of_castSucc_lt (castSucc_castPred _ _ ▸ h), castSucc_castPred]

@[simp]
theorem succAbove_pred_of_gt {i j : Fin (n + 1)} (h : j < i)
    (hi : i ≠ 0 := (j.zero_le.trans_lt h).ne') : j.succAbove (i.pred hi) = i := by
  rw [succAbove_of_lt_succ (succ_pred _ _ ▸ h), succ_pred]
#align fin.succ_above_pred Fin.succAbove_pred_of_gt

theorem castPred_succAbove_of_castSucc_lt {i : Fin n} {j : Fin (n + 1)} (h : castSucc i < j)
    (h' : (j.succAbove i) ≠ last n :=
    (j.le_last.trans_lt' ((succAbove_lt_iff_castSucc_lt _ _).2 h)).ne) :
    (j.succAbove i).castPred h' = i := by simp_rw [succAbove_of_castSucc_lt h, castPred_castSucc]

theorem castPred_succAbove_of_succ_le {i : Fin n} {j : Fin (n + 1)} (h : succ i ≤ j)
    (h' : (j.succAbove i) ≠ last n :=
    (j.le_last.trans_lt' ((succAbove_lt_iff_castSucc_lt _ _).2 h)).ne) :
    (j.succAbove i).castPred h' = i :=
  castPred_succAbove_of_castSucc_lt (castSucc_lt_iff_succ_le.mpr h)

theorem pred_succAbove_of_castSucc_le {i : Fin n} {j : Fin (n + 1)} (h : j ≤ castSucc i)
    (h' : (j.succAbove i) ≠ 0 := (j.zero_le.trans_lt <|
    (lt_succAbove_iff_le_castSucc _ _).2 h).ne') : (j.succAbove i).pred h' = i := by
  simp_rw [succAbove_of_le_castSucc h, pred_succ]
#align fin.pred_succ_above Fin.pred_succAbove_of_castSucc_le

theorem pred_succAbove_of_succ_lt {i : Fin n} {j : Fin (n + 1)} (h : j < succ i)
    (h' : (j.succAbove i) ≠ 0 := (j.zero_le.trans_lt <| (lt_succAbove_iff_lt_succ _ _).2 h).ne') :
    (j.succAbove i).pred h' = i :=
  pred_succAbove_of_castSucc_le (le_castSucc_iff.mpr h)

theorem exists_succAbove_eq {p i: Fin (n + 1)} (h : i ≠ p) : ∃ z, p.succAbove z = i := by
  cases' h.lt_or_lt with hlt hlt
  exacts [⟨_, succAbove_castPred_of_lt hlt⟩, ⟨_, succAbove_pred_of_gt hlt⟩]
#align fin.exists_succ_above_eq Fin.exists_succAbove_eq

@[simp]
theorem exists_succAbove_eq_iff_ne {p i: Fin (n + 1)} : (∃ z, p.succAbove z = i) ↔ i ≠ p :=
  ⟨fun ⟨_, h⟩ => h ▸ (succAbove_ne _ _), exists_succAbove_eq⟩
#align fin.exists_succ_above_eq_iff Fin.exists_succAbove_eq_iff_ne

/-- The range of `p.succAbove` is everything except `p`. -/
@[simp]
theorem range_succAbove (p : Fin (n + 1)) : Set.range p.succAbove = {p}ᶜ :=
  Set.ext fun _ => exists_succAbove_eq_iff_ne
#align fin.range_succ_above Fin.range_succAbove

theorem range_castSucc' {n : ℕ} : Set.range (castSucc : Fin n → Fin n.succ) = {Fin.last _}ᶜ :=
  succAbove_last ▸ range_succAbove _

@[simp]
theorem range_succ (n : ℕ) : Set.range (Fin.succ : Fin n → Fin (n + 1)) = {0}ᶜ :=
  succAbove_zero ▸ range_succAbove _
#align fin.range_succ Fin.range_succ

/-- `succAbove` is injective at the pivot -/
theorem succAbove_pivot_injective : Injective (@succAbove n) := fun _ _ h => by
  simpa [range_succAbove] using congr_arg (fun f : Fin n → Fin (n + 1) => (Set.range f)ᶜ) h
#align fin.succ_above_left_injective Fin.succAbove_pivot_injective

/-- `succAbove` is injective at the pivot -/
@[simp]
theorem succAbove_pivot_inj {x y : Fin (n + 1)} : x.succAbove = y.succAbove ↔ x = y :=
  succAbove_pivot_injective.eq_iff
#align fin.succ_above_left_inj Fin.succAbove_pivot_inj

theorem strictAnti_left_succAbove : StrictAnti (succAbove (n := n)) :=
antitone_succAbove.strictAnti_of_injective succAbove_pivot_injective

theorem succAbove_pivot_lt_succAbove_pivot_iff : succAbove p < succAbove q ↔ q < p :=
strictAnti_left_succAbove.lt_iff_lt

theorem succAbove_pivot_le_succAbove_pivot_iff : succAbove p ≤ succAbove q ↔ q ≤ p :=
strictAnti_left_succAbove.le_iff_le

theorem exists_unique_succAbove_eq {p i : Fin (n + 1)} (h : i ≠ p) : ∃! z, p.succAbove z = i :=
  exists_unique_of_exists_of_unique (exists_succAbove_eq h)
  (fun _ _ h₁ h₂ => succAbove_injective (x := p) (by rw [h₁, h₂]))

end SuccAbove

section PredAbove

/-- `predAbove p i` embeds `i : Fin (n+1)` into `Fin n` by subtracting one if `p < i`. -/
def predAbove (p : Fin n) (i : Fin (n + 1)) : Fin n :=
  if h : castSucc p < i then pred i ((zero_le _).trans_lt h).ne'
  else castPred i ((le_of_not_lt h).trans_lt (castSucc_lt_last _)).ne

theorem predAbove_eq_pred_or_castPred (p : Fin n) (i : Fin (n + 1)) :
    (∃ h, p.predAbove i = i.pred h) ∨ (∃ h, p.predAbove i = i.castPred h) :=
  (lt_or_le p.castSucc i).by_cases
    (fun h => Or.inl ⟨((zero_le _).trans_lt h).ne', dif_pos h⟩)
    (fun h => Or.inr ⟨(h.trans_lt (castSucc_lt_last _)).ne, dif_neg h.not_lt⟩)

<<<<<<< HEAD
theorem pred_le_predAbove (p : Fin n) (i : Fin (n + 1)) (hi : i ≠ 0) :
    i.pred hi ≤ p.predAbove i := by
  rcases (p.predAbove_eq_pred_or_castPred i) with (⟨_, h⟩ | ⟨_, h⟩) <;> rw [h]
  exact (pred_lt_castPred _ _).le

theorem predAbove_le_castPred (p : Fin n) (i : Fin (n + 1)) (hi : i ≠ last n) :
    p.predAbove i ≤ i.castPred hi := by
  rcases (p.predAbove_eq_pred_or_castPred i) with (⟨_, h⟩ | ⟨_, h⟩) <;> rw [h]
  exact (pred_lt_castPred _ _).le

@[simp]
theorem predAbove_of_le_castSucc {p : Fin n} {i : Fin (n + 1)} (h : i ≤ castSucc p)
    (hi := (h.trans_lt (castSucc_lt_last _)).ne) :
    p.predAbove i = i.castPred hi := dif_neg h.not_lt
#align fin.pred_above_below Fin.predAbove_of_le_castSucc

=======
>>>>>>> 34368d1e
@[simp]
theorem predAbove_of_lt_succ {p : Fin n} {i : Fin (n + 1)} (h : i < succ p)
    (hi := ((le_last _).trans_lt' h).ne) :
    p.predAbove i = i.castPred hi := predAbove_of_le_castSucc (le_castSucc_iff.mpr h)

<<<<<<< HEAD
@[simp]
theorem predAbove_of_castSucc_lt {p : Fin n} {i : Fin (n + 1)} (h : castSucc p < i)
    (hi := ((zero_le _).trans_lt h).ne') :
    p.predAbove i = i.pred hi := dif_pos h
#align fin.pred_above_above Fin.predAbove_of_castSucc_lt

@[simp]
theorem predAbove_of_succ_le {p : Fin n} {i : Fin (n + 1)} (h : succ p ≤ i)
    (hi := (h.trans_lt' (succ_pos _)).ne') :
    p.predAbove i = i.pred hi := predAbove_of_castSucc_lt (castSucc_lt_iff_succ_le.mpr h)

theorem rev_predAbove {n : ℕ} (p : Fin n) (i : Fin (n + 1)) :
    rev (predAbove p i) = predAbove (rev p) (rev i) := by
  rcases castSucc_lt_or_lt_succ p i with (h | h)
  · rw [predAbove_of_castSucc_lt h, rev_pred]
    exact (predAbove_of_lt_succ ((rev_castSucc _ ▸ rev_lt_rev.mpr h))).symm
  · rw [predAbove_of_lt_succ h, rev_castPred]
    exact (predAbove_of_castSucc_lt (rev_succ _ ▸ (rev_lt_rev.mpr h))).symm

lemma predAbove_eq_iff {p k : Fin n} {i : Fin (n + 1)} :
    predAbove p i = k ↔ i = succAbove (succAbove i p) k := by
  rcases castSucc_lt_or_lt_succ p i with (h | h)
  · rw [predAbove_of_castSucc_lt h, pred_eq_iff_eq_succ, succAbove_of_castSucc_lt h]
    refine Iff.intro ?_ ?_ <;>
    rintro rfl <;>
    [skip; rw [lt_succAbove_iff_lt_succ] at h] <;>
    (rw [castSucc_lt_succ_iff] at h; rw [succAbove_castSucc_of_le h])
  · rw [predAbove_of_lt_succ h, castPred_eq_iff_eq_castSucc, succAbove_of_lt_succ h]
    refine Iff.intro ?_ ?_ <;>
    rintro rfl <;>
    [skip; rw [succAbove_lt_iff_castSucc_lt] at h ] <;>
    (rw [castSucc_lt_succ_iff] at h; rw [succAbove_succ_of_le h])

lemma eq_predAbove_iff {p k : Fin n} {i : Fin (n + 1)} :
    k = predAbove p i ↔ succAbove (succAbove i p) k = i := by
  rw [eq_comm, predAbove_eq_iff, eq_comm]

lemma predAbove_lt_iff {p k : Fin n} {i : Fin (n + 1)} :
    predAbove p i < k ↔ i < succAbove (succAbove i p) k := by
  rcases lt_or_le (castSucc p) i with (hpi | hpi)
  · rw [predAbove_of_castSucc_lt hpi, succAbove_of_castSucc_lt hpi, pred_lt_iff]
    rcases le_or_lt p k with (hpk | hpk)
    · rw [succAbove_castSucc_of_le hpk]
    · rw [succAbove_castSucc_of_lt hpk, ← le_castSucc_iff]
      rw [← castSucc_lt_castSucc_iff] at hpk
      exact ((hpk.trans hpi).ne').le_iff_lt
  · rw [predAbove_of_le_castSucc hpi, succAbove_of_le_castSucc hpi, castPred_lt_iff]
    rcases le_or_lt k p with (hkp | hkp)
    · rw [succAbove_succ_of_le hkp]
    · rw [succAbove_succ_of_lt hkp, ← le_castSucc_iff]
      rw [← castSucc_lt_castSucc_iff] at hkp
      exact (((hpi.trans_lt hkp).ne).le_iff_lt).symm

lemma predAbove_le_iff {p k : Fin n} {i : Fin (n + 1)} :
    predAbove p i ≤ k ↔ i ≤ succAbove (succAbove i p) k := by
  simp_rw [le_iff_lt_or_eq, predAbove_lt_iff, predAbove_eq_iff]

lemma predAbove_gt_iff {p k : Fin n} {i : Fin (n + 1)} :
    k < predAbove p i ↔ succAbove (succAbove i p) k < i := by
  simp_rw [← not_le]
  exact predAbove_le_iff.not

lemma predAbove_ge_iff {p k : Fin n} {i : Fin (n + 1)} :
    k ≤ predAbove p i ↔ succAbove (succAbove i p) k ≤ i := by
  simp_rw [← not_lt]
  exact predAbove_lt_iff.not

lemma le_predAbove_iff_castSucc_le {i : Fin (n + 1)} {p : Fin n} :
    p ≤ predAbove p i ↔ castSucc p ≤ i := by
  rw [predAbove_ge_iff, succAbove_succAbove_le_iff_castSucc_le]

lemma predAbove_le_iff_le_succ {i : Fin (n + 1)} {p : Fin n} :
    predAbove p i ≤ p ↔ i ≤ succ p := by
  rw [predAbove_le_iff, le_succAbove_succAbove_iff_le_succ]

lemma predAbove_lt_iff_lt_castSucc {i : Fin (n + 1)} {p : Fin n} :
    predAbove p i < p ↔ i < castSucc p := by
  rw [← not_le, le_predAbove_iff_castSucc_le, not_le]

lemma lt_predAbove_iff_lt_castSucc {i : Fin (n + 1)} {p : Fin n} :
    p < predAbove p i ↔ succ p < i := by
  rw [← not_le, predAbove_le_iff_le_succ, not_le]

@[simp]
theorem predAbove_right_zero' [NeZero n] {i : Fin n} : predAbove (i : Fin n) 0 = 0 := by
  simp_rw [predAbove_eq_iff, succAbove_zero_apply, succAbove_succ_zero']
@[simp]
theorem predAbove_zero_succ' [NeZero n] {i : Fin n} : predAbove 0 (i.succ) = i := by
  simp_rw [predAbove_eq_iff, succAbove_succ_zero', succAbove_zero_apply]
@[simp]
theorem succ_predAbove_zero' [NeZero n] {j : Fin (n + 1)} (h : j ≠ 0) :
    succ (predAbove 0 j) = j := by
  rcases exists_succ_eq_of_ne_zero h with ⟨k, rfl⟩
  rw [predAbove_zero_succ']
@[simp]
theorem predAbove_zero_of_ne_zero' [NeZero n] {i : Fin (n + 1)} (hi : i ≠ 0) :
    predAbove 0 i = i.pred hi := by
  rw [← exists_succ_eq] at hi
  rcases hi with ⟨y, rfl⟩
  exact predAbove_zero_succ'
#align fin.pred_above_zero Fin.predAbove_zero_of_ne_zero'
theorem predAbove_zero' [NeZero n] :
    predAbove (0 : Fin n) i = if hi : i = 0 then 0 else i.pred hi := by
  split_ifs with hi
  · rw [hi, predAbove_right_zero']
  · rw [predAbove_zero_of_ne_zero' hi]

theorem predAbove_right_zero {i : Fin (n + 1)} : predAbove i 0 = 0 := predAbove_right_zero'
theorem predAbove_zero_succ {i : Fin (n + 1)} : predAbove 0 (i.succ) = i := predAbove_zero_succ'
theorem succ_predAbove_zero {j : Fin (n + 2)} (h : j ≠ 0) : succ (predAbove 0 j) = j :=
  succ_predAbove_zero' h
@[simp]
theorem predAbove_zero_of_ne_zero {i : Fin (n + 2)} (hi : i ≠ 0) :
    predAbove 0 i = i.pred hi := by
  rw [← exists_succ_eq] at hi
  rcases hi with ⟨y, rfl⟩
  exact predAbove_zero_succ

theorem predAbove_zero : predAbove (0 : Fin (n + 1)) i = if hi : i = 0 then 0 else i.pred hi := by
  split_ifs with hi
  · rw [hi, predAbove_right_zero]
  · rw [predAbove_zero_of_ne_zero hi]

@[simp]
theorem predAbove_right_last : predAbove (i : Fin (n + 1)) (Fin.last (n + 1)) = last n := by
  simp_rw [predAbove_eq_iff, succAbove_last, succAbove_castSucc_last]
@[simp]
theorem predAbove_last_castSucc {i : Fin (n + 1)} :
    predAbove (Fin.last n) (i.castSucc) = i := by
  simp_rw [predAbove_eq_iff, succAbove_castSucc_last, succAbove_last_apply]
@[simp]
theorem predAbove_last_of_ne_last {i : Fin (n + 2)} (hi : i ≠ last (n + 1)):
    predAbove (Fin.last n) i = castPred i hi := by
  rw [← exists_castSucc_eq] at hi
  rcases hi with ⟨y, rfl⟩
  exact predAbove_last_castSucc
theorem predAbove_last :
    predAbove (last n) i = if hi : i = Fin.last _ then last _ else i.castPred hi := by
  split_ifs with hi
  · rw [hi, predAbove_right_last]
  · rw [predAbove_last_of_ne_last hi]
#align fin.pred_above_last_apply Fin.predAbove_last

@[simp]
lemma succAbove_succAbove_predAbove (p : Fin n) (i : Fin (n + 1)) :
    succAbove (succAbove i p) (predAbove p i) = i := by rw [← eq_predAbove_iff]

@[simp]
theorem predAbove_succAbove_succAbove {j : Fin (n + 1)} {p : Fin n} {i : Fin n} :
    predAbove p (succAbove (succAbove j p) i) = i := by
  rw [predAbove_eq_iff, succAbove_succAbove_succAbove_succAbove]

theorem predAbove_succAbove_id {j : Fin (n + 1)} {p : Fin n} :
    (predAbove p) ∘ (succAbove (succAbove j p)) = id :=
  funext (fun _ => predAbove_succAbove_succAbove)

@[simp]
lemma predAbove_predAbove_succAbove {p : Fin (n + 1)} {i : Fin n} :
    predAbove (predAbove i p) (succAbove p i) = i := by
  rw [predAbove_eq_iff, succAbove_succAbove_predAbove]

lemma predAbove_castSucc_of_le {p i : Fin n} (h : i ≤ p) : predAbove p (castSucc i) = i := by
  simp_rw [predAbove_eq_iff, succAbove_succAbove_castSucc_of_le h]

lemma predAbove_succ_of_le {p i : Fin n} (h : p ≤ i) : predAbove p (succ i) = i := by
  simp_rw [predAbove_eq_iff, succAbove_succAbove_succ_of_le h]

theorem succAbove_succAbove_succAbove_predAbove :
    succAbove (succAbove j i) (succAbove (predAbove i j) k) = succAbove j (succAbove i k) := by
  rcases castSucc_lt_or_lt_succ i j with (hij | hij)
  · cases' j using cases with j
    · exact (not_lt_bot hij).elim
    · rw [castSucc_lt_succ_iff] at hij
      rw [succAbove_succ_of_le hij, predAbove_succ_of_le hij,
      succAbove_succ_succAbove_eq_succAbove_castSucc_succAbove_of_le hij]
  · cases' j using lastCases with j
    · exact (not_top_lt hij).elim
    · rw [castSucc_lt_succ_iff] at hij
      rw [succAbove_castSucc_of_le hij, predAbove_castSucc_of_le hij,
      succAbove_succ_succAbove_eq_succAbove_castSucc_succAbove_of_le hij]

theorem succAbove_succAbove_comp_succAbove_predAbove :
    (succAbove (succAbove j i)) ∘ (succAbove (predAbove i j)) =
    succAbove j ∘ succAbove i :=
  funext (fun _ => succAbove_succAbove_succAbove_predAbove)
=======
theorem predAbove_below (p : Fin n) (i : Fin (n + 1)) (h : i ≤ castSucc p) :
    p.predAbove i = i.castLT (h.trans_lt (castSucc_lt_last _)) := by
  simp [predAbove, h.not_lt]
#align fin.pred_above_below Fin.predAbove_below

theorem predAbove_above (p : Fin n) (i : Fin (n + 1)) (h : castSucc p < i) :
    p.predAbove i = i.pred ((zero_le <| castSucc p).trans_lt h).ne.symm := by
  simp [predAbove, h]
#align fin.pred_above_above Fin.predAbove_above

@[simp]
theorem predAbove_right_last : predAbove (i : Fin (n + 1)) (Fin.last (n + 1)) = last n := by
  rw [predAbove_above _ _ (castSucc_lt_last _), pred_last]
@[simp]
theorem predAbove_last_castSucc {i : Fin (n + 1)} :
    predAbove (Fin.last n) (i.castSucc) = i := by
  rw [predAbove_below _ _ ((castSucc_le_castSucc_iff).mpr (le_last _)), castLT_castSucc]
@[simp]
theorem predAbove_last_of_ne_last {i : Fin (n + 2)} (hi : i ≠ last (n + 1)):
    predAbove (Fin.last n) i = castPred i hi := by
  rw [← exists_castSucc_eq] at hi
  rcases hi with ⟨y, rfl⟩
  exact predAbove_last_castSucc
theorem predAbove_last_apply :
    predAbove (last n) i = if hi : i = Fin.last _ then last _ else i.castPred hi := by
  split_ifs with hi
  · rw [hi, predAbove_right_last]
  · rw [predAbove_last_of_ne_last hi]
#align fin.pred_above_last_apply Fin.predAbove_last_apply
>>>>>>> 34368d1e

@[simp]
lemma predAbove_succ_self {i : Fin n} :
    predAbove i (succ i) = i := predAbove_succ_of_le le_rfl

@[simp]
lemma predAbove_castSucc_self {i : Fin n} :
    predAbove i (castSucc i) = i := predAbove_castSucc_of_le le_rfl

/-- `succ` commutes with `predAbove`. -/
@[simp]
theorem predAbove_succ_succ  (a : Fin n) (b : Fin (n + 1)) :
    predAbove (a.succ) (b.succ) = (a.predAbove b).succ := by
  simp_rw [predAbove_eq_iff, succAbove_succ_succ, succAbove_succAbove_predAbove]
#align fin.succ_pred_above_succ Fin.predAbove_succ_succ

/-- `castSucc` commutes with `predAbove`. -/
@[simp]
theorem predAbove_castSucc_castSucc {n : ℕ} (a : Fin n) (b : Fin (n + 1)) :
    predAbove (a.castSucc) (b.castSucc) = (a.predAbove b).castSucc := by
  simp_rw [predAbove_eq_iff, succAbove_castSucc_castSucc,
  succAbove_succAbove_predAbove]

lemma succ_predAbove_of_succ_le {p : Fin n} {i : Fin (n + 1)} (h : succ p ≤ i) :
    succ (predAbove p i) = i := by rw [← predAbove_succ_succ, predAbove_succ_of_le h]

lemma succ_predAbove_of_castSucc_lt {p : Fin n} {i : Fin (n + 1)} (h : castSucc p < i) :
    succ (predAbove p i) = i := succ_predAbove_of_succ_le (castSucc_lt_iff_succ_le.mp h)

lemma castSucc_predAbove_of_le_castSucc {p : Fin n} {i : Fin (n + 1)} (h : i ≤ castSucc p) :
    castSucc (predAbove p i) = i :=
  by rw [← predAbove_castSucc_castSucc, predAbove_castSucc_of_le h]

lemma castSucc_predAbove_of_lt_succ {p : Fin n} {i : Fin (n + 1)} (h : i < succ p) :
    castSucc (predAbove p i) = i := castSucc_predAbove_of_le_castSucc (le_castSucc_iff.mpr h)

theorem castSucc_predAbove_lt_of_lt {i j : Fin (n + 1)} {p : Fin n}
    (h : i < j) : castSucc (predAbove p i) < j := by
  rcases castSucc_lt_or_lt_succ p i with (hpi | hpi)
  · rw [castSucc_lt_iff_succ_le, succ_predAbove_of_castSucc_lt hpi]
    exact h.le
  · rw [castSucc_predAbove_of_lt_succ hpi]
    exact h

theorem succ_predAbove_le_of_lt {i j : Fin (n + 1)} {p : Fin n}
    (h : i < j) : succ (predAbove p i) ≤ j := by
  rw [← castSucc_lt_iff_succ_le]
  exact castSucc_predAbove_lt_of_lt h

theorem le_castSucc_predAbove_of_lt {i j : Fin (n + 1)} {p : Fin n}
    (h : i < j) : i ≤ castSucc (predAbove p j)  := by
  rcases castSucc_lt_or_lt_succ p j with (hpj | hpj)
  · rw [le_castSucc_iff, succ_predAbove_of_castSucc_lt hpj]
    exact h
  · rw [castSucc_predAbove_of_lt_succ hpj]
    exact h.le

theorem lt_succ_predAbove_of_lt {i j : Fin (n + 1)} {p : Fin n}
    (h : i < j) : i < succ (predAbove p j)  := by
  rw [← le_castSucc_iff]
  exact le_castSucc_predAbove_of_lt h

lemma eq_or_castSucc_succ_of_predAbove_eq (h : predAbove k i = predAbove k j) :
    i = j ∨ (j = castSucc k ∧ i = succ k) ∨
    (j = succ k ∧ i = castSucc k) := by
  rcases castSucc_lt_or_lt_succ k i with (hki | hki) <;>
  rcases castSucc_lt_or_lt_succ k j with (hkj | hkj)
  · rw [← succ_inj, succ_predAbove_of_castSucc_lt hki, succ_predAbove_of_castSucc_lt hkj] at h
    exact Or.inl h
  · refine Or.inr (Or.inl ?_)
    rw [← succ_inj, succ_predAbove_of_castSucc_lt hki, ← castSucc_inj, ← succ_castSucc,
    castSucc_predAbove_of_lt_succ hkj] at h
    simp_rw [le_antisymm_iff, le_castSucc_iff, ← castSucc_lt_iff_succ_le]
    refine ⟨⟨hkj, ?_⟩, ⟨?_, hki⟩⟩
    · rw [← castSucc_lt_castSucc_iff, h, castSucc_lt_iff_succ_le, succ_le_succ_iff] at hki
      exact hki
    · rw [← succ_lt_succ_iff, ← h, castSucc_lt_iff_succ_le, succ_le_succ_iff] at hkj
      exact hkj
  · refine Or.inr (Or.inr ?_)
    rw [← succ_inj, succ_predAbove_of_castSucc_lt hkj, ← castSucc_inj, ← succ_castSucc,
    castSucc_predAbove_of_lt_succ hki] at h
    simp_rw [le_antisymm_iff, le_castSucc_iff, ← castSucc_lt_iff_succ_le]
    refine ⟨⟨?_, hkj⟩, ⟨hki, ?_⟩⟩
    · rw [← succ_lt_succ_iff, h, castSucc_lt_iff_succ_le, succ_le_succ_iff] at hki
      exact hki
    · rw [← castSucc_lt_castSucc_iff, ← h, castSucc_lt_iff_succ_le, succ_le_succ_iff] at hkj
      exact hkj
  · rw [← castSucc_inj, castSucc_predAbove_of_lt_succ hki, castSucc_predAbove_of_lt_succ hkj] at h
    exact Or.inl h

lemma predAbove_eq_iff_eq_or_castSucc_succ :
    predAbove k i = predAbove k j ↔ (i = j ∨ (j = castSucc k ∧ i = succ k) ∨
    (j = succ k ∧ i = castSucc k)) := by
  refine Iff.intro eq_or_castSucc_succ_of_predAbove_eq ?_
  rintro (rfl | ⟨rfl, rfl⟩ | ⟨rfl, rfl⟩)
  · rfl
  · rw [predAbove_succ_self, predAbove_castSucc_self]
  · rw [predAbove_succ_self, predAbove_castSucc_self]

lemma predAbove_apply_eq_iff : predAbove i k = predAbove j k ↔
    (castSucc j < k ∧ castSucc i < k) ∨ (k ≤ castSucc j ∧ k ≤ castSucc i) := by
  simp_rw [predAbove_eq_iff]
  conv =>
    lhs
    lhs
    rw [← succAbove_succAbove_predAbove j k]
  simp_rw [succAbove_at_eq_iff_castSucc]
  rcases le_or_lt k (castSucc j) with (h | h)
  · simp_rw [castSucc_predAbove_of_le_castSucc h, succAbove_le_iff_succAbove_lt,
    lt_succAbove_iff_le_castSucc, succAbove_lt_iff_castSucc_lt]
  · simp_rw [le_castSucc_iff, castSucc_lt_iff_succ_le, succ_predAbove_of_castSucc_lt h,
    le_succAbove_iff_lt_succAbove, lt_succAbove_iff_lt_succ, succAbove_lt_iff_succ_le]

theorem predAbove_pred_eq_predAbove_castPred
    {i j : Fin (n + 1)} (h : i ≠ j) (h₁ : j ≠ 0) (h₂ : j ≠ last n) :
    predAbove (j.pred h₁) i = predAbove (j.castPred h₂) i := by
  simp_rw [predAbove_apply_eq_iff, castSucc_castPred, le_castSucc_iff,
  castSucc_lt_iff_succ_le, succ_pred]
  rcases h.lt_or_lt with (h | h)
  · exact Or.inr ⟨h.le, h⟩
  · exact Or.inl ⟨h, h.le⟩

lemma predAbove_castSucc_eq_iff : predAbove i (castSucc k) = predAbove j (castSucc k) ↔
    (j < k ∧ i < k) ∨ (k ≤ j ∧ k ≤ i) := by
  simp_rw [predAbove_apply_eq_iff, castSucc_lt_castSucc_iff, castSucc_le_castSucc_iff]

lemma predAbove_succ_eq_iff : predAbove i (succ k) = predAbove j (succ k) ↔
    (j ≤ k ∧ i ≤ k) ∨ (k < j ∧ k < i) := by
  simp_rw [predAbove_apply_eq_iff, castSucc_lt_succ_iff, succ_le_castSucc_iff]

theorem predAbove_predAbove {i j : Fin (n + 1)} (p q : Fin n) (hij : i ≠ j) :
    predAbove (predAbove p j) i = predAbove (predAbove q j) i := by
  rcases predAbove_eq_pred_or_castPred p j with (⟨h, heq⟩ | ⟨h, heq⟩) <;>
  rw [heq] <;>
  rcases predAbove_eq_pred_or_castPred q j with (⟨h₂, heq₂⟩ | ⟨h₂, heq₂⟩) <;>
  rw [heq₂]
  · rw [predAbove_pred_eq_predAbove_castPred hij h h₂]
  · rw [predAbove_pred_eq_predAbove_castPred hij h₂ h]

<<<<<<< HEAD
@[simp]
theorem succAbove_predAbove_predAbove {i j : Fin (n + 1)} (h : i ≠ j) (p : Fin n) :
    succAbove j (predAbove (predAbove p j) i) = i := by
  cases n
  · exact p.elim0
  · rw [predAbove_predAbove p 0 h]
    cases' j using cases with j
    · rw [succAbove_zero, predAbove_right_zero, succ_predAbove_zero h]
    · rw [predAbove_zero_succ]
      rcases lt_or_le (castSucc j) i with (hji | hji)
      · rw [← succ_inj, ← succAbove_succ_succ, succ_predAbove_of_castSucc_lt hji]
        rw [castSucc_lt_iff_succ_le, h.symm.le_iff_lt] at hji
        exact succAbove_succ_of_lt hji
      · rw [← castSucc_inj, ← succAbove_castSucc_castSucc, castSucc_predAbove_of_le_castSucc hji]
        rw [le_castSucc_iff] at hji
        exact succAbove_castSucc_of_lt hji

theorem succAbove_comp_predAbove_predAbove_left_cancel (f : α → Fin (n + 1))
    {j : Fin (n + 1)} (h : ∀ a, f a ≠ j) {p : Fin n} :
    (succAbove j) ∘ (predAbove (predAbove p j)) ∘ f = f :=
  funext (fun a => succAbove_predAbove_predAbove (h a) p)

lemma succAbove_eq_iff (h : i ≠ j) (k : Fin n) :
    succAbove j p = i ↔ p = predAbove (predAbove k j) i := by
  rw [← succAbove_inj j, succAbove_predAbove_predAbove h]

lemma eq_succAbove_iff (h : i ≠ j) (k : Fin n) :
    i = succAbove j p ↔ predAbove (predAbove k j) i = p := by
  rw [eq_comm, succAbove_eq_iff h, eq_comm]

theorem predAbove_predAbove_eq_choose_succAbove_exists {i j : Fin (n + 1)} (h : i ≠ j) {p : Fin n} :
    predAbove (predAbove p j) i = (exists_succAbove_eq h).choose := by
  rw [← succAbove_inj j, succAbove_predAbove_predAbove h, (exists_succAbove_eq h).choose_spec]

theorem predAbove_castSucc_succ {n : ℕ} {a : Fin n} {b : Fin (n + 1)} (h : b ≠ castSucc a) :
    predAbove (a.castSucc) (b.succ) = (a.predAbove b).succ := by
  simp_rw [← predAbove_succ_succ, predAbove_succ_eq_iff, ← castSucc_lt_iff_succ_le,
  ← le_castSucc_iff, h.le_iff_lt, h.symm.le_iff_lt, and_self, lt_or_lt_iff_ne]
  exact h.symm

theorem predAbove_succ_castSucc {n : ℕ} {a : Fin n} {b : Fin (n + 1)} (h : b ≠ succ a) :
    predAbove (a.succ) (b.castSucc) = (a.predAbove b).castSucc := by
  simp_rw [← predAbove_castSucc_castSucc, predAbove_castSucc_eq_iff, castSucc_lt_iff_succ_le,
  le_castSucc_iff, h.le_iff_lt, h.symm.le_iff_lt, and_self, lt_or_lt_iff_ne]
  exact h.symm

lemma predAbove_succ_succAbove_castSucc_of_le_castSucc {i k : Fin (n + 1)} {j : Fin n}
    (h : i ≤ castSucc j) : predAbove (succ j) (succAbove (castSucc i) k) =
    succAbove i (predAbove j k) := by
  rcases le_or_lt i k with (hik | hik)
  · rw [succAbove_castSucc_of_le hik, predAbove_succ_succ, succAbove_of_le_castSucc]
    rcases le_or_lt k (castSucc j) with (hjk | hjk)
    · rw [castSucc_predAbove_of_le_castSucc hjk]
      exact hik
    · rw [le_castSucc_iff, succ_predAbove_of_castSucc_lt hjk]
      exact h.trans_lt hjk
  · rw [succAbove_castSucc_of_lt hik,
      succAbove_of_castSucc_lt ((castSucc_predAbove_of_le_castSucc
    ((h.trans_lt' hik).le)).symm ▸ hik)]
    exact predAbove_succ_castSucc (((h.trans_lt' hik).trans (castSucc_lt_succ _)).ne)

/- The second simplicial identity. -/
lemma predAbove_succ_comp_succAbove_castSucc {i : Fin (n + 1)} {j : Fin n}
    (h : i ≤ castSucc j) :
    (predAbove (succ j)) ∘ (succAbove (castSucc i)) = (succAbove i) ∘ (predAbove j) :=
  funext (fun _ => predAbove_succ_succAbove_castSucc_of_le_castSucc h)

lemma predAbove_castSucc_succAbove_succ_of_castSucc_lt {i k : Fin (n + 1)} {j : Fin n}
    (h : castSucc j < i) : predAbove (castSucc j) (succAbove (succ i) k) =
  succAbove i (predAbove j k) := by
  rcases le_or_lt k i with (hik | hik)
  · rw [succAbove_succ_of_le hik, predAbove_castSucc_castSucc, succAbove_of_castSucc_lt]
    rcases le_or_lt k (castSucc j) with (hjk | hjk)
    · rw [castSucc_predAbove_of_le_castSucc hjk]
      exact hjk.trans_lt h
    · rw [castSucc_lt_iff_succ_le, succ_predAbove_of_castSucc_lt hjk]
      exact hik
  · rw [succAbove_succ_of_lt hik,
      succAbove_of_lt_succ ((succ_predAbove_of_castSucc_lt (h.trans hik)).symm ▸ hik)]
    exact predAbove_castSucc_succ (h.trans hik).ne'

/- The fourth simplicial identity. -/
lemma predAbove_castSucc_comp_succAbove_castSucc {i : Fin (n + 1)} {j : Fin n}
    (h : castSucc j < i) :
    (predAbove (castSucc j)) ∘ (succAbove (succ i)) = (succAbove i) ∘ (predAbove j) :=
  funext (fun _ => predAbove_castSucc_succAbove_succ_of_castSucc_lt h)

@[simp]
lemma predAbove_succAbove_succAbove_succAbove_castSucc_succ {i k : Fin (n + 1)} {j : Fin n} :
    predAbove (succAbove i j) (succAbove (succAbove j.succ.castSucc i) k) =
    succAbove i (predAbove j k) := by
  rcases le_or_lt i (castSucc j) with (hij | hij)
  · rw [succAbove_of_le_castSucc hij]
    rw [succAbove_castSucc_of_lt (le_castSucc_iff.mp hij)]
    exact predAbove_succ_succAbove_castSucc_of_le_castSucc hij
  · rw [succAbove_of_castSucc_lt hij]
    rw [succAbove_castSucc_of_le (castSucc_lt_iff_succ_le.mp hij)]
    exact predAbove_castSucc_succAbove_succ_of_castSucc_lt hij

lemma predAbove_succAbove_castSucc {k i : Fin n} :
    predAbove i (succAbove (castSucc i) k) = k := by
  rcases le_or_lt i k with (h | h)
  · rw [succAbove_castSucc_of_le h, predAbove_succ_of_le h]
  · rw [succAbove_castSucc_of_lt h, predAbove_castSucc_of_le h.le]

/- First part of the third simplicial identity. -/
lemma predAbove_comp_succAbove_castSucc {i : Fin n} :
    (predAbove i) ∘ (succAbove (castSucc i)) = id :=
  funext (fun _ => predAbove_succAbove_castSucc)

lemma predAbove_succAbove_succ {k i : Fin n} :
    predAbove i (succAbove (succ i) k) = k := by
  rcases le_or_lt k i with (h | h)
  · rw [succAbove_succ_of_le h, predAbove_castSucc_of_le h]
  · rw [succAbove_succ_of_lt h, predAbove_succ_of_le h.le]

/- Second part of the third simplicial identity. -/
lemma predAbove_comp_succAbove_succ {i : Fin n} :
    (predAbove i) ∘ (succAbove (succ i)) = id :=
  funext (fun _ => predAbove_succAbove_succ)

lemma predAbove_predAbove_castSucc_eq_predAbove_predAbove_succ_same {k : Fin (n + 2)} {i : Fin n} :
    predAbove i (predAbove (castSucc i) k) = predAbove i (predAbove (succ i) k) := by
  cases' k using lastCases with k
  · simp only [predAbove_right_last]
  · cases' k using cases with k
    · simp only [castSucc_zero, predAbove_right_zero]
    · rw [predAbove_castSucc_castSucc]
      rcases eq_or_ne i k with (rfl | h)
      · simp only [predAbove_succ_self, predAbove_castSucc_self]
      · rw [predAbove_succ_castSucc ((succ_injective _).ne_iff.mpr h.symm)]

/- The special case of the fifth simplicial identity. -/
lemma predAbove_comp_predAbove_castSucc_eq_predAbove_comp_predAbove_succ {i : Fin n} :
    (predAbove i) ∘ (predAbove (castSucc i)) = (predAbove i) ∘ (predAbove (succ i)) :=
  funext (fun _ => predAbove_predAbove_castSucc_eq_predAbove_predAbove_succ_same)

lemma predAbove_predAbove_castSucc_castSucc_succ_of_lt (hik : i < k) :
    predAbove j (predAbove (castSucc i) (castSucc (succ k))) =
    predAbove i (predAbove (succ j) (castSucc (succ k))) := by
  rw [← succ_castSucc, predAbove_succ_of_le ((castSucc_le_castSucc_iff).mpr hik.le)]
  rcases le_or_lt k j with (hkj | hkj)
  · rw [predAbove_succ_succ, predAbove_castSucc_of_le hkj,
    predAbove_succ_of_le hik.le]
  · rw [predAbove_succ_of_le ((succ_le_castSucc_iff).mpr hkj),
    predAbove_castSucc_eq_iff]
    exact Or.inl ⟨hik, hkj⟩

lemma predAbove_predAbove_castSucc_castSucc_succ_of_gt (hkj : k < j) :
    predAbove j (predAbove (castSucc i) (castSucc (succ k))) =
    predAbove i (predAbove (succ j) (castSucc (succ k))) := by
  rw [predAbove_castSucc_of_le ((succ_le_succ_iff).mpr hkj.le)]
  rcases le_or_lt i k with (hik | hik)
  · rw [← succ_castSucc, predAbove_succ_of_le ((castSucc_le_castSucc_iff).mpr hik),
    predAbove_succ_of_le hik, predAbove_castSucc_of_le hkj.le]
  · rw [predAbove_castSucc_of_le ((succ_le_castSucc_iff).mpr hik), predAbove_succ_eq_iff]
    exact Or.inr ⟨hik, hkj⟩

lemma predAbove_predAbove_castSucc_castSucc_succ_of_gt_of_lt (hik : k < i) (hjk : j < k) :
    predAbove j (predAbove (castSucc i) (castSucc (succ k))) =
    predAbove i (predAbove (succ j) (castSucc (succ k))) := by
  rw [predAbove_castSucc_of_le ((succ_le_castSucc_iff).mpr hik), predAbove_succ_of_le hjk.le,
      ← succ_castSucc, predAbove_succ_of_le ((succ_le_castSucc_iff).mpr hjk),
      predAbove_castSucc_of_le hik.le]

lemma predAbove_predAbove_castSucc_eq_predAbove_predAbove_succ {k : Fin (n + 2)} {i j : Fin n}
    (h : i ≤ j) : predAbove j (predAbove (castSucc i) k) = predAbove i (predAbove (succ j) k) := by
  cases n
  · exact i.elim0
  · cases' k using lastCases with k
    · simp only [predAbove_right_last]
    · cases' k using cases with k
      · simp only [castSucc_zero, predAbove_right_zero]
      · rcases lt_or_le i k with (hik | hik)
        · rw [predAbove_predAbove_castSucc_castSucc_succ_of_lt hik]
        · rcases lt_or_le k j with (hkj | hkj)
          · rw [predAbove_predAbove_castSucc_castSucc_succ_of_gt hkj]
          · rw [(le_antisymm h (hkj.trans hik)),
            predAbove_predAbove_castSucc_eq_predAbove_predAbove_succ_same]

/- The general case of the fifth simplicial identity. -/
lemma predAbove_comp {i j : Fin n} (h : i ≤ j) :
    (predAbove j) ∘ (predAbove (castSucc i)) = (predAbove i) ∘ (predAbove (succ j)) :=
  funext (fun _ => predAbove_predAbove_castSucc_eq_predAbove_predAbove_succ h)
=======
/-- `pred` commutes with `succAbove`. -/
theorem pred_succAbove_pred {a : Fin (n + 2)} {b : Fin (n + 1)} (ha : a ≠ 0) (hb : b ≠ 0)
    (hk := succAbove_ne_zero ha hb) :
    (a.pred ha).succAbove (b.pred hb) = (a.succAbove b).pred hk := by
  obtain hbelow | habove := lt_or_le (castSucc b) a
  -- `rwa` uses them
  · rw [Fin.succAbove_below]
    · rwa [castSucc_pred_eq_pred_castSucc, Fin.pred_inj, Fin.succAbove_below]
    · rwa [castSucc_pred_eq_pred_castSucc, pred_lt_pred_iff]
  · rw [Fin.succAbove_above]
    have : (b.pred hb).succ = b.succ.pred (succ_ne_zero _) := by rw [succ_pred, pred_succ]
    · rwa [this, Fin.pred_inj, Fin.succAbove_above]
    · rwa [castSucc_pred_eq_pred_castSucc, Fin.pred_le_pred_iff]
#align fin.pred_succ_above_pred Fin.pred_succAbove_pred
>>>>>>> 34368d1e

@[simp]
<<<<<<< HEAD
theorem succAbove_succAbove_predAbove_succAbove {p : Fin n} {j : Fin (n + 1)} :
    succAbove (succAbove j p) (predAbove p (succAbove j p)) = succAbove (succAbove j p) p := by
  rcases castSucc_lt_or_lt_succ p j with (h | h)
  · rw [succAbove_of_castSucc_lt h, predAbove_castSucc_self]
  · rw [succAbove_of_lt_succ h, predAbove_succ_self]

/-- TODO -/
def succAbove_predAbove_equiv : Equiv.Perm (Fin (n + 1) × Fin n) where
  toFun := fun ⟨p, i⟩ => (p.succAbove i, i.predAbove p)
  invFun := fun ⟨p, i⟩ => (p.succAbove i, i.predAbove p)
  left_inv _ := by simp_rw [predAbove_predAbove_succAbove, succAbove_succAbove_predAbove]
  right_inv _ := by simp_rw [predAbove_predAbove_succAbove, succAbove_succAbove_predAbove]

theorem predAbove_le_predAbove_of_le (p : Fin n) (a b : Fin (n + 1)) (hab : a ≤ b) :
    predAbove p a ≤ predAbove p b := by
  rcases castSucc_lt_or_lt_succ p a with (hpa | hpa) <;>
  rcases castSucc_lt_or_lt_succ p b with (hpb | hpb)
  · rw [← succ_le_succ_iff, succ_predAbove_of_castSucc_lt hpa, succ_predAbove_of_castSucc_lt hpb]
    exact hab
  · exact (hab.not_lt (le_of_castSucc_lt_of_succ_lt hpa hpb)).elim
  · rw [← castSucc_le_castSucc_iff, castSucc_predAbove_of_lt_succ hpa, ← succ_le_succ_iff,
    succ_castSucc, succ_predAbove_of_castSucc_lt hpb, succ_le_castSucc_iff]
    exact le_of_castSucc_lt_of_succ_lt hpb hpa
  · rw [← castSucc_le_castSucc_iff, castSucc_predAbove_of_lt_succ hpa,
    castSucc_predAbove_of_lt_succ hpb]
    exact hab

theorem predAbove_right_monotone (p : Fin n) : Monotone p.predAbove :=
  predAbove_le_predAbove_of_le _
#align fin.pred_above_right_monotone Fin.predAbove_right_monotone

theorem predAbove_le_predAbove_of_le_right (i : Fin (n + 1)) (a b : Fin n) (hab : a ≤ b) :
    predAbove a i ≤ predAbove b i := by
  rcases castSucc_lt_or_lt_succ a i with (hai | hai) <;>
  rcases castSucc_lt_or_lt_succ b i with (hbi | hbi)
  · rw [← succ_le_succ_iff, succ_predAbove_of_castSucc_lt hai, succ_predAbove_of_castSucc_lt hbi]
  · rw [← castSucc_le_castSucc_iff, castSucc_predAbove_of_lt_succ hbi, ← succ_le_succ_iff,
    succ_castSucc, succ_predAbove_of_castSucc_lt hai]
    exact (castSucc_lt_succ _).le
  · rw [castSucc_lt_iff_succ_le] at hbi
    rw [← succ_le_succ_iff] at hab
    exact ((hab.trans hbi).not_lt hai).elim
  · rw [← castSucc_le_castSucc_iff, castSucc_predAbove_of_lt_succ hai,
    castSucc_predAbove_of_lt_succ hbi]

theorem predAbove_left_monotone (i : Fin (n + 1)) :
    Monotone fun p => predAbove p i := predAbove_le_predAbove_of_le_right _
#align fin.pred_above_left_monotone Fin.predAbove_left_monotone

/-- Sending `Fin (n+1)` to `Fin n` by subtracting one from anything above `p`
then back to `Fin (n+1)` with a gap around `p` is the identity away from `p`. -/
@[simp]
theorem succAbove_castSucc_predAbove {p : Fin n} {i : Fin (n + 1)} (h : i ≠ castSucc p) :
    p.castSucc.succAbove (p.predAbove i) = i := by
  rw [succAbove_eq_iff h p, predAbove_castSucc_self]
#align fin.succ_above_pred_above Fin.succAbove_castSucc_predAbove

lemma succAbove_castSucc_predAbove_castSucc {p : Fin n} :
    succAbove (p.castSucc) (predAbove p (p.castSucc)) = succ p := by
  rw [predAbove_castSucc_self, succAbove_castSucc_self]

@[simp]
theorem succAbove_succ_predAbove {p : Fin n} {i : Fin (n + 1)} (h : i ≠ succ p) :
    succAbove (p.succ) (predAbove p i) = i := by
  rw [succAbove_eq_iff h p, predAbove_succ_self]
lemma succAbove_succ_predAbove_succ {p : Fin n} :
    succAbove (p.succ) (predAbove p (succ p)) = castSucc p := by
  rw [predAbove_succ_self, succAbove_succ_self]

/-- Sending `Fin n` into `Fin (n + 1)` with a gap at `p`
then back to `Fin n` by subtracting one from anything above `p` is the identity. -/
@[simp]
theorem predAbove_of_succAbove_castSucc (p : Fin n) (i : Fin n) :
    p.predAbove (p.castSucc.succAbove i) = i := by
  rw [← succAbove_succ_self, predAbove_succAbove_succAbove]
#align fin.pred_above_succ_above Fin.predAbove_of_succAbove_castSucc
@[simp]
theorem predAbove_of_succAbove_succ (p : Fin n) (i : Fin n) :
    p.predAbove (p.succ.succAbove i) = i := by
  rw [← succAbove_castSucc_self, predAbove_succAbove_succAbove]
=======
theorem succ_predAbove_succ {n : ℕ} (a : Fin n) (b : Fin (n + 1)) :
    a.succ.predAbove b.succ = (a.predAbove b).succ := by
  obtain h₁ | h₂ := lt_or_le (castSucc a) b
  · rw [Fin.predAbove_above _ _ h₁, Fin.succ_pred, Fin.predAbove_above, Fin.pred_succ]
    simpa only [lt_iff_val_lt_val, coe_castSucc, val_succ, add_lt_add_iff_right] using
      h₁
  · cases' n with n
    · exfalso
      exact not_lt_zero' a.is_lt
    · rw [Fin.predAbove_below a b h₂,
        Fin.predAbove_below a.succ b.succ
          (by
            simpa only [le_iff_val_le_val, val_succ, coe_castSucc, add_le_add_iff_right]
              using h₂)]
      ext
      simp only [val_last, coe_castLT, val_succ]
#align fin.succ_pred_above_succ Fin.succ_predAbove_succ
>>>>>>> 34368d1e

end PredAbove

#align fin.coe_clamp Fin.coe_clamp

@[simp]
theorem coe_ofNat_eq_mod (m n : ℕ) [NeZero m] :
    ((n : Fin m) : ℕ) = n % m :=
  rfl
#align fin.coe_of_nat_eq_mod Fin.coe_ofNat_eq_mod

theorem forall_fin_succ' {P : Fin (n + 1) → Prop} :
    (∀ i, P i) ↔ (∀ i : Fin n, P i.castSucc) ∧ P (.last _) :=
  ⟨fun H => ⟨fun _ => H _, H _⟩, fun ⟨H0, H1⟩ i => Fin.lastCases H1 H0 i⟩

-- to match `Fin.eq_zero_or_eq_succ`
theorem eq_castSucc_or_eq_last {n : Nat} (i : Fin (n + 1)) :
    (∃ j : Fin n, i = j.castSucc) ∨ i = last n := by
  induction i using reverseInduction with
  | last => right; rfl
  | cast n => left; exact ⟨_, rfl⟩

section Mul

/-!
### mul
-/

#align fin.val_mul Fin.val_mul
#align fin.coe_mul Fin.coe_mul

protected theorem mul_one' [NeZero n] (k : Fin n) : k * 1 = k := by
  cases' n with n
  · simp [eq_iff_true_of_subsingleton]
  cases n
  · simp [fin_one_eq_zero]
  simp [eq_iff_veq, mul_def, mod_eq_of_lt (is_lt k)]
#align fin.mul_one Fin.mul_one'

#align fin.mul_comm Fin.mul_comm

protected theorem one_mul' [NeZero n] (k : Fin n) : (1 : Fin n) * k = k := by
  rw [Fin.mul_comm, Fin.mul_one']
#align fin.one_mul Fin.one_mul'

protected theorem mul_zero' [NeZero n] (k : Fin n) : k * 0 = 0 := by simp [eq_iff_veq, mul_def]
#align fin.mul_zero Fin.mul_zero'

protected theorem zero_mul' [NeZero n] (k : Fin n) : (0 : Fin n) * k = 0 := by
  simp [eq_iff_veq, mul_def]
#align fin.zero_mul Fin.zero_mul'

end Mul

open Qq in
instance toExpr (n : ℕ) : Lean.ToExpr (Fin n) where
  toTypeExpr := q(Fin $n)
  toExpr := match n with
    | 0 => finZeroElim
    | k + 1 => fun i => show Q(Fin $n) from
      have i : Q(Nat) := Lean.mkRawNatLit i -- raw literal to avoid ofNat-double-wrapping
      have : Q(NeZero $n) := haveI : $n =Q $k + 1 := ⟨⟩; by exact q(NeZero.succ)
      q(OfNat.ofNat $i)
#align fin.reflect Fin.toExprₓ

end Fin<|MERGE_RESOLUTION|>--- conflicted
+++ resolved
@@ -973,7 +973,6 @@
 theorem castSucc_lt_succ_iff : castSucc a < succ b ↔ a ≤ b :=
   by rw [castSucc_lt_iff_succ_le, succ_le_succ_iff]
 
-<<<<<<< HEAD
 @[simp]
 theorem castSucc_ne_succ : castSucc a ≠ succ a := (castSucc_lt_succ _).ne
 @[simp]
@@ -1005,11 +1004,6 @@
 theorem exists_castSucc_eq_of_ne_last {x : Fin (n + 1)} (h : x ≠ (last _)) :
     ∃ y, Fin.castSucc y = x := exists_castSucc_eq.mpr h
 
-=======
-theorem le_of_castSucc_lt_of_succ_lt {a b : Fin (n + 1)} {i : Fin n}
-    (hl : castSucc i < a) (hu : b < succ i) : b < a := (castSucc_lt_iff_succ_le.mp hl).trans_lt' hu
-
->>>>>>> 34368d1e
 theorem castSucc_injective (n : ℕ) : Injective (@Fin.castSucc n) :=
   (castSuccEmb : Fin n ↪o _).injective
 #align fin.cast_succ_injective Fin.castSucc_injective
@@ -1190,8 +1184,6 @@
     castSucc (a.pred ha) = (castSucc a).pred ha' := rfl
 #align fin.cast_succ_pred_eq_pred_cast_succ Fin.castSucc_pred_eq_pred_castSucc
 
-<<<<<<< HEAD
-=======
 theorem le_pred_castSucc_iff {a b : Fin (n + 1)} (ha : castSucc a ≠ 0) :
     b ≤ (castSucc a).pred ha ↔ b < a := by
   rw [le_pred_iff, succ_le_castSucc_iff]
@@ -1210,7 +1202,6 @@
   rw [lt_iff_not_le, le_castSucc_pred_iff]
   exact lt_irrefl _
 
->>>>>>> 34368d1e
 end Pred
 
 section CastPred
@@ -1306,16 +1297,6 @@
 
 theorem le_castPred_succ_iff {a b : Fin (n + 1)} (ha : succ a ≠ last (n + 1)) :
     (succ a).castPred ha ≤ b ↔ a < b := by
-<<<<<<< HEAD
-  rw [← castSucc_le_castSucc_iff, castSucc_castPred, succ_le_castSucc_iff]
-
-theorem lt_castPred_succ {a : Fin (n + 1)} (ha : succ a ≠ last (n + 1)) :
-    a < (succ a).castPred ha := by
-  rw [lt_iff_not_le, le_castPred_succ_iff]
-  exact lt_irrefl _
-
-theorem le_succ_castPred_iff {a b : Fin (n + 1)} (ha : a ≠ last n) :
-=======
   rw [castPred_le_iff, succ_le_castSucc_iff]
 
 theorem lt_castPred_succ {a : Fin (n + 1)} (ha : succ a ≠ last (n + 1)) :
@@ -1324,17 +1305,12 @@
   exact castSucc_lt_succ _
 
 theorem succ_castPred_le_iff {a b : Fin (n + 1)} (ha : a ≠ last n) :
->>>>>>> 34368d1e
     succ (a.castPred ha) ≤ b ↔ a < b := by
   rw [succ_castPred_eq_castPred_succ ha, le_castPred_succ_iff]
 
 theorem lt_succ_castPred {a : Fin (n + 1)} (ha : a ≠ last n) :
     a < succ (a.castPred ha) := by
-<<<<<<< HEAD
-  rw [lt_iff_not_le, le_succ_castPred_iff]
-=======
   rw [lt_iff_not_le, succ_castPred_le_iff]
->>>>>>> 34368d1e
   exact lt_irrefl _
 
 end CastPred
@@ -2224,7 +2200,6 @@
     (fun h => Or.inl ⟨((zero_le _).trans_lt h).ne', dif_pos h⟩)
     (fun h => Or.inr ⟨(h.trans_lt (castSucc_lt_last _)).ne, dif_neg h.not_lt⟩)
 
-<<<<<<< HEAD
 theorem pred_le_predAbove (p : Fin n) (i : Fin (n + 1)) (hi : i ≠ 0) :
     i.pred hi ≤ p.predAbove i := by
   rcases (p.predAbove_eq_pred_or_castPred i) with (⟨_, h⟩ | ⟨_, h⟩) <;> rw [h]
@@ -2241,14 +2216,11 @@
     p.predAbove i = i.castPred hi := dif_neg h.not_lt
 #align fin.pred_above_below Fin.predAbove_of_le_castSucc
 
-=======
->>>>>>> 34368d1e
 @[simp]
 theorem predAbove_of_lt_succ {p : Fin n} {i : Fin (n + 1)} (h : i < succ p)
     (hi := ((le_last _).trans_lt' h).ne) :
     p.predAbove i = i.castPred hi := predAbove_of_le_castSucc (le_castSucc_iff.mpr h)
 
-<<<<<<< HEAD
 @[simp]
 theorem predAbove_of_castSucc_lt {p : Fin n} {i : Fin (n + 1)} (h : castSucc p < i)
     (hi := ((zero_le _).trans_lt h).ne') :
@@ -2434,37 +2406,6 @@
     (succAbove (succAbove j i)) ∘ (succAbove (predAbove i j)) =
     succAbove j ∘ succAbove i :=
   funext (fun _ => succAbove_succAbove_succAbove_predAbove)
-=======
-theorem predAbove_below (p : Fin n) (i : Fin (n + 1)) (h : i ≤ castSucc p) :
-    p.predAbove i = i.castLT (h.trans_lt (castSucc_lt_last _)) := by
-  simp [predAbove, h.not_lt]
-#align fin.pred_above_below Fin.predAbove_below
-
-theorem predAbove_above (p : Fin n) (i : Fin (n + 1)) (h : castSucc p < i) :
-    p.predAbove i = i.pred ((zero_le <| castSucc p).trans_lt h).ne.symm := by
-  simp [predAbove, h]
-#align fin.pred_above_above Fin.predAbove_above
-
-@[simp]
-theorem predAbove_right_last : predAbove (i : Fin (n + 1)) (Fin.last (n + 1)) = last n := by
-  rw [predAbove_above _ _ (castSucc_lt_last _), pred_last]
-@[simp]
-theorem predAbove_last_castSucc {i : Fin (n + 1)} :
-    predAbove (Fin.last n) (i.castSucc) = i := by
-  rw [predAbove_below _ _ ((castSucc_le_castSucc_iff).mpr (le_last _)), castLT_castSucc]
-@[simp]
-theorem predAbove_last_of_ne_last {i : Fin (n + 2)} (hi : i ≠ last (n + 1)):
-    predAbove (Fin.last n) i = castPred i hi := by
-  rw [← exists_castSucc_eq] at hi
-  rcases hi with ⟨y, rfl⟩
-  exact predAbove_last_castSucc
-theorem predAbove_last_apply :
-    predAbove (last n) i = if hi : i = Fin.last _ then last _ else i.castPred hi := by
-  split_ifs with hi
-  · rw [hi, predAbove_right_last]
-  · rw [predAbove_last_of_ne_last hi]
-#align fin.pred_above_last_apply Fin.predAbove_last_apply
->>>>>>> 34368d1e
 
 @[simp]
 lemma predAbove_succ_self {i : Fin n} :
@@ -2604,7 +2545,6 @@
   · rw [predAbove_pred_eq_predAbove_castPred hij h h₂]
   · rw [predAbove_pred_eq_predAbove_castPred hij h₂ h]
 
-<<<<<<< HEAD
 @[simp]
 theorem succAbove_predAbove_predAbove {i j : Fin (n + 1)} (h : i ≠ j) (p : Fin n) :
     succAbove j (predAbove (predAbove p j) i) = i := by
@@ -2789,25 +2729,8 @@
 lemma predAbove_comp {i j : Fin n} (h : i ≤ j) :
     (predAbove j) ∘ (predAbove (castSucc i)) = (predAbove i) ∘ (predAbove (succ j)) :=
   funext (fun _ => predAbove_predAbove_castSucc_eq_predAbove_predAbove_succ h)
-=======
-/-- `pred` commutes with `succAbove`. -/
-theorem pred_succAbove_pred {a : Fin (n + 2)} {b : Fin (n + 1)} (ha : a ≠ 0) (hb : b ≠ 0)
-    (hk := succAbove_ne_zero ha hb) :
-    (a.pred ha).succAbove (b.pred hb) = (a.succAbove b).pred hk := by
-  obtain hbelow | habove := lt_or_le (castSucc b) a
-  -- `rwa` uses them
-  · rw [Fin.succAbove_below]
-    · rwa [castSucc_pred_eq_pred_castSucc, Fin.pred_inj, Fin.succAbove_below]
-    · rwa [castSucc_pred_eq_pred_castSucc, pred_lt_pred_iff]
-  · rw [Fin.succAbove_above]
-    have : (b.pred hb).succ = b.succ.pred (succ_ne_zero _) := by rw [succ_pred, pred_succ]
-    · rwa [this, Fin.pred_inj, Fin.succAbove_above]
-    · rwa [castSucc_pred_eq_pred_castSucc, Fin.pred_le_pred_iff]
-#align fin.pred_succ_above_pred Fin.pred_succAbove_pred
->>>>>>> 34368d1e
-
-@[simp]
-<<<<<<< HEAD
+
+@[simp]
 theorem succAbove_succAbove_predAbove_succAbove {p : Fin n} {j : Fin (n + 1)} :
     succAbove (succAbove j p) (predAbove p (succAbove j p)) = succAbove (succAbove j p) p := by
   rcases castSucc_lt_or_lt_succ p j with (h | h)
@@ -2888,25 +2811,6 @@
 theorem predAbove_of_succAbove_succ (p : Fin n) (i : Fin n) :
     p.predAbove (p.succ.succAbove i) = i := by
   rw [← succAbove_castSucc_self, predAbove_succAbove_succAbove]
-=======
-theorem succ_predAbove_succ {n : ℕ} (a : Fin n) (b : Fin (n + 1)) :
-    a.succ.predAbove b.succ = (a.predAbove b).succ := by
-  obtain h₁ | h₂ := lt_or_le (castSucc a) b
-  · rw [Fin.predAbove_above _ _ h₁, Fin.succ_pred, Fin.predAbove_above, Fin.pred_succ]
-    simpa only [lt_iff_val_lt_val, coe_castSucc, val_succ, add_lt_add_iff_right] using
-      h₁
-  · cases' n with n
-    · exfalso
-      exact not_lt_zero' a.is_lt
-    · rw [Fin.predAbove_below a b h₂,
-        Fin.predAbove_below a.succ b.succ
-          (by
-            simpa only [le_iff_val_le_val, val_succ, coe_castSucc, add_le_add_iff_right]
-              using h₂)]
-      ext
-      simp only [val_last, coe_castLT, val_succ]
-#align fin.succ_pred_above_succ Fin.succ_predAbove_succ
->>>>>>> 34368d1e
 
 end PredAbove
 
