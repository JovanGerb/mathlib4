/-
Copyright (c) 2018 Mario Carneiro. All rights reserved.
Released under Apache 2.0 license as described in the file LICENSE.
Authors: Mario Carneiro
-/
import Mathlib.Data.Finset.Lattice
import Mathlib.Data.Multiset.Powerset

#align_import data.finset.powerset from "leanprover-community/mathlib"@"9003f28797c0664a49e4179487267c494477d853"

/-!
# The powerset of a finset
-/


namespace Finset

open Function Multiset

variable {α : Type*} {s t : Finset α}

/-! ### powerset -/


section Powerset

/-- When `s` is a finset, `s.powerset` is the finset of all subsets of `s` (seen as finsets). -/
def powerset (s : Finset α) : Finset (Finset α) :=
  ⟨(s.1.powerset.pmap Finset.mk) fun _t h => nodup_of_le (mem_powerset.1 h) s.nodup,
    s.nodup.powerset.pmap fun _a _ha _b _hb => congr_arg Finset.val⟩
#align finset.powerset Finset.powerset

@[simp]
theorem mem_powerset {s t : Finset α} : s ∈ powerset t ↔ s ⊆ t := by
  cases s
  simp [powerset, mem_mk, mem_pmap, mk.injEq, mem_powerset, exists_prop, exists_eq_right,
    ← val_le_iff]
#align finset.mem_powerset Finset.mem_powerset

@[simp, norm_cast]
theorem coe_powerset (s : Finset α) :
    (s.powerset : Set (Finset α)) = ((↑) : Finset α → Set α) ⁻¹' (s : Set α).powerset := by
  ext
  simp
#align finset.coe_powerset Finset.coe_powerset

--Porting note: remove @[simp], simp can prove it
theorem empty_mem_powerset (s : Finset α) : ∅ ∈ powerset s :=
  mem_powerset.2 (empty_subset _)
#align finset.empty_mem_powerset Finset.empty_mem_powerset

--Porting note: remove @[simp], simp can prove it
theorem mem_powerset_self (s : Finset α) : s ∈ powerset s :=
  mem_powerset.2 Subset.rfl
#align finset.mem_powerset_self Finset.mem_powerset_self

theorem powerset_nonempty (s : Finset α) : s.powerset.Nonempty :=
  ⟨∅, empty_mem_powerset _⟩
#align finset.powerset_nonempty Finset.powerset_nonempty

@[simp]
theorem powerset_mono {s t : Finset α} : powerset s ⊆ powerset t ↔ s ⊆ t :=
  ⟨fun h => mem_powerset.1 <| h <| mem_powerset_self _, fun st _u h =>
    mem_powerset.2 <| Subset.trans (mem_powerset.1 h) st⟩
#align finset.powerset_mono Finset.powerset_mono

theorem powerset_injective : Injective (powerset : Finset α → Finset (Finset α)) :=
  (injective_of_le_imp_le _) powerset_mono.1
#align finset.powerset_injective Finset.powerset_injective

@[simp]
theorem powerset_inj : powerset s = powerset t ↔ s = t :=
  powerset_injective.eq_iff
#align finset.powerset_inj Finset.powerset_inj

@[simp]
theorem powerset_empty : (∅ : Finset α).powerset = {∅} :=
  rfl
#align finset.powerset_empty Finset.powerset_empty

@[simp]
theorem powerset_eq_singleton_empty : s.powerset = {∅} ↔ s = ∅ := by
  rw [← powerset_empty, powerset_inj]
#align finset.powerset_eq_singleton_empty Finset.powerset_eq_singleton_empty

/-- **Number of Subsets of a Set** -/
@[simp]
theorem card_powerset (s : Finset α) : card (powerset s) = 2 ^ card s :=
  (card_pmap _ _ _).trans (Multiset.card_powerset s.1)
#align finset.card_powerset Finset.card_powerset

theorem not_mem_of_mem_powerset_of_not_mem {s t : Finset α} {a : α} (ht : t ∈ s.powerset)
    (h : a ∉ s) : a ∉ t := by
  apply mt _ h
  apply mem_powerset.1 ht
#align finset.not_mem_of_mem_powerset_of_not_mem Finset.not_mem_of_mem_powerset_of_not_mem

theorem powerset_insert [DecidableEq α] (s : Finset α) (a : α) :
    powerset (insert a s) = s.powerset ∪ s.powerset.image (insert a) := by
  ext t
  simp only [mem_powerset, mem_image, mem_union, subset_insert_iff]
  by_cases h : a ∈ t
  · constructor
    · exact fun H => Or.inr ⟨_, H, insert_erase h⟩
    · intro H
      cases' H with H H
      · exact Subset.trans (erase_subset a t) H
      · rcases H with ⟨u, hu⟩
        rw [← hu.2]
        exact Subset.trans (erase_insert_subset a u) hu.1
  · have : ¬∃ u : Finset α, u ⊆ s ∧ insert a u = t := by simp [Ne.symm (ne_insert_of_not_mem _ _ h)]
    simp [Finset.erase_eq_of_not_mem h, this]
#align finset.powerset_insert Finset.powerset_insert

/-- For predicate `p` decidable on subsets, it is decidable whether `p` holds for any subset. -/
instance decidableExistsOfDecidableSubsets {s : Finset α} {p : ∀ (t) (_ : t ⊆ s), Prop}
    [∀ (t) (h : t ⊆ s), Decidable (p t h)] : Decidable (∃ (t : _) (h : t ⊆ s), p t h) :=
  decidable_of_iff (∃ (t : _) (hs : t ∈ s.powerset), p t (mem_powerset.1 hs))
    ⟨fun ⟨t, _, hp⟩ => ⟨t, _, hp⟩, fun ⟨t, hs, hp⟩ => ⟨t, mem_powerset.2 hs, hp⟩⟩
#align finset.decidable_exists_of_decidable_subsets Finset.decidableExistsOfDecidableSubsets

/-- For predicate `p` decidable on subsets, it is decidable whether `p` holds for every subset. -/
instance decidableForallOfDecidableSubsets {s : Finset α} {p : ∀ (t) (_ : t ⊆ s), Prop}
    [∀ (t) (h : t ⊆ s), Decidable (p t h)] : Decidable (∀ (t) (h : t ⊆ s), p t h) :=
  decidable_of_iff (∀ (t) (h : t ∈ s.powerset), p t (mem_powerset.1 h))
    ⟨fun h t hs => h t (mem_powerset.2 hs), fun h _ _ => h _ _⟩
#align finset.decidable_forall_of_decidable_subsets Finset.decidableForallOfDecidableSubsets

/-- A version of `Finset.decidableExistsOfDecidableSubsets` with a non-dependent `p`.
Typeclass inference cannot find `hu` here, so this is not an instance. -/
def decidableExistsOfDecidableSubsets' {s : Finset α} {p : Finset α → Prop}
    (hu : ∀ (t) (_h : t ⊆ s), Decidable (p t)) : Decidable (∃ (t : _) (_h : t ⊆ s), p t) :=
  @Finset.decidableExistsOfDecidableSubsets _ _ _ hu
#align finset.decidable_exists_of_decidable_subsets' Finset.decidableExistsOfDecidableSubsets'

/-- A version of `Finset.decidableForallOfDecidableSubsets` with a non-dependent `p`.
Typeclass inference cannot find `hu` here, so this is not an instance. -/
def decidableForallOfDecidableSubsets' {s : Finset α} {p : Finset α → Prop}
    (hu : ∀ (t) (_h : t ⊆ s), Decidable (p t)) : Decidable (∀ (t) (_h : t ⊆ s), p t) :=
  @Finset.decidableForallOfDecidableSubsets _ _ _ hu
#align finset.decidable_forall_of_decidable_subsets' Finset.decidableForallOfDecidableSubsets'

end Powerset

section SSubsets

variable [DecidableEq α]

/-- For `s` a finset, `s.ssubsets` is the finset comprising strict subsets of `s`. -/
def ssubsets (s : Finset α) : Finset (Finset α) :=
  erase (powerset s) s
#align finset.ssubsets Finset.ssubsets

@[simp]
theorem mem_ssubsets {s t : Finset α} : t ∈ s.ssubsets ↔ t ⊂ s := by
  rw [ssubsets, mem_erase, mem_powerset, ssubset_iff_subset_ne, and_comm]
#align finset.mem_ssubsets Finset.mem_ssubsets

theorem empty_mem_ssubsets {s : Finset α} (h : s.Nonempty) : ∅ ∈ s.ssubsets := by
  rw [mem_ssubsets, ssubset_iff_subset_ne]
  exact ⟨empty_subset s, h.ne_empty.symm⟩
#align finset.empty_mem_ssubsets Finset.empty_mem_ssubsets
/-- For predicate `p` decidable on ssubsets, it is decidable whether `p` holds for any ssubset. -/
instance decidableExistsOfDecidableSSubsets {s : Finset α} {p : ∀ (t) (_ : t ⊂ s), Prop}
    [∀ (t) (h : t ⊂ s), Decidable (p t h)] : Decidable (∃ t h, p t h) :=
  decidable_of_iff (∃ (t : _) (hs : t ∈ s.ssubsets), p t (mem_ssubsets.1 hs))
    ⟨fun ⟨t, _, hp⟩ => ⟨t, _, hp⟩, fun ⟨t, hs, hp⟩ => ⟨t, mem_ssubsets.2 hs, hp⟩⟩
#align finset.decidable_exists_of_decidable_ssubsets Finset.decidableExistsOfDecidableSSubsets

/-- For predicate `p` decidable on ssubsets, it is decidable whether `p` holds for every ssubset. -/
instance decidableForallOfDecidableSSubsets {s : Finset α} {p : ∀ (t) (_ : t ⊂ s), Prop}
    [∀ (t) (h : t ⊂ s), Decidable (p t h)] : Decidable (∀ t h, p t h) :=
  decidable_of_iff (∀ (t) (h : t ∈ s.ssubsets), p t (mem_ssubsets.1 h))
    ⟨fun h t hs => h t (mem_ssubsets.2 hs), fun h _ _ => h _ _⟩
#align finset.decidable_forall_of_decidable_ssubsets Finset.decidableForallOfDecidableSSubsets

/-- A version of `Finset.decidableExistsOfDecidableSSubsets` with a non-dependent `p`.
Typeclass inference cannot find `hu` here, so this is not an instance. -/
def decidableExistsOfDecidableSSubsets' {s : Finset α} {p : Finset α → Prop}
    (hu : ∀ (t) (_h : t ⊂ s), Decidable (p t)) : Decidable (∃ (t : _) (_h : t ⊂ s), p t) :=
  @Finset.decidableExistsOfDecidableSSubsets _ _ _ _ hu
#align finset.decidable_exists_of_decidable_ssubsets' Finset.decidableExistsOfDecidableSSubsets'

/-- A version of `Finset.decidableForallOfDecidableSSubsets` with a non-dependent `p`.
Typeclass inference cannot find `hu` here, so this is not an instance. -/
def decidableForallOfDecidableSSubsets' {s : Finset α} {p : Finset α → Prop}
    (hu : ∀ (t) (_h : t ⊂ s), Decidable (p t)) : Decidable (∀ (t) (_h : t ⊂ s), p t) :=
  @Finset.decidableForallOfDecidableSSubsets _ _ _ _ hu
#align finset.decidable_forall_of_decidable_ssubsets' Finset.decidableForallOfDecidableSSubsets'

end SSubsets

section powersetCard

/-- Given an integer `n` and a finset `s`, then `powersetCard n s` is the finset of subsets of `s`
of cardinality `n`. -/
def powersetCard (n : ℕ) (s : Finset α) : Finset (Finset α) :=
  ⟨((s.1.powersetCard n).pmap Finset.mk) fun _t h => nodup_of_le (mem_powersetCard.1 h).1 s.2,
    s.2.powersetCard.pmap fun _a _ha _b _hb => congr_arg Finset.val⟩
#align finset.powerset_len Finset.powersetCard

/-- **Formula for the Number of Combinations** -/
theorem mem_powersetCard {n} {s t : Finset α} : s ∈ powersetCard n t ↔ s ⊆ t ∧ card s = n := by
  cases s; simp [powersetCard, val_le_iff.symm]
#align finset.mem_powerset_len Finset.mem_powersetCard

@[simp]
theorem powersetCard_mono {n} {s t : Finset α} (h : s ⊆ t) : powersetCard n s ⊆ powersetCard n t :=
  fun _u h' => mem_powersetCard.2 <|
    And.imp (fun h₂ => Subset.trans h₂ h) id (mem_powersetCard.1 h')
#align finset.powerset_len_mono Finset.powersetCard_mono

/-- **Formula for the Number of Combinations** -/
@[simp]
theorem card_powersetCard (n : ℕ) (s : Finset α) :
    card (powersetCard n s) = Nat.choose (card s) n :=
  (card_pmap _ _ _).trans (Multiset.card_powersetCard n s.1)
#align finset.card_powerset_len Finset.card_powersetCard

@[simp]
theorem powersetCard_zero (s : Finset α) : s.powersetCard 0 = {∅} := by
  ext; rw [mem_powersetCard, mem_singleton, card_eq_zero]
  refine'
    ⟨fun h => h.2, fun h => by
      rw [h]
      exact ⟨empty_subset s, rfl⟩⟩
#align finset.powerset_len_zero Finset.powersetCard_zero

@[simp]
theorem map_val_val_powersetCard (s : Finset α) (i : ℕ) :
    (s.powersetCard i).val.map Finset.val = s.1.powersetCard i := by
  simp [Finset.powersetCard, map_pmap, pmap_eq_map, map_id']
#align finset.map_val_val_powerset_len Finset.map_val_val_powersetCard

theorem powersetCard_one (s : Finset α) :
    s.powersetCard 1 = s.map ⟨_, Finset.singleton_injective⟩ :=
  eq_of_veq <| Multiset.map_injective val_injective <| by simp [Multiset.powersetCard_one]

@[simp]
theorem powersetCard_empty (n : ℕ) {s : Finset α} (h : s.card < n) : powersetCard n s = ∅ :=
  Finset.card_eq_zero.mp (by rw [card_powersetCard, Nat.choose_eq_zero_of_lt h])
#align finset.powerset_len_empty Finset.powersetCard_empty

theorem powersetCard_eq_filter {n} {s : Finset α} :
    powersetCard n s = (powerset s).filter fun x => x.card = n := by
  ext
  simp [mem_powersetCard]
#align finset.powerset_len_eq_filter Finset.powersetCard_eq_filter

theorem powersetCard_succ_insert [DecidableEq α] {x : α} {s : Finset α} (h : x ∉ s) (n : ℕ) :
    powersetCard n.succ (insert x s) =
    powersetCard n.succ s ∪ (powersetCard n s).image (insert x) := by
  rw [powersetCard_eq_filter, powerset_insert, filter_union, ← powersetCard_eq_filter]
  congr
  rw [powersetCard_eq_filter, image_filter]
  congr 1
  ext t
  simp only [mem_powerset, mem_filter, and_congr_right_iff]
  intro ht
  have : x ∉ t := fun H => h (ht H)
  simp [card_insert_of_not_mem this, Nat.succ_inj']
#align finset.powerset_len_succ_insert Finset.powersetCard_succ_insert

theorem powersetCard_nonempty {n : ℕ} {s : Finset α} (h : n ≤ s.card) :
    (powersetCard n s).Nonempty := by
  classical
    induction' s using Finset.induction_on with x s hx IH generalizing n
    · rw [card_empty, le_zero_iff] at h
      rw [h, powersetCard_zero]
      exact Finset.singleton_nonempty _
    · cases n
      · simp
      · rw [card_insert_of_not_mem hx, Nat.succ_le_succ_iff] at h
        rw [powersetCard_succ_insert hx]
        refine' Nonempty.mono _ ((IH h).image (insert x))
        exact subset_union_right _ _
#align finset.powerset_len_nonempty Finset.powersetCard_nonempty

@[simp]
theorem powersetCard_self (s : Finset α) : powersetCard s.card s = {s} := by
  ext
  rw [mem_powersetCard, mem_singleton]
  constructor
  · exact fun ⟨hs, hc⟩ => eq_of_subset_of_card_le hs hc.ge
  · rintro rfl
    simp
#align finset.powerset_len_self Finset.powersetCard_self

theorem pairwise_disjoint_powersetCard (s : Finset α) :
    Pairwise fun i j => Disjoint (s.powersetCard i) (s.powersetCard j) := fun _i _j hij =>
  Finset.disjoint_left.mpr fun _x hi hj =>
    hij <| (mem_powersetCard.mp hi).2.symm.trans (mem_powersetCard.mp hj).2
#align finset.pairwise_disjoint_powerset_len Finset.pairwise_disjoint_powersetCard

theorem powerset_card_disjiUnion (s : Finset α) :
    Finset.powerset s =
      (range (s.card + 1)).disjiUnion (fun i => powersetCard i s)
        (s.pairwise_disjoint_powersetCard.set_pairwise _) := by
  refine' ext fun a => ⟨fun ha => _, fun ha => _⟩
  · rw [mem_disjiUnion]
    exact
      ⟨a.card, mem_range.mpr (Nat.lt_succ_of_le (card_le_of_subset (mem_powerset.mp ha))),
        mem_powersetCard.mpr ⟨mem_powerset.mp ha, rfl⟩⟩
  · rcases mem_disjiUnion.mp ha with ⟨i, _hi, ha⟩
    exact mem_powerset.mpr (mem_powersetCard.mp ha).1
#align finset.powerset_card_disj_Union Finset.powerset_card_disjiUnion

theorem powerset_card_biUnion [DecidableEq (Finset α)] (s : Finset α) :
    Finset.powerset s = (range (s.card + 1)).biUnion fun i => powersetCard i s := by
  simpa only [disjiUnion_eq_biUnion] using powerset_card_disjiUnion s
#align finset.powerset_card_bUnion Finset.powerset_card_biUnion

theorem powersetCard_sup [DecidableEq α] (u : Finset α) (n : ℕ) (hn : n < u.card) :
    (powersetCard n.succ u).sup id = u := by
  apply le_antisymm
  · simp_rw [Finset.sup_le_iff, mem_powersetCard]
    rintro x ⟨h, -⟩
    exact h
  · rw [sup_eq_biUnion, le_iff_subset, subset_iff]
<<<<<<< HEAD
    cases' (Nat.succ_le_of_lt hn).eq_or_lt with h' h'
    · simp [h']
    · intro x hx
      simp only [mem_biUnion]
      obtain ⟨t, ht⟩ : ∃ t, t ∈ powersetCard n (u.erase x) := powersetCard_nonempty
        (le_trans (Nat.le_sub_one_of_lt hn) pred_card_le_card_erase)
      · refine' ⟨insert x t, _, mem_insert_self _ _⟩
        rw [← insert_erase hx, powersetCard_succ_insert (not_mem_erase _ _)]
        exact mem_union_right _ (mem_image_of_mem _ ht)
=======
    intro x hx
    simp only [mem_biUnion, exists_prop, id.def]
    obtain ⟨t, ht⟩ : ∃ t, t ∈ powersetCard n (u.erase x) := powersetCard_nonempty
      (le_trans (Nat.le_sub_one_of_lt hn) pred_card_le_card_erase)
    · refine' ⟨insert x t, _, mem_insert_self _ _⟩
      rw [← insert_erase hx, powersetCard_succ_insert (not_mem_erase _ _)]
      exact mem_union_right _ (mem_image_of_mem _ ht)
>>>>>>> da34c254
#align finset.powerset_len_sup Finset.powersetCard_sup

@[simp]
theorem powersetCard_card_add (s : Finset α) {i : ℕ} (hi : 0 < i) :
    s.powersetCard (s.card + i) = ∅ :=
  Finset.powersetCard_empty _ (lt_add_of_pos_right (Finset.card s) hi)
#align finset.powerset_len_card_add Finset.powersetCard_card_add

theorem powersetCard_map {β : Type*} (f : α ↪ β) (n : ℕ) (s : Finset α) :
    powersetCard n (s.map f) = (powersetCard n s).map (mapEmbedding f).toEmbedding :=
  ext <| fun t => by
    simp only [mem_powersetCard, gt_iff_lt, mem_map, mapEmbedding_apply]
    constructor
    · classical
      intro h
      have : map f (filter (fun x => (f x ∈ t)) s) = t := by
        ext x
        simp only [mem_map, mem_filter]
        exact ⟨fun ⟨_y, ⟨_hy₁, hy₂⟩, hy₃⟩ => hy₃ ▸ hy₂,
          fun hx => let ⟨y, hy⟩ := mem_map.1 (h.1 hx); ⟨y, ⟨hy.1, hy.2 ▸ hx⟩, hy.2⟩⟩
      refine' ⟨_, _, this⟩
      rw [← card_map f, this, h.2]; simp
    · rintro ⟨a, ⟨has, rfl⟩, rfl⟩
      dsimp [RelEmbedding.coe_toEmbedding]
      --Porting note: Why is `rw` required here and not `simp`?
      rw [mapEmbedding_apply]
      simp [has]
#align finset.powerset_len_map Finset.powersetCard_map

end powersetCard

end Finset<|MERGE_RESOLUTION|>--- conflicted
+++ resolved
@@ -317,17 +317,6 @@
     rintro x ⟨h, -⟩
     exact h
   · rw [sup_eq_biUnion, le_iff_subset, subset_iff]
-<<<<<<< HEAD
-    cases' (Nat.succ_le_of_lt hn).eq_or_lt with h' h'
-    · simp [h']
-    · intro x hx
-      simp only [mem_biUnion]
-      obtain ⟨t, ht⟩ : ∃ t, t ∈ powersetCard n (u.erase x) := powersetCard_nonempty
-        (le_trans (Nat.le_sub_one_of_lt hn) pred_card_le_card_erase)
-      · refine' ⟨insert x t, _, mem_insert_self _ _⟩
-        rw [← insert_erase hx, powersetCard_succ_insert (not_mem_erase _ _)]
-        exact mem_union_right _ (mem_image_of_mem _ ht)
-=======
     intro x hx
     simp only [mem_biUnion, exists_prop, id.def]
     obtain ⟨t, ht⟩ : ∃ t, t ∈ powersetCard n (u.erase x) := powersetCard_nonempty
@@ -335,7 +324,6 @@
     · refine' ⟨insert x t, _, mem_insert_self _ _⟩
       rw [← insert_erase hx, powersetCard_succ_insert (not_mem_erase _ _)]
       exact mem_union_right _ (mem_image_of_mem _ ht)
->>>>>>> da34c254
 #align finset.powerset_len_sup Finset.powersetCard_sup
 
 @[simp]
