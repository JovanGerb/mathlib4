/-
Copyright (c) 2018 Mario Carneiro. All rights reserved.
Released under Apache 2.0 license as described in the file LICENSE.
Authors: Mario Carneiro
-/
import Mathlib.Data.Fintype.Basic

#align_import data.fintype.quotient from "leanprover-community/mathlib"@"d78597269638367c3863d40d45108f52207e03cf"

/-!
# Quotients of families indexed by a finite type

This file provides `Quotient.finChoice`, a mechanism to go from a finite family of quotients
to a quotient of finite families.

## Main definitions

* `Quotient.finChoice`

-/


/-- An auxiliary function for `Quotient.finChoice`.  Given a
collection of setoids indexed by a type `ι`, a (finite) list `l` of
indices, and a function that for each `i ∈ l` gives a term of the
corresponding quotient type, then there is a corresponding term in the
quotient of the product of the setoids indexed by `l`. -/
def Quotient.finChoiceAux {ι : Type*} [DecidableEq ι] {α : ι → Type*} [S : ∀ i, Setoid (α i)] :
    ∀ l : List ι, (∀ i ∈ l, Quotient (S i)) → @Quotient (∀ i ∈ l, α i) (by infer_instance)
  | [], _ => ⟦fun i h => nomatch List.not_mem_nil _ h⟧
  | i :: l, f => by
    refine'
      Quotient.liftOn₂ (f i (List.mem_cons_self _ _))
        (Quotient.finChoiceAux l fun j h => f j (List.mem_cons_of_mem _ h)) _ _
    exact fun a l => ⟦fun j h =>
      if e : j = i then by rw [e]; exact a else l _ ((List.mem_cons.1 h).resolve_left e)⟧
    refine' fun a₁ l₁ a₂ l₂ h₁ h₂ => Quotient.sound fun j h => _
    by_cases e : j = i <;> simp [e]
    · subst j
      exact h₁
    · exact h₂ _ _
#align quotient.fin_choice_aux Quotient.finChoiceAux

theorem Quotient.finChoiceAux_eq {ι : Type*} [DecidableEq ι] {α : ι → Type*}
    [S : ∀ i, Setoid (α i)] :
    ∀ (l : List ι) (f : ∀ i ∈ l, α i), (Quotient.finChoiceAux l fun i h => ⟦f i h⟧) = ⟦f⟧
  | [], f => Quotient.sound fun i h => nomatch List.not_mem_nil _ h
  | i :: l, f => by
    simp only [finChoiceAux, Quotient.finChoiceAux_eq l, lift_mk]
    refine' Quotient.sound fun j h => _
    by_cases e : j = i <;> simp [e] <;> try exact Setoid.refl _
    subst j; exact Setoid.refl _
#align quotient.fin_choice_aux_eq Quotient.finChoiceAux_eq

/-- Given a collection of setoids indexed by a fintype `ι` and a
function that for each `i : ι` gives a term of the corresponding
quotient type, then there is corresponding term in the quotient of the
product of the setoids. -/
def Quotient.finChoice {ι : Type*} [DecidableEq ι] [Fintype ι] {α : ι → Type*}
    [S : ∀ i, Setoid (α i)] (f : ∀ i, Quotient (S i)) : @Quotient (∀ i, α i) (by infer_instance) :=
  Quotient.liftOn
    (@Quotient.recOn _ _ (fun l : Multiset ι => @Quotient (∀ i ∈ l, α i) (by infer_instance))
      Finset.univ.1 (fun l => Quotient.finChoiceAux l fun i _ => f i) (fun a b h => by
      have := fun a => Quotient.finChoiceAux_eq a fun i _ => Quotient.out (f i)
<<<<<<< HEAD
      simp [Quotient.out_eq] at this
      simp only [this]
=======
      simp? [Quotient.out_eq] at this says simp only [out_eq] at this
      simp only [Multiset.quot_mk_to_coe, this]
>>>>>>> 4160b2aa
      let g := fun a : Multiset ι =>
        (⟦fun (i : ι) (_ : i ∈ a) => Quotient.out (f i)⟧ : Quotient (by infer_instance))
      apply eq_of_heq
      trans (g a)
      · exact eq_rec_heq (φ := fun l : Multiset ι => @Quotient (∀ i ∈ l, α i) (by infer_instance))
          (Quotient.sound h) (g a)
      · change HEq (g a) (g b); congr 1; exact Quotient.sound h))
    (fun f => ⟦fun i => f i (Finset.mem_univ _)⟧) (fun a b h => Quotient.sound fun i => by apply h)
#align quotient.fin_choice Quotient.finChoice

theorem Quotient.finChoice_eq {ι : Type*} [DecidableEq ι] [Fintype ι] {α : ι → Type*}
    [∀ i, Setoid (α i)] (f : ∀ i, α i) : (Quotient.finChoice fun i => ⟦f i⟧) = ⟦f⟧ := by
  dsimp only [Quotient.finChoice]
  conv_lhs =>
    enter [1]
    tactic =>
      change _ = ⟦fun i _ => f i⟧
      exact Quotient.inductionOn (@Finset.univ ι _).1 fun l => Quotient.finChoiceAux_eq _ _
#align quotient.fin_choice_eq Quotient.finChoice_eq<|MERGE_RESOLUTION|>--- conflicted
+++ resolved
@@ -62,13 +62,8 @@
     (@Quotient.recOn _ _ (fun l : Multiset ι => @Quotient (∀ i ∈ l, α i) (by infer_instance))
       Finset.univ.1 (fun l => Quotient.finChoiceAux l fun i _ => f i) (fun a b h => by
       have := fun a => Quotient.finChoiceAux_eq a fun i _ => Quotient.out (f i)
-<<<<<<< HEAD
-      simp [Quotient.out_eq] at this
-      simp only [this]
-=======
       simp? [Quotient.out_eq] at this says simp only [out_eq] at this
       simp only [Multiset.quot_mk_to_coe, this]
->>>>>>> 4160b2aa
       let g := fun a : Multiset ι =>
         (⟦fun (i : ι) (_ : i ∈ a) => Quotient.out (f i)⟧ : Quotient (by infer_instance))
       apply eq_of_heq
