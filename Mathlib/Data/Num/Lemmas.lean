/-
Copyright (c) 2014 Microsoft Corporation. All rights reserved.
Released under Apache 2.0 license as described in the file LICENSE.
Authors: Mario Carneiro
-/
import Mathlib.Algebra.Order.Ring.Nat
import Mathlib.Algebra.Ring.Int.Defs
import Mathlib.Data.Nat.Bitwise
import Mathlib.Data.Nat.Cast.Order.Basic
import Mathlib.Data.Nat.PSub
import Mathlib.Data.Nat.Size
import Mathlib.Data.Num.Bitwise

/-!
# Properties of the binary representation of integers
-/

open Int

attribute [local simp] add_assoc

namespace PosNum

variable {α : Type*}

@[simp, norm_cast]
theorem cast_one [One α] [Add α] : ((1 : PosNum) : α) = 1 :=
  rfl

@[simp]
theorem cast_one' [One α] [Add α] : (PosNum.one : α) = 1 :=
  rfl

@[simp, norm_cast]
theorem cast_bit0 [One α] [Add α] (n : PosNum) : (n.bit0 : α) = (n : α) + n :=
  rfl

@[simp, norm_cast]
theorem cast_bit1 [One α] [Add α] (n : PosNum) : (n.bit1 : α) = ((n : α) + n) + 1 :=
  rfl

@[simp, norm_cast]
theorem cast_to_nat [AddMonoidWithOne α] : ∀ n : PosNum, ((n : ℕ) : α) = n
  | 1 => Nat.cast_one
  | bit0 p => by dsimp; rw [Nat.cast_add, p.cast_to_nat]
  | bit1 p => by dsimp; rw [Nat.cast_add, Nat.cast_add, Nat.cast_one, p.cast_to_nat]

@[norm_cast]
theorem to_nat_to_int (n : PosNum) : ((n : ℕ) : ℤ) = n :=
  cast_to_nat _

@[simp, norm_cast]
theorem cast_to_int [AddGroupWithOne α] (n : PosNum) : ((n : ℤ) : α) = n := by
  rw [← to_nat_to_int, Int.cast_natCast, cast_to_nat]

theorem succ_to_nat : ∀ n, (succ n : ℕ) = n + 1
  | 1 => rfl
  | bit0 _ => rfl
  | bit1 p =>
    (congr_arg (fun n ↦ n + n) (succ_to_nat p)).trans <|
      show ↑p + 1 + ↑p + 1 = ↑p + ↑p + 1 + 1 by simp [add_left_comm]

theorem one_add (n : PosNum) : 1 + n = succ n := by cases n <;> rfl

theorem add_one (n : PosNum) : n + 1 = succ n := by cases n <;> rfl

@[norm_cast]
theorem add_to_nat : ∀ m n, ((m + n : PosNum) : ℕ) = m + n
  | 1, b => by rw [one_add b, succ_to_nat, add_comm, cast_one]
  | a, 1 => by rw [add_one a, succ_to_nat, cast_one]
  | bit0 a, bit0 b => (congr_arg (fun n ↦ n + n) (add_to_nat a b)).trans <| add_add_add_comm _ _ _ _
  | bit0 a, bit1 b =>
    (congr_arg (fun n ↦ (n + n) + 1) (add_to_nat a b)).trans <|
      show (a + b + (a + b) + 1 : ℕ) = a + a + (b + b + 1) by simp [add_left_comm]
  | bit1 a, bit0 b =>
    (congr_arg (fun n ↦ (n + n) + 1) (add_to_nat a b)).trans <|
      show (a + b + (a + b) + 1 : ℕ) = a + a + 1 + (b + b) by simp [add_comm, add_left_comm]
  | bit1 a, bit1 b =>
    show (succ (a + b) + succ (a + b) : ℕ) = a + a + 1 + (b + b + 1) by
      rw [succ_to_nat, add_to_nat a b]; simp [add_left_comm]

theorem add_succ : ∀ m n : PosNum, m + succ n = succ (m + n)
  | 1, b => by simp [one_add]
  | bit0 a, 1 => congr_arg bit0 (add_one a)
  | bit1 a, 1 => congr_arg bit1 (add_one a)
  | bit0 _, bit0 _ => rfl
  | bit0 a, bit1 b => congr_arg bit0 (add_succ a b)
  | bit1 _, bit0 _ => rfl
  | bit1 a, bit1 b => congr_arg bit1 (add_succ a b)

theorem bit0_of_bit0 : ∀ n, n + n = bit0 n
  | 1 => rfl
  | bit0 p => congr_arg bit0 (bit0_of_bit0 p)
  | bit1 p => show bit0 (succ (p + p)) = _ by rw [bit0_of_bit0 p, succ]

theorem bit1_of_bit1 (n : PosNum) : (n + n) + 1 = bit1 n :=
  show (n + n) + 1 = bit1 n by rw [add_one, bit0_of_bit0, succ]

@[norm_cast]
theorem mul_to_nat (m) : ∀ n, ((m * n : PosNum) : ℕ) = m * n
  | 1 => (mul_one _).symm
  | bit0 p => show (↑(m * p) + ↑(m * p) : ℕ) = ↑m * (p + p) by rw [mul_to_nat m p, left_distrib]
  | bit1 p =>
    (add_to_nat (bit0 (m * p)) m).trans <|
      show (↑(m * p) + ↑(m * p) + ↑m : ℕ) = ↑m * (p + p) + m by rw [mul_to_nat m p, left_distrib]

theorem to_nat_pos : ∀ n : PosNum, 0 < (n : ℕ)
  | 1 => Nat.zero_lt_one
  | bit0 p =>
    let h := to_nat_pos p
    add_pos h h
  | bit1 _p => Nat.succ_pos _

theorem cmp_to_nat_lemma {m n : PosNum} : (m : ℕ) < n → (bit1 m : ℕ) < bit0 n :=
  show (m : ℕ) < n → (m + m + 1 + 1 : ℕ) ≤ n + n by
    intro h; rw [Nat.add_right_comm m m 1, add_assoc]; exact Nat.add_le_add h h

theorem cmp_swap (m) : ∀ n, (cmp m n).swap = cmp n m := by
  induction' m with m IH m IH <;> intro n <;> obtain - | n | n := n <;> unfold cmp <;>
    try { rfl } <;> rw [← IH] <;> cases cmp m n <;> rfl

theorem cmp_to_nat : ∀ m n, (Ordering.casesOn (cmp m n) ((m : ℕ) < n) (m = n) ((n : ℕ) < m) : Prop)
  | 1, 1 => rfl
  | bit0 a, 1 =>
    let h : (1 : ℕ) ≤ a := to_nat_pos a
    Nat.add_le_add h h
  | bit1 a, 1 => Nat.succ_lt_succ <| to_nat_pos <| bit0 a
  | 1, bit0 b =>
    let h : (1 : ℕ) ≤ b := to_nat_pos b
    Nat.add_le_add h h
  | 1, bit1 b => Nat.succ_lt_succ <| to_nat_pos <| bit0 b
  | bit0 a, bit0 b => by
    dsimp [cmp]
    have := cmp_to_nat a b; revert this; cases cmp a b <;> dsimp <;> intro this
    · exact Nat.add_lt_add this this
    · rw [this]
    · exact Nat.add_lt_add this this
  | bit0 a, bit1 b => by
    dsimp [cmp]
    have := cmp_to_nat a b; revert this; cases cmp a b <;> dsimp <;> intro this
    · exact Nat.le_succ_of_le (Nat.add_lt_add this this)
    · rw [this]
      apply Nat.lt_succ_self
    · exact cmp_to_nat_lemma this
  | bit1 a, bit0 b => by
    dsimp [cmp]
    have := cmp_to_nat a b; revert this; cases cmp a b <;> dsimp <;> intro this
    · exact cmp_to_nat_lemma this
    · rw [this]
      apply Nat.lt_succ_self
    · exact Nat.le_succ_of_le (Nat.add_lt_add this this)
  | bit1 a, bit1 b => by
    dsimp [cmp]
    have := cmp_to_nat a b; revert this; cases cmp a b <;> dsimp <;> intro this
    · exact Nat.succ_lt_succ (Nat.add_lt_add this this)
    · rw [this]
    · exact Nat.succ_lt_succ (Nat.add_lt_add this this)

@[norm_cast]
theorem lt_to_nat {m n : PosNum} : (m : ℕ) < n ↔ m < n :=
  show (m : ℕ) < n ↔ cmp m n = Ordering.lt from
    match cmp m n, cmp_to_nat m n with
    | Ordering.lt, h => by simp only at h; simp [h]
    | Ordering.eq, h => by simp only at h; simp [h]
    | Ordering.gt, h => by simp [not_lt_of_gt h]

@[norm_cast]
theorem le_to_nat {m n : PosNum} : (m : ℕ) ≤ n ↔ m ≤ n := by
  rw [← not_lt]; exact not_congr lt_to_nat

end PosNum

namespace Num

variable {α : Type*}

open PosNum

theorem add_zero (n : Num) : n + 0 = n := by cases n <;> rfl

theorem zero_add (n : Num) : 0 + n = n := by cases n <;> rfl

theorem add_one : ∀ n : Num, n + 1 = succ n
  | 0 => rfl
  | pos p => by cases p <;> rfl

theorem add_succ : ∀ m n : Num, m + succ n = succ (m + n)
  | 0, n => by simp [zero_add]
  | pos p, 0 => show pos (p + 1) = succ (pos p + 0) by rw [PosNum.add_one, add_zero, succ, succ']
  | pos _, pos _ => congr_arg pos (PosNum.add_succ _ _)

theorem bit0_of_bit0 : ∀ n : Num, n + n = n.bit0
  | 0 => rfl
  | pos p => congr_arg pos p.bit0_of_bit0

theorem bit1_of_bit1 : ∀ n : Num, (n + n) + 1 = n.bit1
  | 0 => rfl
  | pos p => congr_arg pos p.bit1_of_bit1

@[simp]
theorem ofNat'_zero : Num.ofNat' 0 = 0 := by simp [Num.ofNat']

theorem ofNat'_bit (b n) : ofNat' (Nat.bit b n) = cond b Num.bit1 Num.bit0 (ofNat' n) :=
  Nat.binaryRec_eq _ _ (.inl rfl)

@[simp]
theorem ofNat'_one : Num.ofNat' 1 = 1 := by erw [ofNat'_bit true 0, cond, ofNat'_zero]; rfl

theorem bit1_succ : ∀ n : Num, n.bit1.succ = n.succ.bit0
  | 0 => rfl
  | pos _n => rfl

theorem ofNat'_succ : ∀ {n}, ofNat' (n + 1) = ofNat' n + 1 :=
  @(Nat.binaryRec (by simp [zero_add]) fun b n ih => by
    cases b
    · erw [ofNat'_bit true n, ofNat'_bit]
      simp only [← bit1_of_bit1, ← bit0_of_bit0, cond]
    · rw [show n.bit true + 1 = (n + 1).bit false by simp [Nat.bit, mul_add],
        ofNat'_bit, ofNat'_bit, ih]
      simp only [cond, add_one, bit1_succ])

@[simp]
theorem add_ofNat' (m n) : Num.ofNat' (m + n) = Num.ofNat' m + Num.ofNat' n := by
  induction n
  · simp only [Nat.add_zero, ofNat'_zero, add_zero]
  · simp only [Nat.add_succ, Nat.add_zero, ofNat'_succ, add_one, add_succ, *]

@[simp, norm_cast]
theorem cast_zero [Zero α] [One α] [Add α] : ((0 : Num) : α) = 0 :=
  rfl

@[simp]
theorem cast_zero' [Zero α] [One α] [Add α] : (Num.zero : α) = 0 :=
  rfl

@[simp, norm_cast]
theorem cast_one [Zero α] [One α] [Add α] : ((1 : Num) : α) = 1 :=
  rfl

@[simp]
theorem cast_pos [Zero α] [One α] [Add α] (n : PosNum) : (Num.pos n : α) = n :=
  rfl

theorem succ'_to_nat : ∀ n, (succ' n : ℕ) = n + 1
  | 0 => (Nat.zero_add _).symm
  | pos _p => PosNum.succ_to_nat _

theorem succ_to_nat (n) : (succ n : ℕ) = n + 1 :=
  succ'_to_nat n

@[simp, norm_cast]
theorem cast_to_nat [AddMonoidWithOne α] : ∀ n : Num, ((n : ℕ) : α) = n
  | 0 => Nat.cast_zero
  | pos p => p.cast_to_nat

@[norm_cast]
theorem add_to_nat : ∀ m n, ((m + n : Num) : ℕ) = m + n
  | 0, 0 => rfl
  | 0, pos _q => (Nat.zero_add _).symm
  | pos _p, 0 => rfl
  | pos _p, pos _q => PosNum.add_to_nat _ _

@[norm_cast]
theorem mul_to_nat : ∀ m n, ((m * n : Num) : ℕ) = m * n
  | 0, 0 => rfl
  | 0, pos _q => (zero_mul _).symm
  | pos _p, 0 => rfl
  | pos _p, pos _q => PosNum.mul_to_nat _ _

theorem cmp_to_nat : ∀ m n, (Ordering.casesOn (cmp m n) ((m : ℕ) < n) (m = n) ((n : ℕ) < m) : Prop)
  | 0, 0 => rfl
  | 0, pos _ => to_nat_pos _
  | pos _, 0 => to_nat_pos _
  | pos a, pos b => by
    have := PosNum.cmp_to_nat a b; revert this; dsimp [cmp]; cases PosNum.cmp a b
    exacts [id, congr_arg pos, id]

@[norm_cast]
theorem lt_to_nat {m n : Num} : (m : ℕ) < n ↔ m < n :=
  show (m : ℕ) < n ↔ cmp m n = Ordering.lt from
    match cmp m n, cmp_to_nat m n with
    | Ordering.lt, h => by simp only at h; simp [h]
    | Ordering.eq, h => by simp only at h; simp [h]
    | Ordering.gt, h => by simp [not_lt_of_gt h]

@[norm_cast]
theorem le_to_nat {m n : Num} : (m : ℕ) ≤ n ↔ m ≤ n := by
  rw [← not_lt]; exact not_congr lt_to_nat

end Num

namespace PosNum

@[simp]
theorem of_to_nat' : ∀ n : PosNum, Num.ofNat' (n : ℕ) = Num.pos n
  | 1 => by erw [@Num.ofNat'_bit true 0, Num.ofNat'_zero]; rfl
  | bit0 p => by
      simpa only [Nat.bit_false, cond_false, two_mul, of_to_nat' p] using Num.ofNat'_bit false p
  | bit1 p => by
      simpa only [Nat.bit_true, cond_true, two_mul, of_to_nat' p] using Num.ofNat'_bit true p

end PosNum

namespace Num

@[simp, norm_cast]
theorem of_to_nat' : ∀ n : Num, Num.ofNat' (n : ℕ) = n
  | 0 => ofNat'_zero
  | pos p => p.of_to_nat'

lemma toNat_injective : Function.Injective (castNum : Num → ℕ) :=
  Function.LeftInverse.injective of_to_nat'

@[norm_cast]
theorem to_nat_inj {m n : Num} : (m : ℕ) = n ↔ m = n := toNat_injective.eq_iff

/-- This tactic tries to turn an (in)equality about `Num`s to one about `Nat`s by rewriting.
```lean
example (n : Num) (m : Num) : n ≤ n + m := by
  transfer_rw
  exact Nat.le_add_right _ _
```
-/
scoped macro (name := transfer_rw) "transfer_rw" : tactic => `(tactic|
    (repeat first | rw [← to_nat_inj] | rw [← lt_to_nat] | rw [← le_to_nat]
     repeat first | rw [add_to_nat] | rw [mul_to_nat] | rw [cast_one] | rw [cast_zero]))

/--
This tactic tries to prove (in)equalities about `Num`s by transferring them to the `Nat` world and
then trying to call `simp`.
```lean
example (n : Num) (m : Num) : n ≤ n + m := by transfer
```
-/
scoped macro (name := transfer) "transfer" : tactic => `(tactic|
    (intros; transfer_rw; try simp))

instance addMonoid : AddMonoid Num where
  add := (· + ·)
  zero := 0
  zero_add := zero_add
  add_zero := add_zero
  add_assoc := by transfer
  nsmul := nsmulRec

instance addMonoidWithOne : AddMonoidWithOne Num :=
  { Num.addMonoid with
    natCast := Num.ofNat'
    one := 1
    natCast_zero := ofNat'_zero
    natCast_succ := fun _ => ofNat'_succ }

instance commSemiring : CommSemiring Num where
  __ := Num.addMonoid
  __ := Num.addMonoidWithOne
  mul := (· * ·)
  npow := @npowRec Num ⟨1⟩ ⟨(· * ·)⟩
  mul_zero _ := by rw [← to_nat_inj, mul_to_nat, cast_zero, mul_zero]
  zero_mul _ := by rw [← to_nat_inj, mul_to_nat, cast_zero, zero_mul]
  mul_one _ := by rw [← to_nat_inj, mul_to_nat, cast_one, mul_one]
  one_mul _ := by rw [← to_nat_inj, mul_to_nat, cast_one, one_mul]
  add_comm _ _ := by simp_rw [← to_nat_inj, add_to_nat, add_comm]
  mul_comm _ _ := by simp_rw [← to_nat_inj, mul_to_nat, mul_comm]
  mul_assoc _ _ _ := by simp_rw [← to_nat_inj, mul_to_nat, mul_assoc]
  left_distrib _ _ _ := by simp only [← to_nat_inj, mul_to_nat, add_to_nat, mul_add]
  right_distrib _ _ _ := by simp only [← to_nat_inj, mul_to_nat, add_to_nat, add_mul]

instance partialOrder : PartialOrder Num where
<<<<<<< HEAD
  lt_iff_le_not_ge a b := by simp only [← lt_to_nat, ← le_to_nat, lt_iff_le_not_le]
=======
  lt_iff_le_not_ge a b := by simp only [← lt_to_nat, ← le_to_nat, lt_iff_le_not_ge]
>>>>>>> 4940ad6e
  le_refl := by transfer
  le_trans a b c := by transfer_rw; apply le_trans
  le_antisymm a b := by transfer_rw; apply le_antisymm

instance isOrderedCancelAddMonoid : IsOrderedCancelAddMonoid Num where
  add_le_add_left a b h c := by revert h; transfer_rw; exact fun h => add_le_add_left h c
  le_of_add_le_add_left a b c := by transfer_rw; apply le_of_add_le_add_left

instance linearOrder : LinearOrder Num :=
  { le_total := by
      intro a b
      transfer_rw
      apply le_total
    toDecidableLT := Num.decidableLT
    toDecidableLE := Num.decidableLE
    -- This is relying on an automatically generated instance name,
    -- generated in a `deriving` handler.
    -- See https://github.com/leanprover/lean4/issues/2343
    toDecidableEq := instDecidableEqNum }

instance isStrictOrderedRing : IsStrictOrderedRing Num :=
  { zero_le_one := by decide
    mul_lt_mul_of_pos_left := by
      intro a b c
      transfer_rw
      apply mul_lt_mul_of_pos_left
    mul_lt_mul_of_pos_right := by
      intro a b c
      transfer_rw
      apply mul_lt_mul_of_pos_right
    exists_pair_ne := ⟨0, 1, by decide⟩ }

@[norm_cast]
theorem add_of_nat (m n) : ((m + n : ℕ) : Num) = m + n :=
  add_ofNat' _ _

@[norm_cast]
theorem to_nat_to_int (n : Num) : ((n : ℕ) : ℤ) = n :=
  cast_to_nat _

@[simp, norm_cast]
theorem cast_to_int {α} [AddGroupWithOne α] (n : Num) : ((n : ℤ) : α) = n := by
  rw [← to_nat_to_int, Int.cast_natCast, cast_to_nat]

theorem to_of_nat : ∀ n : ℕ, ((n : Num) : ℕ) = n
  | 0 => by rw [Nat.cast_zero, cast_zero]
  | n + 1 => by rw [Nat.cast_succ, add_one, succ_to_nat, to_of_nat n]

@[simp, norm_cast]
theorem of_natCast {α} [AddMonoidWithOne α] (n : ℕ) : ((n : Num) : α) = n := by
  rw [← cast_to_nat, to_of_nat]

@[norm_cast]
theorem of_nat_inj {m n : ℕ} : (m : Num) = n ↔ m = n :=
  ⟨fun h => Function.LeftInverse.injective to_of_nat h, congr_arg _⟩

-- The priority should be `high`er than `cast_to_nat`.
@[simp high, norm_cast]
theorem of_to_nat : ∀ n : Num, ((n : ℕ) : Num) = n :=
  of_to_nat'

@[norm_cast]
theorem dvd_to_nat (m n : Num) : (m : ℕ) ∣ n ↔ m ∣ n :=
  ⟨fun ⟨k, e⟩ => ⟨k, by rw [← of_to_nat n, e]; simp⟩, fun ⟨k, e⟩ => ⟨k, by simp [e, mul_to_nat]⟩⟩

end Num

namespace PosNum

variable {α : Type*}

open Num

-- The priority should be `high`er than `cast_to_nat`.
@[simp high, norm_cast]
theorem of_to_nat : ∀ n : PosNum, ((n : ℕ) : Num) = Num.pos n :=
  of_to_nat'

@[norm_cast]
theorem to_nat_inj {m n : PosNum} : (m : ℕ) = n ↔ m = n :=
  ⟨fun h => Num.pos.inj <| by rw [← PosNum.of_to_nat, ← PosNum.of_to_nat, h], congr_arg _⟩

theorem pred'_to_nat : ∀ n, (pred' n : ℕ) = Nat.pred n
  | 1 => rfl
  | bit0 n =>
    have : Nat.succ ↑(pred' n) = ↑n := by
      rw [pred'_to_nat n, Nat.succ_pred_eq_of_pos (to_nat_pos n)]
    match (motive :=
        ∀ k : Num, Nat.succ ↑k = ↑n → ↑(Num.casesOn k 1 bit1 : PosNum) = Nat.pred (n + n))
      pred' n, this with
    | 0, (h : ((1 : Num) : ℕ) = n) => by rw [← to_nat_inj.1 h]; rfl
    | Num.pos p, (h : Nat.succ ↑p = n) => by rw [← h]; exact (Nat.succ_add p p).symm
  | bit1 _ => rfl

@[simp]
theorem pred'_succ' (n) : pred' (succ' n) = n :=
  Num.to_nat_inj.1 <| by rw [pred'_to_nat, succ'_to_nat, Nat.add_one, Nat.pred_succ]

@[simp]
theorem succ'_pred' (n) : succ' (pred' n) = n :=
  to_nat_inj.1 <| by
    rw [succ'_to_nat, pred'_to_nat, Nat.add_one, Nat.succ_pred_eq_of_pos (to_nat_pos _)]

instance dvd : Dvd PosNum :=
  ⟨fun m n => pos m ∣ pos n⟩

@[norm_cast]
theorem dvd_to_nat {m n : PosNum} : (m : ℕ) ∣ n ↔ m ∣ n :=
  Num.dvd_to_nat (pos m) (pos n)

theorem size_to_nat : ∀ n, (size n : ℕ) = Nat.size n
  | 1 => Nat.size_one.symm
  | bit0 n => by
      rw [size, succ_to_nat, size_to_nat n, cast_bit0, ← two_mul, ← Nat.bit_false_apply,
        Nat.size_bit]
      have := to_nat_pos n
      dsimp [Nat.bit]; omega
  | bit1 n => by
      rw [size, succ_to_nat, size_to_nat n, cast_bit1, ← two_mul, ← Nat.bit_true_apply,
        Nat.size_bit]
      dsimp [Nat.bit]; omega

theorem size_eq_natSize : ∀ n, (size n : ℕ) = natSize n
  | 1 => rfl
  | bit0 n => by rw [size, succ_to_nat, natSize, size_eq_natSize n]
  | bit1 n => by rw [size, succ_to_nat, natSize, size_eq_natSize n]

theorem natSize_to_nat (n) : natSize n = Nat.size n := by rw [← size_eq_natSize, size_to_nat]

theorem natSize_pos (n) : 0 < natSize n := by cases n <;> apply Nat.succ_pos

/-- This tactic tries to turn an (in)equality about `PosNum`s to one about `Nat`s by rewriting.
```lean
example (n : PosNum) (m : PosNum) : n ≤ n + m := by
  transfer_rw
  exact Nat.le_add_right _ _
```
-/
scoped macro (name := transfer_rw) "transfer_rw" : tactic => `(tactic|
    (repeat first | rw [← to_nat_inj] | rw [← lt_to_nat] | rw [← le_to_nat]
     repeat first | rw [add_to_nat] | rw [mul_to_nat] | rw [cast_one] | rw [cast_zero]))

/--
This tactic tries to prove (in)equalities about `PosNum`s by transferring them to the `Nat` world
and then trying to call `simp`.
```lean
example (n : PosNum) (m : PosNum) : n ≤ n + m := by transfer
```
-/
scoped macro (name := transfer) "transfer" : tactic => `(tactic|
    (intros; transfer_rw; try simp [add_comm, add_left_comm, mul_comm, mul_left_comm]))

instance addCommSemigroup : AddCommSemigroup PosNum where
  add := (· + ·)
  add_assoc := by transfer
  add_comm := by transfer

instance commMonoid : CommMonoid PosNum where
  mul := (· * ·)
  one := (1 : PosNum)
  npow := @npowRec PosNum ⟨1⟩ ⟨(· * ·)⟩
  mul_assoc := by transfer
  one_mul := by transfer
  mul_one := by transfer
  mul_comm := by transfer

instance distrib : Distrib PosNum where
  add := (· + ·)
  mul := (· * ·)
  left_distrib := by transfer; simp [mul_add]
  right_distrib := by transfer; simp [mul_add, mul_comm]

instance linearOrder : LinearOrder PosNum where
  lt := (· < ·)
  lt_iff_le_not_ge := by
    intro a b
    transfer_rw
    apply lt_iff_le_not_ge
  le := (· ≤ ·)
  le_refl := by transfer
  le_trans := by
    intro a b c
    transfer_rw
    apply le_trans
  le_antisymm := by
    intro a b
    transfer_rw
    apply le_antisymm
  le_total := by
    intro a b
    transfer_rw
    apply le_total
  toDecidableLT := by infer_instance
  toDecidableLE := by infer_instance
  toDecidableEq := by infer_instance

@[simp]
theorem cast_to_num (n : PosNum) : ↑n = Num.pos n := by rw [← cast_to_nat, ← of_to_nat n]

@[simp, norm_cast]
theorem bit_to_nat (b n) : (bit b n : ℕ) = Nat.bit b n := by cases b <;> simp [bit, two_mul]

@[simp, norm_cast]
theorem cast_add [AddMonoidWithOne α] (m n) : ((m + n : PosNum) : α) = m + n := by
  rw [← cast_to_nat, add_to_nat, Nat.cast_add, cast_to_nat, cast_to_nat]

@[simp 500, norm_cast]
theorem cast_succ [AddMonoidWithOne α] (n : PosNum) : (succ n : α) = n + 1 := by
  rw [← add_one, cast_add, cast_one]

@[simp, norm_cast]
theorem cast_inj [AddMonoidWithOne α] [CharZero α] {m n : PosNum} : (m : α) = n ↔ m = n := by
  rw [← cast_to_nat m, ← cast_to_nat n, Nat.cast_inj, to_nat_inj]

@[simp]
theorem one_le_cast [Semiring α] [PartialOrder α] [IsStrictOrderedRing α] (n : PosNum) :
    (1 : α) ≤ n := by
  rw [← cast_to_nat, ← Nat.cast_one, Nat.cast_le (α := α)]; apply to_nat_pos

@[simp]
theorem cast_pos [Semiring α] [PartialOrder α] [IsStrictOrderedRing α] (n : PosNum) : 0 < (n : α) :=
  lt_of_lt_of_le zero_lt_one (one_le_cast n)

@[simp, norm_cast]
theorem cast_mul [NonAssocSemiring α] (m n) : ((m * n : PosNum) : α) = m * n := by
  rw [← cast_to_nat, mul_to_nat, Nat.cast_mul, cast_to_nat, cast_to_nat]

@[simp]
theorem cmp_eq (m n) : cmp m n = Ordering.eq ↔ m = n := by
  have := cmp_to_nat m n
  -- Porting note: `cases` didn't rewrite at `this`, so `revert` & `intro` are required.
  revert this; cases cmp m n <;> intro this <;> simp at this ⊢ <;> try { exact this } <;>
    simp [show m ≠ n from fun e => by rw [e] at this;exact lt_irrefl _ this]

@[simp, norm_cast]
theorem cast_lt [Semiring α] [PartialOrder α] [IsStrictOrderedRing α] {m n : PosNum} :
    (m : α) < n ↔ m < n := by
  rw [← cast_to_nat m, ← cast_to_nat n, Nat.cast_lt (α := α), lt_to_nat]

@[simp, norm_cast]
theorem cast_le [Semiring α] [LinearOrder α] [IsStrictOrderedRing α] {m n : PosNum} :
    (m : α) ≤ n ↔ m ≤ n := by
  rw [← not_lt]; exact not_congr cast_lt

end PosNum

namespace Num

variable {α : Type*}

open PosNum

theorem bit_to_nat (b n) : (bit b n : ℕ) = Nat.bit b n := by
  cases b <;> cases n <;> simp [bit, two_mul] <;> rfl

theorem cast_succ' [AddMonoidWithOne α] (n) : (succ' n : α) = n + 1 := by
  rw [← PosNum.cast_to_nat, succ'_to_nat, Nat.cast_add_one, cast_to_nat]

theorem cast_succ [AddMonoidWithOne α] (n) : (succ n : α) = n + 1 :=
  cast_succ' n

@[simp, norm_cast]
theorem cast_add [AddMonoidWithOne α] (m n) : ((m + n : Num) : α) = m + n := by
  rw [← cast_to_nat, add_to_nat, Nat.cast_add, cast_to_nat, cast_to_nat]

@[simp, norm_cast]
theorem cast_bit0 [NonAssocSemiring α] (n : Num) : (n.bit0 : α) = 2 * (n : α) := by
  rw [← bit0_of_bit0, two_mul, cast_add]

@[simp, norm_cast]
theorem cast_bit1 [NonAssocSemiring α] (n : Num) : (n.bit1 : α) = 2 * (n : α) + 1 := by
  rw [← bit1_of_bit1, bit0_of_bit0, cast_add, cast_bit0]; rfl

@[simp, norm_cast]
theorem cast_mul [NonAssocSemiring α] : ∀ m n, ((m * n : Num) : α) = m * n
  | 0, 0 => (zero_mul _).symm
  | 0, pos _q => (zero_mul _).symm
  | pos _p, 0 => (mul_zero _).symm
  | pos _p, pos _q => PosNum.cast_mul _ _

theorem size_to_nat : ∀ n, (size n : ℕ) = Nat.size n
  | 0 => Nat.size_zero.symm
  | pos p => p.size_to_nat

theorem size_eq_natSize : ∀ n, (size n : ℕ) = natSize n
  | 0 => rfl
  | pos p => p.size_eq_natSize

theorem natSize_to_nat (n) : natSize n = Nat.size n := by rw [← size_eq_natSize, size_to_nat]

@[simp 999]
theorem ofNat'_eq : ∀ n, Num.ofNat' n = n :=
  Nat.binaryRec (by simp) fun b n IH => by tauto

theorem zneg_toZNum (n : Num) : -n.toZNum = n.toZNumNeg := by cases n <;> rfl

theorem zneg_toZNumNeg (n : Num) : -n.toZNumNeg = n.toZNum := by cases n <;> rfl

theorem toZNum_inj {m n : Num} : m.toZNum = n.toZNum ↔ m = n :=
  ⟨fun h => by cases m <;> cases n <;> cases h <;> rfl, congr_arg _⟩

@[simp]
theorem cast_toZNum [Zero α] [One α] [Add α] [Neg α] : ∀ n : Num, (n.toZNum : α) = n
  | 0 => rfl
  | Num.pos _p => rfl

@[simp]
theorem cast_toZNumNeg [SubtractionMonoid α] [One α] : ∀ n : Num, (n.toZNumNeg : α) = -n
  | 0 => neg_zero.symm
  | Num.pos _p => rfl

@[simp]
theorem add_toZNum (m n : Num) : Num.toZNum (m + n) = m.toZNum + n.toZNum := by
  cases m <;> cases n <;> rfl

end Num

namespace PosNum

open Num

theorem pred_to_nat {n : PosNum} (h : 1 < n) : (pred n : ℕ) = Nat.pred n := by
  unfold pred
  cases e : pred' n
  · have : (1 : ℕ) ≤ Nat.pred n := Nat.pred_le_pred ((@cast_lt ℕ _ _ _).2 h)
    rw [← pred'_to_nat, e] at this
    exact absurd this (by decide)
  · rw [← pred'_to_nat, e]
    rfl

theorem sub'_one (a : PosNum) : sub' a 1 = (pred' a).toZNum := by cases a <;> rfl

theorem one_sub' (a : PosNum) : sub' 1 a = (pred' a).toZNumNeg := by cases a <;> rfl

theorem lt_iff_cmp {m n} : m < n ↔ cmp m n = Ordering.lt :=
  Iff.rfl

theorem le_iff_cmp {m n} : m ≤ n ↔ cmp m n ≠ Ordering.gt :=
  not_congr <| lt_iff_cmp.trans <| by rw [← cmp_swap]; cases cmp m n <;> decide

end PosNum

namespace Num

variable {α : Type*}

open PosNum

theorem pred_to_nat : ∀ n : Num, (pred n : ℕ) = Nat.pred n
  | 0 => rfl
  | pos p => by rw [pred, PosNum.pred'_to_nat]; rfl

theorem ppred_to_nat : ∀ n : Num, (↑) <$> ppred n = Nat.ppred n
  | 0 => rfl
  | pos p => by
    rw [ppred, Option.map_eq_map, Option.map_some, Nat.ppred_eq_some.2]
    rw [PosNum.pred'_to_nat, Nat.succ_pred_eq_of_pos (PosNum.to_nat_pos _)]
    rfl

theorem cmp_swap (m n) : (cmp m n).swap = cmp n m := by
  cases m <;> cases n <;> try { rfl }; apply PosNum.cmp_swap

theorem cmp_eq (m n) : cmp m n = Ordering.eq ↔ m = n := by
  have := cmp_to_nat m n
  -- Porting note: `cases` didn't rewrite at `this`, so `revert` & `intro` are required.
  revert this; cases cmp m n <;> intro this <;> simp at this ⊢ <;> try { exact this } <;>
    simp [show m ≠ n from fun e => by rw [e] at this; exact lt_irrefl _ this]

@[simp, norm_cast]
theorem cast_lt [Semiring α] [PartialOrder α] [IsStrictOrderedRing α] {m n : Num} :
    (m : α) < n ↔ m < n := by
  rw [← cast_to_nat m, ← cast_to_nat n, Nat.cast_lt (α := α), lt_to_nat]

@[simp, norm_cast]
theorem cast_le [Semiring α] [LinearOrder α] [IsStrictOrderedRing α] {m n : Num} :
    (m : α) ≤ n ↔ m ≤ n := by
  rw [← not_lt]; exact not_congr cast_lt

@[simp, norm_cast]
theorem cast_inj [Semiring α] [PartialOrder α] [IsStrictOrderedRing α] {m n : Num} :
    (m : α) = n ↔ m = n := by
  rw [← cast_to_nat m, ← cast_to_nat n, Nat.cast_inj, to_nat_inj]

theorem lt_iff_cmp {m n} : m < n ↔ cmp m n = Ordering.lt :=
  Iff.rfl

theorem le_iff_cmp {m n} : m ≤ n ↔ cmp m n ≠ Ordering.gt :=
  not_congr <| lt_iff_cmp.trans <| by rw [← cmp_swap]; cases cmp m n <;> decide

theorem castNum_eq_bitwise {f : Num → Num → Num} {g : Bool → Bool → Bool}
    (p : PosNum → PosNum → Num)
    (gff : g false false = false) (f00 : f 0 0 = 0)
    (f0n : ∀ n, f 0 (pos n) = cond (g false true) (pos n) 0)
    (fn0 : ∀ n, f (pos n) 0 = cond (g true false) (pos n) 0)
    (fnn : ∀ m n, f (pos m) (pos n) = p m n) (p11 : p 1 1 = cond (g true true) 1 0)
    (p1b : ∀ b n, p 1 (PosNum.bit b n) = bit (g true b) (cond (g false true) (pos n) 0))
    (pb1 : ∀ a m, p (PosNum.bit a m) 1 = bit (g a true) (cond (g true false) (pos m) 0))
    (pbb : ∀ a b m n, p (PosNum.bit a m) (PosNum.bit b n) = bit (g a b) (p m n)) :
    ∀ m n : Num, (f m n : ℕ) = Nat.bitwise g m n := by
  intros m n
  obtain - | m := m <;> obtain - | n := n <;>
      try simp only [show zero = 0 from rfl, show ((0 : Num) : ℕ) = 0 from rfl]
  · rw [f00, Nat.bitwise_zero]; rfl
  · rw [f0n, Nat.bitwise_zero_left]
    cases g false true <;> rfl
  · rw [fn0, Nat.bitwise_zero_right]
    cases g true false <;> rfl
  · rw [fnn]
    have this b (n : PosNum) : (cond b (↑n) 0 : ℕ) = ↑(cond b (pos n) 0 : Num) := by
      cases b <;> rfl
    have this' b (n : PosNum) : ↑ (pos (PosNum.bit b n)) = Nat.bit b ↑n := by
      cases b <;> simp
    induction' m with m IH m IH generalizing n <;> obtain - | n | n := n
    any_goals simp only [show one = 1 from rfl, show pos 1 = 1 from rfl,
      show PosNum.bit0 = PosNum.bit false from rfl, show PosNum.bit1 = PosNum.bit true from rfl,
      show ((1 : Num) : ℕ) = Nat.bit true 0 from rfl]
    all_goals
      repeat rw [this']
      rw [Nat.bitwise_bit gff]
    any_goals rw [Nat.bitwise_zero, p11]; cases g true true <;> rfl
    any_goals rw [Nat.bitwise_zero_left, ← Bool.cond_eq_ite, this, ← bit_to_nat, p1b]
    any_goals rw [Nat.bitwise_zero_right, ← Bool.cond_eq_ite, this, ← bit_to_nat, pb1]
    all_goals
      rw [← show ∀ n : PosNum, ↑(p m n) = Nat.bitwise g ↑m ↑n from IH]
      rw [← bit_to_nat, pbb]

@[simp, norm_cast]
theorem castNum_or : ∀ m n : Num, ↑(m ||| n) = (↑m ||| ↑n : ℕ) := by
  apply castNum_eq_bitwise fun x y => pos (PosNum.lor x y) <;>
   (try rintro (_ | _)) <;> (try rintro (_ | _)) <;> intros <;> rfl

@[simp, norm_cast]
theorem castNum_and : ∀ m n : Num, ↑(m &&& n) = (↑m &&& ↑n : ℕ) := by
  apply castNum_eq_bitwise PosNum.land <;> intros <;> (try cases_type* Bool) <;> rfl

@[simp, norm_cast]
theorem castNum_ldiff : ∀ m n : Num, (ldiff m n : ℕ) = Nat.ldiff m n := by
  apply castNum_eq_bitwise PosNum.ldiff <;> intros <;> (try cases_type* Bool) <;> rfl

@[simp, norm_cast]
theorem castNum_xor : ∀ m n : Num, ↑(m ^^^ n) = (↑m ^^^ ↑n : ℕ) := by
  apply castNum_eq_bitwise PosNum.lxor <;> intros <;> (try cases_type* Bool) <;> rfl

@[simp, norm_cast]
theorem castNum_shiftLeft (m : Num) (n : Nat) : ↑(m <<< n) = (m : ℕ) <<< (n : ℕ) := by
  cases m <;> dsimp only [← shiftl_eq_shiftLeft, shiftl]
  · symm
    apply Nat.zero_shiftLeft
  simp only [cast_pos]
  induction' n with n IH
  · rfl
  simp [PosNum.shiftl_succ_eq_bit0_shiftl, Nat.shiftLeft_succ, IH, mul_comm,
        -shiftl_eq_shiftLeft, -PosNum.shiftl_eq_shiftLeft, mul_two]

@[simp, norm_cast]
theorem castNum_shiftRight (m : Num) (n : Nat) : ↑(m >>> n) = (m : ℕ) >>> (n : ℕ) := by
  obtain - | m := m <;> dsimp only [← shiftr_eq_shiftRight, shiftr]
  · symm
    apply Nat.zero_shiftRight
  induction' n with n IH generalizing m
  · cases m <;> rfl
  have hdiv2 : ∀ m, Nat.div2 (m + m) = m := by intro; rw [Nat.div2_val]; omega
  obtain - | m | m := m <;> dsimp only [PosNum.shiftr, ← PosNum.shiftr_eq_shiftRight]
  · rw [Nat.shiftRight_eq_div_pow]
    symm
    apply Nat.div_eq_of_lt
    simp
  · trans
    · apply IH
    change Nat.shiftRight m n = Nat.shiftRight (m + m + 1) (n + 1)
    rw [add_comm n 1, @Nat.shiftRight_eq _ (1 + n), Nat.shiftRight_add]
    apply congr_arg fun x => Nat.shiftRight x n
    simp [-add_assoc, Nat.shiftRight_succ, Nat.shiftRight_zero, ← Nat.div2_val, hdiv2]
  · trans
    · apply IH
    change Nat.shiftRight m n = Nat.shiftRight (m + m) (n + 1)
    rw [add_comm n 1, @Nat.shiftRight_eq _ (1 + n), Nat.shiftRight_add]
    apply congr_arg fun x => Nat.shiftRight x n
    simp [-add_assoc, Nat.shiftRight_succ, Nat.shiftRight_zero, ← Nat.div2_val, hdiv2]

@[simp]
theorem castNum_testBit (m n) : testBit m n = Nat.testBit m n := by
  cases m with dsimp only [testBit]
  | zero =>
    rw [show (Num.zero : Nat) = 0 from rfl, Nat.zero_testBit]
  | pos m =>
    rw [cast_pos]
    induction' n with n IH generalizing m <;> obtain - | m | m := m
        <;> simp only [PosNum.testBit]
    · rfl
    · rw [PosNum.cast_bit1, ← two_mul, ← congr_fun Nat.bit_true, Nat.testBit_bit_zero]
    · rw [PosNum.cast_bit0, ← two_mul, ← congr_fun Nat.bit_false, Nat.testBit_bit_zero]
    · simp [Nat.testBit_add_one]
    · rw [PosNum.cast_bit1, ← two_mul, ← congr_fun Nat.bit_true, Nat.testBit_bit_succ, IH]
    · rw [PosNum.cast_bit0, ← two_mul, ← congr_fun Nat.bit_false, Nat.testBit_bit_succ, IH]

end Num

namespace Int

/-- Cast a `SNum` to the corresponding integer. -/
def ofSnum : SNum → ℤ :=
  SNum.rec' (fun a => cond a (-1) 0) fun a _p IH => cond a (2 * IH + 1) (2 * IH)

instance snumCoe : Coe SNum ℤ :=
  ⟨ofSnum⟩

end Int

instance SNum.lt : LT SNum :=
  ⟨fun a b => (a : ℤ) < b⟩

instance SNum.le : LE SNum :=
  ⟨fun a b => (a : ℤ) ≤ b⟩<|MERGE_RESOLUTION|>--- conflicted
+++ resolved
@@ -366,11 +366,7 @@
   right_distrib _ _ _ := by simp only [← to_nat_inj, mul_to_nat, add_to_nat, add_mul]
 
 instance partialOrder : PartialOrder Num where
-<<<<<<< HEAD
-  lt_iff_le_not_ge a b := by simp only [← lt_to_nat, ← le_to_nat, lt_iff_le_not_le]
-=======
   lt_iff_le_not_ge a b := by simp only [← lt_to_nat, ← le_to_nat, lt_iff_le_not_ge]
->>>>>>> 4940ad6e
   le_refl := by transfer
   le_trans a b c := by transfer_rw; apply le_trans
   le_antisymm a b := by transfer_rw; apply le_antisymm
