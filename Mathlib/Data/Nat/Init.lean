/-
Copyright (c) 2014 Floris van Doorn (c) 2016 Microsoft Corporation. All rights reserved.
Released under Apache 2.0 license as described in the file LICENSE.
Authors: Floris van Doorn, Leonardo de Moura, Jeremy Avigad, Mario Carneiro
-/
import Batteries.Tactic.Alias
import Batteries.Tactic.Init
import Mathlib.Init
import Mathlib.Data.Int.Notation
import Mathlib.Data.Nat.Notation
import Mathlib.Tactic.Lemma
import Mathlib.Tactic.TypeStar
import Mathlib.Util.AssertExists

/-!
# Basic operations on the natural numbers

This file contains:
* some basic lemmas about natural numbers
* extra recursors:
  * `leRecOn`, `le_induction`: recursion and induction principles starting at non-zero numbers
  * `decreasing_induction`: recursion growing downwards
  * `le_rec_on'`, `decreasing_induction'`: versions with slightly weaker assumptions
  * `strong_rec'`: recursion based on strong inequalities
* decidability instances on predicates about the natural numbers

This file should not depend on anything defined in Mathlib (except for notation), so that it can be
upstreamed to Batteries or the Lean standard library easily.

See note [foundational algebra order theory].
-/

library_note "foundational algebra order theory"/--
Batteries has a home-baked development of the algebraic and order theoretic theory of `ℕ` and `ℤ
which, in particular, is not typeclass-mediated. This is useful to set up the algebra and finiteness
libraries in mathlib (naturals and integers show up as indices/offsets in lists, cardinality in
finsets, powers in groups, ...).

Less basic uses of `ℕ` and `ℤ` should however use the typeclass-mediated development.

The relevant files are:
* `Mathlib.Data.Nat.Basic` for the continuation of the home-baked development on `ℕ`
* `Mathlib.Data.Int.Init` for the continuation of the home-baked development on `ℤ`
* `Mathlib.Algebra.Group.Nat` for the monoid instances on `ℕ`
* `Mathlib.Algebra.Group.Int` for the group instance on `ℤ`
* `Mathlib.Algebra.Ring.Nat` for the semiring instance on `ℕ`
* `Mathlib.Algebra.Ring.Int` for the ring instance on `ℤ`
* `Mathlib.Algebra.Order.Group.Nat` for the ordered monoid instance on `ℕ`
* `Mathlib.Algebra.Order.Group.Int` for the ordered group instance on `ℤ`
* `Mathlib.Algebra.Order.Ring.Nat` for the ordered semiring instance on `ℕ`
* `Mathlib.Algebra.Order.Ring.Int` for the ordered ring instance on `ℤ`
-/

/- We don't want to import the algebraic hierarchy in this file. -/
assert_not_exists Monoid

open Function

namespace Nat
variable {a b c d e m n k : ℕ} {p : ℕ → Prop}

/-! ### `succ`, `pred` -/

lemma succ_pos' : 0 < succ n := succ_pos n

alias _root_.LT.lt.nat_succ_le := succ_le_of_lt

alias ⟨of_le_succ, _⟩ := le_succ_iff

lemma forall_lt_succ : (∀ m < n + 1, p m) ↔ (∀ m < n, p m) ∧ p n := by
  simp only [Nat.lt_succ_iff, Nat.le_iff_lt_or_eq, or_comm, forall_eq_or_imp, and_comm]

lemma exists_lt_succ : (∃ m < n + 1, p m) ↔ (∃ m < n, p m) ∨ p n := by
  classical
  rw [← Decidable.not_iff_not]
  simpa [not_exists, not_or] using forall_lt_succ

lemma two_lt_of_ne : ∀ {n}, n ≠ 0 → n ≠ 1 → n ≠ 2 → 2 < n
  | 0, h, _, _ => (h rfl).elim
  | 1, _, h, _ => (h rfl).elim
  | 2, _, _, h => (h rfl).elim
  | n + 3, _, _, _ => le_add_left 3 n

lemma two_le_iff : ∀ n, 2 ≤ n ↔ n ≠ 0 ∧ n ≠ 1
  | 0 => by simp
  | 1 => by simp
  | n + 2 => by simp

/-! ### `add` -/

/-! ### `sub` -/

/-! ### `mul` -/

lemma mul_def : Nat.mul m n = m * n := mul_eq

lemma two_mul_ne_two_mul_add_one : 2 * n ≠ 2 * m + 1 :=
  mt (congrArg (· % 2))
    (by rw [Nat.add_comm, add_mul_mod_self_left, mul_mod_right, mod_eq_of_lt] <;> simp)

-- TODO: Deprecate
lemma mul_right_eq_self_iff (ha : 0 < a) : a * b = a ↔ b = 1 := mul_eq_left <| ne_of_gt ha
lemma mul_left_eq_self_iff (hb : 0 < b) : a * b = b ↔ a = 1 := mul_eq_right <| ne_of_gt hb

lemma eq_zero_of_double_le (h : 2 * n ≤ n) : n = 0 := eq_zero_of_two_mul_le h

/-! ### `div` -/

lemma le_div_two_iff_mul_two_le {n m : ℕ} : m ≤ n / 2 ↔ (m : ℤ) * 2 ≤ n := by
<<<<<<< HEAD
  rw [Nat.le_div_iff_mul_le Nat.zero_lt_two, ← Int.ofNat_le, Int.ofNat_mul, Int.ofNat_two]
=======
  rw [Nat.le_div_iff_mul_le Nat.zero_lt_two, ← Int.ofNat_le, Int.natCast_mul, Int.ofNat_two]
>>>>>>> 637398a2

/-- A version of `Nat.div_lt_self` using successors, rather than additional hypotheses. -/
lemma div_lt_self' (a b : ℕ) : (a + 1) / (b + 2) < a + 1 :=
  Nat.div_lt_self (Nat.succ_pos _) (Nat.succ_lt_succ (Nat.succ_pos _))

@[deprecated le_div_iff_mul_le (since := "2024-11-06")]
lemma le_div_iff_mul_le' (hb : 0 < b) : a ≤ c / b ↔ a * b ≤ c := le_div_iff_mul_le hb

@[deprecated div_lt_iff_lt_mul (since := "2024-11-06")]
lemma div_lt_iff_lt_mul' (hb : 0 < b) : a / b < c ↔ a < c * b := div_lt_iff_lt_mul hb

@[deprecated (since := "2025-04-15")] alias sub_mul_div' := sub_mul_div

lemma eq_zero_of_le_half (h : n ≤ n / 2) : n = 0 := eq_zero_of_le_div_two h

lemma le_half_of_half_lt_sub (h : a / 2 < a - b) : b ≤ a / 2 := le_div_two_of_div_two_lt_sub h

lemma half_le_of_sub_le_half (h : a - b ≤ a / 2) : a / 2 ≤ b := div_two_le_of_sub_le_div_two h

protected lemma div_le_of_le_mul' (h : m ≤ k * n) : m / k ≤ n := Nat.div_le_of_le_mul h

protected lemma div_le_self' (m n : ℕ) : m / n ≤ m := Nat.div_le_self m n

lemma two_mul_odd_div_two (hn : n % 2 = 1) : 2 * (n / 2) = n - 1 := by
  conv => rhs; rw [← Nat.mod_add_div n 2, hn, Nat.add_sub_cancel_left]

/-! ### `pow` -/

lemma one_le_pow' (n m : ℕ) : 1 ≤ (m + 1) ^ n := one_le_pow n (m + 1) (succ_pos m)

alias sq_sub_sq := pow_two_sub_pow_two

/-!
### Recursion and induction principles

This section is here due to dependencies -- the lemmas here require some of the lemmas
proved above, and some of the results in later sections depend on the definitions in this section.
-/

@[simp]
lemma rec_zero {C : ℕ → Sort*} (h0 : C 0) (h : ∀ n, C n → C (n + 1)) : Nat.rec h0 h 0 = h0 := rfl

-- Not `@[simp]` since `simp` can reduce the whole term.
lemma rec_add_one {C : ℕ → Sort*} (h0 : C 0) (h : ∀ n, C n → C (n + 1)) (n : ℕ) :
    Nat.rec h0 h (n + 1) = h n (Nat.rec h0 h n) := rfl

@[simp] lemma rec_one {C : ℕ → Sort*} (h0 : C 0) (h : ∀ n, C n → C (n + 1)) :
    Nat.rec (motive := C) h0 h 1 = h 0 h0 := rfl

/-- Recursion starting at a non-zero number: given a map `C k → C (k+1)` for each `k ≥ n`,
there is a map from `C n` to each `C m`, `n ≤ m`.

This is a version of `Nat.le.rec` that works for `Sort u`.
Similarly to `Nat.le.rec`, it can be used as
```
induction hle using Nat.leRec with
| refl => sorry
| le_succ_of_le hle ih => sorry
```
-/
@[elab_as_elim]
def leRec {n} {motive : (m : ℕ) → n ≤ m → Sort*}
    (refl : motive n (Nat.le_refl _))
    (le_succ_of_le : ∀ ⦃k⦄ (h : n ≤ k), motive k h → motive (k + 1) (le_succ_of_le h)) :
    ∀ {m} (h : n ≤ m), motive m h
  | 0, H => Nat.eq_zero_of_le_zero H ▸ refl
  | m + 1, H =>
    (le_succ_iff.1 H).by_cases
      (fun h : n ≤ m ↦ le_succ_of_le h <| leRec refl le_succ_of_le h)
      (fun h : n = m + 1 ↦ h ▸ refl)

-- This verifies the signatures of the recursor matches the builtin one, as promised in the
-- above.
theorem leRec_eq_leRec : @Nat.leRec.{0} = @Nat.le.rec := rfl

@[simp]
lemma leRec_self {n} {motive : (m : ℕ) → n ≤ m → Sort*}
    (refl : motive n (Nat.le_refl _))
    (le_succ_of_le : ∀ ⦃k⦄ (h : n ≤ k), motive k h → motive (k + 1) (le_succ_of_le h)) :
    (leRec (motive := motive) refl le_succ_of_le (Nat.le_refl _) :
    motive n (Nat.le_refl _)) = refl := by
  cases n <;> simp [leRec, Or.by_cases, dif_neg]

@[simp]
lemma leRec_succ {n} {motive : (m : ℕ) → n ≤ m → Sort*}
    (refl : motive n (Nat.le_refl _))
    (le_succ_of_le : ∀ ⦃k⦄ (h : n ≤ k), motive k h → motive (k + 1) (le_succ_of_le h))
    (h1 : n ≤ m) {h2 : n ≤ m + 1} :
    (leRec (motive := motive) refl le_succ_of_le h2) =
      le_succ_of_le h1 (leRec (motive := motive) refl le_succ_of_le h1) := by
  conv =>
    lhs
    rw [leRec, Or.by_cases, dif_pos h1]

lemma leRec_succ' {n} {motive : (m : ℕ) → n ≤ m → Sort*} (refl le_succ_of_le) :
    (leRec (motive := motive) refl le_succ_of_le (le_succ _)) = le_succ_of_le _ refl := by
  rw [leRec_succ, leRec_self]

lemma leRec_trans {n m k} {motive : (m : ℕ) → n ≤ m → Sort*} (refl le_succ_of_le)
    (hnm : n ≤ m) (hmk : m ≤ k) :
    leRec (motive := motive) refl le_succ_of_le (Nat.le_trans hnm hmk) =
      leRec
        (leRec refl (fun _ h => le_succ_of_le h) hnm)
        (fun _ h => le_succ_of_le <| Nat.le_trans hnm h) hmk := by
  induction hmk with
  | refl => rw [leRec_self]
  | step hmk ih => rw [leRec_succ _ _ (Nat.le_trans hnm hmk), ih, leRec_succ]

lemma leRec_succ_left {motive : (m : ℕ) → n ≤ m → Sort*}
    (refl le_succ_of_le) {m} (h1 : n ≤ m) (h2 : n + 1 ≤ m) :
    -- the `@` is needed for this to elaborate, even though we only provide explicit arguments!
    @leRec _ _ (le_succ_of_le (Nat.le_refl _) refl)
        (fun _ h ih => le_succ_of_le (le_of_succ_le h) ih) _ h2 =
      leRec (motive := motive) refl le_succ_of_le h1 := by
  rw [leRec_trans _ _ (le_succ n) h2, leRec_succ']

/-- Recursion starting at a non-zero number: given a map `C k → C (k + 1)` for each `k`,
there is a map from `C n` to each `C m`, `n ≤ m`. For a version where the assumption is only made
when `k ≥ n`, see `Nat.leRec`. -/
@[elab_as_elim]
def leRecOn {C : ℕ → Sort*} {n : ℕ} : ∀ {m}, n ≤ m → (∀ {k}, C k → C (k + 1)) → C n → C m :=
  fun h of_succ self => Nat.leRec self (fun _ _ => @of_succ _) h

lemma leRecOn_self {C : ℕ → Sort*} {n} {next : ∀ {k}, C k → C (k + 1)} (x : C n) :
    (leRecOn n.le_refl next x : C n) = x :=
  leRec_self _ _

lemma leRecOn_succ {C : ℕ → Sort*} {n m} (h1 : n ≤ m) {h2 : n ≤ m + 1} {next} (x : C n) :
    (leRecOn h2 next x : C (m + 1)) = next (leRecOn h1 next x : C m) :=
  leRec_succ _ _ _

lemma leRecOn_succ' {C : ℕ → Sort*} {n} {h : n ≤ n + 1} {next : ∀ {k}, C k → C (k + 1)} (x : C n) :
    (leRecOn h next x : C (n + 1)) = next x :=
  leRec_succ' _ _

lemma leRecOn_trans {C : ℕ → Sort*} {n m k} (hnm : n ≤ m) (hmk : m ≤ k) {next} (x : C n) :
    (leRecOn (Nat.le_trans hnm hmk) (@next) x : C k) =
      leRecOn hmk (@next) (leRecOn hnm (@next) x) :=
  leRec_trans _ _ _ _

lemma leRecOn_succ_left {C : ℕ → Sort*} {n m}
    {next : ∀ {k}, C k → C (k + 1)} (x : C n) (h1 : n ≤ m) (h2 : n + 1 ≤ m) :
    (leRecOn h2 next (next x) : C m) = (leRecOn h1 next x : C m) :=
  leRec_succ_left (motive := fun n _ => C n) _ (fun _ _ => @next _) _ _

/-- Recursion principle based on `<`. -/
@[elab_as_elim]
protected def strongRec' {p : ℕ → Sort*} (H : ∀ n, (∀ m, m < n → p m) → p n) : ∀ n : ℕ, p n
  | n => H n fun m _ ↦ Nat.strongRec' H m

/-- Recursion principle based on `<` applied to some natural number. -/
@[elab_as_elim]
def strongRecOn' {P : ℕ → Sort*} (n : ℕ) (h : ∀ n, (∀ m, m < n → P m) → P n) : P n :=
  Nat.strongRec' h n

lemma strongRecOn'_beta {P : ℕ → Sort*} {h} :
    (strongRecOn' n h : P n) = h n fun m _ ↦ (strongRecOn' m h : P m) := by
  simp only [strongRecOn']; rw [Nat.strongRec']

/-- Induction principle starting at a non-zero number.
To use in an induction proof, the syntax is `induction n, hn using Nat.le_induction` (or the same
for `induction'`).

This is an alias of `Nat.leRec`, specialized to `Prop`. -/
@[elab_as_elim]
lemma le_induction {m : ℕ} {P : ∀ n, m ≤ n → Prop} (base : P m m.le_refl)
    (succ : ∀ n hmn, P n hmn → P (n + 1) (le_succ_of_le hmn)) : ∀ n hmn, P n hmn :=
  @Nat.leRec (motive := P) _ base succ

/-- Induction principle deriving the next case from the two previous ones. -/
def twoStepInduction {P : ℕ → Sort*} (zero : P 0) (one : P 1)
    (more : ∀ n, P n → P (n + 1) → P (n + 2)) : ∀ a, P a
  | 0 => zero
  | 1 => one
  | _ + 2 => more _ (twoStepInduction zero one more _) (twoStepInduction zero one more _)

@[elab_as_elim]
protected theorem strong_induction_on {p : ℕ → Prop} (n : ℕ)
    (h : ∀ n, (∀ m, m < n → p m) → p n) : p n :=
  Nat.strongRecOn n h

protected theorem case_strong_induction_on {p : ℕ → Prop} (a : ℕ) (hz : p 0)
    (hi : ∀ n, (∀ m, m ≤ n → p m) → p (n + 1)) : p a :=
  Nat.caseStrongRecOn a hz hi

/-- Decreasing induction: if `P (k+1)` implies `P k` for all `k < n`, then `P n` implies `P m` for
all `m ≤ n`.
Also works for functions to `Sort*`.

For a version also assuming `m ≤ k`, see `Nat.decreasingInduction'`. -/
@[elab_as_elim]
def decreasingInduction {n} {motive : (m : ℕ) → m ≤ n → Sort*}
    (of_succ : ∀ k (h : k < n), motive (k + 1) h → motive k (le_of_succ_le h))
    (self : motive n (Nat.le_refl _)) {m} (mn : m ≤ n) : motive m mn := by
  induction mn using leRec with
  | refl => exact self
  | @le_succ_of_le k _ ih =>
    apply ih (fun i hi => of_succ i (le_succ_of_le hi)) (of_succ k (lt_succ_self _) self)

@[simp]
lemma decreasingInduction_self {n} {motive : (m : ℕ) → m ≤ n → Sort*} (of_succ self) :
    (decreasingInduction (motive := motive) of_succ self (Nat.le_refl _)) = self := by
  dsimp only [decreasingInduction]
  rw [leRec_self]

lemma decreasingInduction_succ {n} {motive : (m : ℕ) → m ≤ n + 1 → Sort*} (of_succ self)
    (mn : m ≤ n) (msn : m ≤ n + 1) :
    (decreasingInduction (motive := motive) of_succ self msn : motive m msn) =
      decreasingInduction (motive := fun m h => motive m (le_succ_of_le h))
        (fun _ _ => of_succ _ _) (of_succ _ _ self) mn := by
  dsimp only [decreasingInduction]; rw [leRec_succ]

@[simp]
lemma decreasingInduction_succ' {n} {motive : (m : ℕ) → m ≤ n + 1 → Sort*} (of_succ self) :
    decreasingInduction (motive := motive) of_succ self n.le_succ = of_succ _ _ self := by
  dsimp only [decreasingInduction]; rw [leRec_succ']

lemma decreasingInduction_trans {motive : (m : ℕ) → m ≤ k → Sort*} (hmn : m ≤ n) (hnk : n ≤ k)
    (of_succ self) :
    (decreasingInduction (motive := motive) of_succ self (Nat.le_trans hmn hnk) : motive m _) =
    decreasingInduction (fun _ _ => of_succ _ _) (decreasingInduction of_succ self hnk) hmn := by
  induction hnk with
  | refl => rw [decreasingInduction_self]
  | step hnk ih =>
      rw [decreasingInduction_succ _ _ (Nat.le_trans hmn hnk), ih, decreasingInduction_succ]

lemma decreasingInduction_succ_left  {motive : (m : ℕ) → m ≤ n → Sort*} (of_succ self)
    (smn : m + 1 ≤ n) (mn : m ≤ n) :
    decreasingInduction (motive := motive) of_succ self mn =
      of_succ m smn (decreasingInduction of_succ self smn) := by
  rw [Subsingleton.elim mn (Nat.le_trans (le_succ m) smn), decreasingInduction_trans,
    decreasingInduction_succ']

/-- Given `P : ℕ → ℕ → Sort*`, if for all `m n : ℕ` we can extend `P` from the rectangle
strictly below `(m, n)` to `P m n`, then we have `P n m` for all `n m : ℕ`.
Note that for non-`Prop` output it is preferable to use the equation compiler directly if possible,
since this produces equation lemmas. -/
@[elab_as_elim]
def strongSubRecursion {P : ℕ → ℕ → Sort*} (H : ∀ m n, (∀ x y, x < m → y < n → P x y) → P m n) :
    ∀ n m : ℕ, P n m
  | n, m => H n m fun x y _ _ ↦ strongSubRecursion H x y

/-- Given `P : ℕ → ℕ → Sort*`, if we have `P m 0` and `P 0 n` for all `m n : ℕ`, and for any
`m n : ℕ` we can extend `P` from `(m, n + 1)` and `(m + 1, n)` to `(m + 1, n + 1)` then we have
`P m n` for all `m n : ℕ`.

Note that for non-`Prop` output it is preferable to use the equation compiler directly if possible,
since this produces equation lemmas. -/
@[elab_as_elim]
def pincerRecursion {P : ℕ → ℕ → Sort*} (Ha0 : ∀ m : ℕ, P m 0) (H0b : ∀ n : ℕ, P 0 n)
    (H : ∀ x y : ℕ, P x y.succ → P x.succ y → P x.succ y.succ) : ∀ n m : ℕ, P n m
  | m, 0 => Ha0 m
  | 0, n => H0b n
  | Nat.succ _, Nat.succ _ => H _ _ (pincerRecursion Ha0 H0b H _ _) (pincerRecursion Ha0 H0b H _ _)

/-- Decreasing induction: if `P (k+1)` implies `P k` for all `m ≤ k < n`, then `P n` implies `P m`.
Also works for functions to `Sort*`.

Weakens the assumptions of `Nat.decreasingInduction`. -/
@[elab_as_elim]
def decreasingInduction' {P : ℕ → Sort*} (h : ∀ k < n, m ≤ k → P (k + 1) → P k)
    (mn : m ≤ n) (hP : P n) : P m := by
  induction mn using decreasingInduction with
  | self => exact hP
  | of_succ k hk ih =>
    exact h _ (lt_of_succ_le hk) (Nat.le_refl _)
      (ih fun k' hk' h'' => h k' hk' <| le_of_succ_le h'')

/-- Given a predicate on two naturals `P : ℕ → ℕ → Prop`, `P a b` is true for all `a < b` if
`P (a + 1) (a + 1)` is true for all `a`, `P 0 (b + 1)` is true for all `b` and for all
`a < b`, `P (a + 1) b` is true and `P a (b + 1)` is true implies `P (a + 1) (b + 1)` is true. -/
@[elab_as_elim]
theorem diag_induction (P : ℕ → ℕ → Prop) (ha : ∀ a, P (a + 1) (a + 1)) (hb : ∀ b, P 0 (b + 1))
    (hd : ∀ a b, a < b → P (a + 1) b → P a (b + 1) → P (a + 1) (b + 1)) : ∀ a b, a < b → P a b
  | 0, _ + 1, _ => hb _
  | a + 1, b + 1, h => by
    apply hd _ _ (Nat.add_lt_add_iff_right.1 h)
    · have this : a + 1 = b ∨ a + 1 < b := by omega
      have wf : (a + 1) + b < (a + 1) + (b + 1) := by simp
      rcases this with (rfl | h)
      · exact ha _
      apply diag_induction P ha hb hd (a + 1) b h
    have _ : a + (b + 1) < (a + 1) + (b + 1) := by simp
    apply diag_induction P ha hb hd a (b + 1)
    apply Nat.lt_of_le_of_lt (Nat.le_succ _) h

/-! ### `mod`, `dvd` -/

lemma not_pos_pow_dvd {a n : ℕ} (ha : 1 < a) (hn : 1 < n) : ¬ a ^ n ∣ a :=
  not_dvd_of_pos_of_lt (Nat.lt_trans Nat.zero_lt_one ha)
    (lt_of_eq_of_lt (Nat.pow_one a).symm ((Nat.pow_lt_pow_iff_right ha).2 hn))

/-- `m` is not divisible by `n` if it is between `n * k` and `n * (k + 1)` for some `k`. -/
theorem not_dvd_of_between_consec_multiples (h1 : n * k < m) (h2 : m < n * (k + 1)) : ¬n ∣ m :=
  not_dvd_of_lt_of_lt_mul_succ h1 h2

@[simp]
protected theorem not_two_dvd_bit1 (n : ℕ) : ¬2 ∣ 2 * n + 1 := by
  omega

/-- A natural number `m` divides the sum `m + n` if and only if `m` divides `n`. -/
@[simp] protected lemma dvd_add_self_left : m ∣ m + n ↔ m ∣ n := Nat.dvd_add_right (Nat.dvd_refl m)

/-- A natural number `m` divides the sum `n + m` if and only if `m` divides `n`. -/
@[simp] protected lemma dvd_add_self_right : m ∣ n + m ↔ m ∣ n := Nat.dvd_add_left (Nat.dvd_refl m)

/-- `n` is not divisible by `a` iff it is between `a * k` and `a * (k + 1)` for some `k`. -/
lemma not_dvd_iff_between_consec_multiples (n : ℕ) {a : ℕ} (ha : 0 < a) :
    ¬a ∣n ↔ (∃ k : ℕ, a * k < n ∧ n < a * (k + 1)) :=
  not_dvd_iff_lt_mul_succ n ha

/-- Two natural numbers are equal if and only if they have the same multiples. -/
lemma dvd_right_iff_eq : (∀ a : ℕ, m ∣ a ↔ n ∣ a) ↔ m = n :=
  ⟨fun h => Nat.dvd_antisymm ((h _).mpr (Nat.dvd_refl _)) ((h _).mp (Nat.dvd_refl _)),
    fun h n => by rw [h]⟩

/-- Two natural numbers are equal if and only if they have the same divisors. -/
lemma dvd_left_iff_eq : (∀ a : ℕ, a ∣ m ↔ a ∣ n) ↔ m = n :=
  ⟨fun h => Nat.dvd_antisymm ((h _).mp (Nat.dvd_refl _)) ((h _).mpr (Nat.dvd_refl _)),
    fun h n => by rw [h]⟩

/-! ### Decidability of predicates -/

instance decidableLoHi (lo hi : ℕ) (P : ℕ → Prop) [DecidablePred P] :
    Decidable (∀ x, lo ≤ x → x < hi → P x) :=
  decidable_of_iff (∀ x < hi - lo, P (lo + x)) <| by
    refine ⟨fun al x hl hh ↦ ?_,
      fun al x h ↦ al _ (Nat.le_add_right _ _) (Nat.lt_sub_iff_add_lt'.1 h)⟩
    have := al (x - lo) ((Nat.sub_lt_sub_iff_right hl).2 hh)
    rwa [Nat.add_sub_cancel' hl] at this

instance decidableLoHiLe (lo hi : ℕ) (P : ℕ → Prop) [DecidablePred P] :
    Decidable (∀ x, lo ≤ x → x ≤ hi → P x) :=
  decidable_of_iff (∀ x, lo ≤ x → x < hi + 1 → P x) <|
    forall₂_congr fun _ _ ↦ imp_congr Nat.lt_succ_iff Iff.rfl

end Nat<|MERGE_RESOLUTION|>--- conflicted
+++ resolved
@@ -107,11 +107,7 @@
 /-! ### `div` -/
 
 lemma le_div_two_iff_mul_two_le {n m : ℕ} : m ≤ n / 2 ↔ (m : ℤ) * 2 ≤ n := by
-<<<<<<< HEAD
-  rw [Nat.le_div_iff_mul_le Nat.zero_lt_two, ← Int.ofNat_le, Int.ofNat_mul, Int.ofNat_two]
-=======
   rw [Nat.le_div_iff_mul_le Nat.zero_lt_two, ← Int.ofNat_le, Int.natCast_mul, Int.ofNat_two]
->>>>>>> 637398a2
 
 /-- A version of `Nat.div_lt_self` using successors, rather than additional hypotheses. -/
 lemma div_lt_self' (a b : ℕ) : (a + 1) / (b + 2) < a + 1 :=
