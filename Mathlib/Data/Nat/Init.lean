/-
Copyright (c) 2014 Floris van Doorn (c) 2016 Microsoft Corporation. All rights reserved.
Released under Apache 2.0 license as described in the file LICENSE.
Authors: Floris van Doorn, Leonardo de Moura, Jeremy Avigad, Mario Carneiro
-/
import Batteries.Tactic.Alias
import Batteries.Tactic.Init
import Mathlib.Init
import Mathlib.Data.Int.Notation
import Mathlib.Data.Nat.Notation
import Mathlib.Tactic.Lemma
import Mathlib.Tactic.TypeStar
import Mathlib.Util.AssertExists

/-!
# Basic operations on the natural numbers

This file contains:
* some basic lemmas about natural numbers
* extra recursors:
  * `leRecOn`, `le_induction`: recursion and induction principles starting at non-zero numbers
  * `decreasing_induction`: recursion growing downwards
  * `le_rec_on'`, `decreasing_induction'`: versions with slightly weaker assumptions
  * `strong_rec'`: recursion based on strong inequalities
* decidability instances on predicates about the natural numbers

This file should not depend on anything defined in Mathlib (except for notation), so that it can be
upstreamed to Batteries or the Lean standard library easily.

See note [foundational algebra order theory].
-/

library_note "foundational algebra order theory"/--
Batteries has a home-baked development of the algebraic and order theoretic theory of `ℕ` and `ℤ
which, in particular, is not typeclass-mediated. This is useful to set up the algebra and finiteness
libraries in mathlib (naturals and integers show up as indices/offsets in lists, cardinality in
finsets, powers in groups, ...).

Less basic uses of `ℕ` and `ℤ` should however use the typeclass-mediated development.

The relevant files are:
* `Mathlib.Data.Nat.Basic` for the continuation of the home-baked development on `ℕ`
* `Mathlib.Data.Int.Init` for the continuation of the home-baked development on `ℤ`
* `Mathlib.Algebra.Group.Nat` for the monoid instances on `ℕ`
* `Mathlib.Algebra.Group.Int` for the group instance on `ℤ`
* `Mathlib.Algebra.Ring.Nat` for the semiring instance on `ℕ`
* `Mathlib.Algebra.Ring.Int` for the ring instance on `ℤ`
* `Mathlib.Algebra.Order.Group.Nat` for the ordered monoid instance on `ℕ`
* `Mathlib.Algebra.Order.Group.Int` for the ordered group instance on `ℤ`
* `Mathlib.Algebra.Order.Ring.Nat` for the ordered semiring instance on `ℕ`
* `Mathlib.Algebra.Order.Ring.Int` for the ordered ring instance on `ℤ`
-/

/- We don't want to import the algebraic hierarchy in this file. -/
assert_not_exists Monoid

open Function

namespace Nat
variable {a b c d e m n k : ℕ} {p : ℕ → Prop}

/-! ### `succ`, `pred` -/

lemma succ_pos' : 0 < succ n := succ_pos n

alias _root_.LT.lt.nat_succ_le := succ_le_of_lt

alias ⟨of_le_succ, _⟩ := le_succ_iff

lemma forall_lt_succ : (∀ m < n + 1, p m) ↔ (∀ m < n, p m) ∧ p n := by
  simp only [Nat.lt_succ_iff, Nat.le_iff_lt_or_eq, or_comm, forall_eq_or_imp, and_comm]

lemma exists_lt_succ : (∃ m < n + 1, p m) ↔ (∃ m < n, p m) ∨ p n := by
  classical
  rw [← Decidable.not_iff_not]
  simpa [not_exists, not_or] using forall_lt_succ

lemma two_lt_of_ne : ∀ {n}, n ≠ 0 → n ≠ 1 → n ≠ 2 → 2 < n
  | 0, h, _, _ => (h rfl).elim
  | 1, _, h, _ => (h rfl).elim
  | 2, _, _, h => (h rfl).elim
  | n + 3, _, _, _ => le_add_left 3 n

lemma two_le_iff : ∀ n, 2 ≤ n ↔ n ≠ 0 ∧ n ≠ 1
  | 0 => by simp
  | 1 => by simp
  | n + 2 => by simp

/-! ### `add` -/

/-! ### `sub` -/

/-! ### `mul` -/

lemma mul_def : Nat.mul m n = m * n := mul_eq

lemma two_mul_ne_two_mul_add_one : 2 * n ≠ 2 * m + 1 :=
  mt (congrArg (· % 2))
    (by rw [Nat.add_comm, add_mul_mod_self_left, mul_mod_right, mod_eq_of_lt] <;> simp)

-- TODO: Deprecate
lemma mul_right_eq_self_iff (ha : 0 < a) : a * b = a ↔ b = 1 := mul_eq_left <| ne_of_gt ha
lemma mul_left_eq_self_iff (hb : 0 < b) : a * b = b ↔ a = 1 := mul_eq_right <| ne_of_gt hb

lemma eq_zero_of_double_le (h : 2 * n ≤ n) : n = 0 := eq_zero_of_two_mul_le h

/-! ### `div` -/

lemma le_div_two_iff_mul_two_le {n m : ℕ} : m ≤ n / 2 ↔ (m : ℤ) * 2 ≤ n := by
  rw [Nat.le_div_iff_mul_le Nat.zero_lt_two, ← Int.ofNat_le, Int.ofNat_mul, Int.ofNat_two]

/-- A version of `Nat.div_lt_self` using successors, rather than additional hypotheses. -/
lemma div_lt_self' (a b : ℕ) : (a + 1) / (b + 2) < a + 1 :=
  Nat.div_lt_self (Nat.succ_pos _) (Nat.succ_lt_succ (Nat.succ_pos _))

@[deprecated le_div_iff_mul_le (since := "2024-11-06")]
lemma le_div_iff_mul_le' (hb : 0 < b) : a ≤ c / b ↔ a * b ≤ c := le_div_iff_mul_le hb

@[deprecated div_lt_iff_lt_mul (since := "2024-11-06")]
lemma div_lt_iff_lt_mul' (hb : 0 < b) : a / b < c ↔ a < c * b := div_lt_iff_lt_mul hb

@[deprecated (since := "2025-04-15")] alias sub_mul_div' := sub_mul_div

lemma eq_zero_of_le_half (h : n ≤ n / 2) : n = 0 := eq_zero_of_le_div_two h

lemma le_half_of_half_lt_sub (h : a / 2 < a - b) : b ≤ a / 2 := le_div_two_of_div_two_lt_sub h

lemma half_le_of_sub_le_half (h : a - b ≤ a / 2) : a / 2 ≤ b := div_two_le_of_sub_le_div_two h

protected lemma div_le_of_le_mul' (h : m ≤ k * n) : m / k ≤ n := Nat.div_le_of_le_mul h

protected lemma div_le_self' (m n : ℕ) : m / n ≤ m := Nat.div_le_self m n

lemma two_mul_odd_div_two (hn : n % 2 = 1) : 2 * (n / 2) = n - 1 := by
  conv => rhs; rw [← Nat.mod_add_div n 2, hn, Nat.add_sub_cancel_left]

<<<<<<< HEAD
/-! ### `pow` -/
=======
lemma div_eq_self : m / n = m ↔ m = 0 ∨ n = 1 := by
  constructor
  · intro
    match n with
    | 0 => simp_all
    | 1 => right; rfl
    | n+2 =>
      left
      have : m / (n + 2) ≤ m / 2 := div_le_div_left (by simp) (by decide)
      refine eq_zero_of_le_half ?_
      simp_all
  · rintro (rfl | rfl) <;> simp

lemma div_eq_sub_mod_div : m / n = (m - m % n) / n := by
  obtain rfl | hn := n.eq_zero_or_pos
  · rw [Nat.div_zero, Nat.div_zero]
  · have : m - m % n = n * (m / n) := by
      rw [Nat.sub_eq_iff_eq_add (Nat.mod_le _ _), Nat.add_comm, mod_add_div]
    rw [this, mul_div_right _ hn]

protected lemma eq_div_of_mul_eq_left (hc : c ≠ 0) (h : a * c = b) : a = b / c := by
  rw [← h, Nat.mul_div_cancel _ (Nat.pos_iff_ne_zero.2 hc)]

protected lemma eq_div_of_mul_eq_right (hc : c ≠ 0) (h : c * a = b) : a = b / c := by
  rw [← h, Nat.mul_div_cancel_left _ (Nat.pos_iff_ne_zero.2 hc)]

protected lemma mul_le_of_le_div (k x y : ℕ) (h : x ≤ y / k) : x * k ≤ y := by
  if hk : k = 0 then
    rw [hk, Nat.mul_zero]; exact zero_le _
  else
    rwa [← le_div_iff_mul_le (Nat.pos_iff_ne_zero.2 hk)]

theorem div_le_iff_le_mul_of_dvd (hb : b ≠ 0) (hba : b ∣ a) : a / b ≤ c ↔ a ≤ c * b := by
  obtain ⟨_, hx⟩ := hba
  simp only [hx]
  rw [Nat.mul_div_right _ (zero_lt_of_ne_zero hb), Nat.mul_comm]
  exact ⟨mul_le_mul_right b, fun h ↦ Nat.le_of_mul_le_mul_right h (zero_lt_of_ne_zero hb)⟩

protected lemma div_lt_div_right (ha : a ≠ 0) : a ∣ b → a ∣ c → (b / a < c / a ↔ b < c) := by
  rintro ⟨d, rfl⟩ ⟨e, rfl⟩; simp [Nat.mul_div_cancel, Nat.pos_iff_ne_zero.2 ha]

protected lemma div_lt_div_left (ha : a ≠ 0) (hba : b ∣ a) (hca : c ∣ a) :
    a / b < a / c ↔ c < b := by
  obtain ⟨d, hd⟩ := hba
  obtain ⟨e, he⟩ := hca
  rw [Nat.div_eq_of_eq_mul_right _ hd, Nat.div_eq_of_eq_mul_right _ he,
    Nat.lt_iff_lt_of_mul_eq_mul ha hd he] <;>
    rw [Nat.pos_iff_ne_zero] <;> rintro rfl <;> simp_all

theorem lt_div_iff_mul_lt_of_dvd (hc : c ≠ 0) (hcb : c ∣ b) : a < b / c ↔ a * c < b := by
  simp [← Nat.div_lt_div_right _ _ hcb, hc, Nat.pos_iff_ne_zero, Nat.dvd_mul_left]

/-!
### `pow`

-/

protected lemma pow_lt_pow_right (ha : 1 < a) (h : m < n) : a ^ m < a ^ n :=
  (Nat.pow_lt_pow_iff_right ha).2 h

protected lemma pow_le_pow_iff_left {n : ℕ} (hn : n ≠ 0) : a ^ n ≤ b ^ n ↔ a ≤ b where
  mp := by simpa only [← Nat.not_le, Decidable.not_imp_not] using (Nat.pow_lt_pow_left · hn)
  mpr h := Nat.pow_le_pow_left h _

protected lemma pow_lt_pow_iff_left (hn : n ≠ 0) : a ^ n < b ^ n ↔ a < b := by
  simp only [← Nat.not_le, Nat.pow_le_pow_iff_left hn]

@[simp high] protected lemma pow_eq_zero {a : ℕ} : ∀ {n : ℕ}, a ^ n = 0 ↔ a = 0 ∧ n ≠ 0
  | 0 => by simp
  | n + 1 => by rw [Nat.pow_succ, mul_eq_zero, Nat.pow_eq_zero]; omega

lemma le_self_pow (hn : n ≠ 0) : ∀ a : ℕ, a ≤ a ^ n
  | 0 => zero_le _
  | a + 1 => by simpa using Nat.pow_le_pow_right a.succ_pos (Nat.one_le_iff_ne_zero.2 hn)

lemma one_le_pow (n m : ℕ) (h : 0 < m) : 1 ≤ m ^ n := by simpa using Nat.pow_le_pow_left h n
>>>>>>> a6a1efc4

lemma one_le_pow' (n m : ℕ) : 1 ≤ (m + 1) ^ n := one_le_pow n (m + 1) (succ_pos m)

alias sq_sub_sq := pow_two_sub_pow_two

/-!
### Recursion and induction principles

This section is here due to dependencies -- the lemmas here require some of the lemmas
proved above, and some of the results in later sections depend on the definitions in this section.
-/

@[simp]
lemma rec_zero {C : ℕ → Sort*} (h0 : C 0) (h : ∀ n, C n → C (n + 1)) : Nat.rec h0 h 0 = h0 := rfl

-- Not `@[simp]` since `simp` can reduce the whole term.
lemma rec_add_one {C : ℕ → Sort*} (h0 : C 0) (h : ∀ n, C n → C (n + 1)) (n : ℕ) :
    Nat.rec h0 h (n + 1) = h n (Nat.rec h0 h n) := rfl

@[simp] lemma rec_one {C : ℕ → Sort*} (h0 : C 0) (h : ∀ n, C n → C (n + 1)) :
    Nat.rec (motive := C) h0 h 1 = h 0 h0 := rfl

/-- Recursion starting at a non-zero number: given a map `C k → C (k+1)` for each `k ≥ n`,
there is a map from `C n` to each `C m`, `n ≤ m`.

This is a version of `Nat.le.rec` that works for `Sort u`.
Similarly to `Nat.le.rec`, it can be used as
```
induction hle using Nat.leRec with
| refl => sorry
| le_succ_of_le hle ih => sorry
```
-/
@[elab_as_elim]
def leRec {n} {motive : (m : ℕ) → n ≤ m → Sort*}
    (refl : motive n (Nat.le_refl _))
    (le_succ_of_le : ∀ ⦃k⦄ (h : n ≤ k), motive k h → motive (k + 1) (le_succ_of_le h)) :
    ∀ {m} (h : n ≤ m), motive m h
  | 0, H => Nat.eq_zero_of_le_zero H ▸ refl
  | m + 1, H =>
    (le_succ_iff.1 H).by_cases
      (fun h : n ≤ m ↦ le_succ_of_le h <| leRec refl le_succ_of_le h)
      (fun h : n = m + 1 ↦ h ▸ refl)

-- This verifies the signatures of the recursor matches the builtin one, as promised in the
-- above.
theorem leRec_eq_leRec : @Nat.leRec.{0} = @Nat.le.rec := rfl

@[simp]
lemma leRec_self {n} {motive : (m : ℕ) → n ≤ m → Sort*}
    (refl : motive n (Nat.le_refl _))
    (le_succ_of_le : ∀ ⦃k⦄ (h : n ≤ k), motive k h → motive (k + 1) (le_succ_of_le h)) :
    (leRec (motive := motive) refl le_succ_of_le (Nat.le_refl _) :
    motive n (Nat.le_refl _)) = refl := by
  cases n <;> simp [leRec, Or.by_cases, dif_neg]

@[simp]
lemma leRec_succ {n} {motive : (m : ℕ) → n ≤ m → Sort*}
    (refl : motive n (Nat.le_refl _))
    (le_succ_of_le : ∀ ⦃k⦄ (h : n ≤ k), motive k h → motive (k + 1) (le_succ_of_le h))
    (h1 : n ≤ m) {h2 : n ≤ m + 1} :
    (leRec (motive := motive) refl le_succ_of_le h2) =
      le_succ_of_le h1 (leRec (motive := motive) refl le_succ_of_le h1) := by
  conv =>
    lhs
    rw [leRec, Or.by_cases, dif_pos h1]

lemma leRec_succ' {n} {motive : (m : ℕ) → n ≤ m → Sort*} (refl le_succ_of_le) :
    (leRec (motive := motive) refl le_succ_of_le (le_succ _)) = le_succ_of_le _ refl := by
  rw [leRec_succ, leRec_self]

lemma leRec_trans {n m k} {motive : (m : ℕ) → n ≤ m → Sort*} (refl le_succ_of_le)
    (hnm : n ≤ m) (hmk : m ≤ k) :
    leRec (motive := motive) refl le_succ_of_le (Nat.le_trans hnm hmk) =
      leRec
        (leRec refl (fun _ h => le_succ_of_le h) hnm)
        (fun _ h => le_succ_of_le <| Nat.le_trans hnm h) hmk := by
  induction hmk with
  | refl => rw [leRec_self]
  | step hmk ih => rw [leRec_succ _ _ (Nat.le_trans hnm hmk), ih, leRec_succ]

lemma leRec_succ_left {motive : (m : ℕ) → n ≤ m → Sort*}
    (refl le_succ_of_le) {m} (h1 : n ≤ m) (h2 : n + 1 ≤ m) :
    -- the `@` is needed for this to elaborate, even though we only provide explicit arguments!
    @leRec _ _ (le_succ_of_le (Nat.le_refl _) refl)
        (fun _ h ih => le_succ_of_le (le_of_succ_le h) ih) _ h2 =
      leRec (motive := motive) refl le_succ_of_le h1 := by
  rw [leRec_trans _ _ (le_succ n) h2, leRec_succ']

/-- Recursion starting at a non-zero number: given a map `C k → C (k + 1)` for each `k`,
there is a map from `C n` to each `C m`, `n ≤ m`. For a version where the assumption is only made
when `k ≥ n`, see `Nat.leRec`. -/
@[elab_as_elim]
def leRecOn {C : ℕ → Sort*} {n : ℕ} : ∀ {m}, n ≤ m → (∀ {k}, C k → C (k + 1)) → C n → C m :=
  fun h of_succ self => Nat.leRec self (fun _ _ => @of_succ _) h

lemma leRecOn_self {C : ℕ → Sort*} {n} {next : ∀ {k}, C k → C (k + 1)} (x : C n) :
    (leRecOn n.le_refl next x : C n) = x :=
  leRec_self _ _

lemma leRecOn_succ {C : ℕ → Sort*} {n m} (h1 : n ≤ m) {h2 : n ≤ m + 1} {next} (x : C n) :
    (leRecOn h2 next x : C (m + 1)) = next (leRecOn h1 next x : C m) :=
  leRec_succ _ _ _

lemma leRecOn_succ' {C : ℕ → Sort*} {n} {h : n ≤ n + 1} {next : ∀ {k}, C k → C (k + 1)} (x : C n) :
    (leRecOn h next x : C (n + 1)) = next x :=
  leRec_succ' _ _

lemma leRecOn_trans {C : ℕ → Sort*} {n m k} (hnm : n ≤ m) (hmk : m ≤ k) {next} (x : C n) :
    (leRecOn (Nat.le_trans hnm hmk) (@next) x : C k) =
      leRecOn hmk (@next) (leRecOn hnm (@next) x) :=
  leRec_trans _ _ _ _

lemma leRecOn_succ_left {C : ℕ → Sort*} {n m}
    {next : ∀ {k}, C k → C (k + 1)} (x : C n) (h1 : n ≤ m) (h2 : n + 1 ≤ m) :
    (leRecOn h2 next (next x) : C m) = (leRecOn h1 next x : C m) :=
  leRec_succ_left (motive := fun n _ => C n) _ (fun _ _ => @next _) _ _

/-- Recursion principle based on `<`. -/
@[elab_as_elim]
protected def strongRec' {p : ℕ → Sort*} (H : ∀ n, (∀ m, m < n → p m) → p n) : ∀ n : ℕ, p n
  | n => H n fun m _ ↦ Nat.strongRec' H m

/-- Recursion principle based on `<` applied to some natural number. -/
@[elab_as_elim]
def strongRecOn' {P : ℕ → Sort*} (n : ℕ) (h : ∀ n, (∀ m, m < n → P m) → P n) : P n :=
  Nat.strongRec' h n

lemma strongRecOn'_beta {P : ℕ → Sort*} {h} :
    (strongRecOn' n h : P n) = h n fun m _ ↦ (strongRecOn' m h : P m) := by
  simp only [strongRecOn']; rw [Nat.strongRec']

/-- Induction principle starting at a non-zero number.
To use in an induction proof, the syntax is `induction n, hn using Nat.le_induction` (or the same
for `induction'`).

This is an alias of `Nat.leRec`, specialized to `Prop`. -/
@[elab_as_elim]
lemma le_induction {m : ℕ} {P : ∀ n, m ≤ n → Prop} (base : P m m.le_refl)
    (succ : ∀ n hmn, P n hmn → P (n + 1) (le_succ_of_le hmn)) : ∀ n hmn, P n hmn :=
  @Nat.leRec (motive := P) _ base succ

/-- Induction principle deriving the next case from the two previous ones. -/
def twoStepInduction {P : ℕ → Sort*} (zero : P 0) (one : P 1)
    (more : ∀ n, P n → P (n + 1) → P (n + 2)) : ∀ a, P a
  | 0 => zero
  | 1 => one
  | _ + 2 => more _ (twoStepInduction zero one more _) (twoStepInduction zero one more _)

@[elab_as_elim]
protected theorem strong_induction_on {p : ℕ → Prop} (n : ℕ)
    (h : ∀ n, (∀ m, m < n → p m) → p n) : p n :=
  Nat.strongRecOn n h

protected theorem case_strong_induction_on {p : ℕ → Prop} (a : ℕ) (hz : p 0)
    (hi : ∀ n, (∀ m, m ≤ n → p m) → p (n + 1)) : p a :=
  Nat.caseStrongRecOn a hz hi

/-- Decreasing induction: if `P (k+1)` implies `P k` for all `k < n`, then `P n` implies `P m` for
all `m ≤ n`.
Also works for functions to `Sort*`.

For a version also assuming `m ≤ k`, see `Nat.decreasingInduction'`. -/
@[elab_as_elim]
def decreasingInduction {n} {motive : (m : ℕ) → m ≤ n → Sort*}
    (of_succ : ∀ k (h : k < n), motive (k + 1) h → motive k (le_of_succ_le h))
    (self : motive n (Nat.le_refl _)) {m} (mn : m ≤ n) : motive m mn := by
  induction mn using leRec with
  | refl => exact self
  | @le_succ_of_le k _ ih =>
    apply ih (fun i hi => of_succ i (le_succ_of_le hi)) (of_succ k (lt_succ_self _) self)

@[simp]
lemma decreasingInduction_self {n} {motive : (m : ℕ) → m ≤ n → Sort*} (of_succ self) :
    (decreasingInduction (motive := motive) of_succ self (Nat.le_refl _)) = self := by
  dsimp only [decreasingInduction]
  rw [leRec_self]

lemma decreasingInduction_succ {n} {motive : (m : ℕ) → m ≤ n + 1 → Sort*} (of_succ self)
    (mn : m ≤ n) (msn : m ≤ n + 1) :
    (decreasingInduction (motive := motive) of_succ self msn : motive m msn) =
      decreasingInduction (motive := fun m h => motive m (le_succ_of_le h))
        (fun _ _ => of_succ _ _) (of_succ _ _ self) mn := by
  dsimp only [decreasingInduction]; rw [leRec_succ]

@[simp]
lemma decreasingInduction_succ' {n} {motive : (m : ℕ) → m ≤ n + 1 → Sort*} (of_succ self) :
    decreasingInduction (motive := motive) of_succ self n.le_succ = of_succ _ _ self := by
  dsimp only [decreasingInduction]; rw [leRec_succ']

lemma decreasingInduction_trans {motive : (m : ℕ) → m ≤ k → Sort*} (hmn : m ≤ n) (hnk : n ≤ k)
    (of_succ self) :
    (decreasingInduction (motive := motive) of_succ self (Nat.le_trans hmn hnk) : motive m _) =
    decreasingInduction (fun _ _ => of_succ _ _) (decreasingInduction of_succ self hnk) hmn := by
  induction hnk with
  | refl => rw [decreasingInduction_self]
  | step hnk ih =>
      rw [decreasingInduction_succ _ _ (Nat.le_trans hmn hnk), ih, decreasingInduction_succ]

lemma decreasingInduction_succ_left  {motive : (m : ℕ) → m ≤ n → Sort*} (of_succ self)
    (smn : m + 1 ≤ n) (mn : m ≤ n) :
    decreasingInduction (motive := motive) of_succ self mn =
      of_succ m smn (decreasingInduction of_succ self smn) := by
  rw [Subsingleton.elim mn (Nat.le_trans (le_succ m) smn), decreasingInduction_trans,
    decreasingInduction_succ']

/-- Given `P : ℕ → ℕ → Sort*`, if for all `m n : ℕ` we can extend `P` from the rectangle
strictly below `(m, n)` to `P m n`, then we have `P n m` for all `n m : ℕ`.
Note that for non-`Prop` output it is preferable to use the equation compiler directly if possible,
since this produces equation lemmas. -/
@[elab_as_elim]
def strongSubRecursion {P : ℕ → ℕ → Sort*} (H : ∀ m n, (∀ x y, x < m → y < n → P x y) → P m n) :
    ∀ n m : ℕ, P n m
  | n, m => H n m fun x y _ _ ↦ strongSubRecursion H x y

/-- Given `P : ℕ → ℕ → Sort*`, if we have `P m 0` and `P 0 n` for all `m n : ℕ`, and for any
`m n : ℕ` we can extend `P` from `(m, n + 1)` and `(m + 1, n)` to `(m + 1, n + 1)` then we have
`P m n` for all `m n : ℕ`.

Note that for non-`Prop` output it is preferable to use the equation compiler directly if possible,
since this produces equation lemmas. -/
@[elab_as_elim]
def pincerRecursion {P : ℕ → ℕ → Sort*} (Ha0 : ∀ m : ℕ, P m 0) (H0b : ∀ n : ℕ, P 0 n)
    (H : ∀ x y : ℕ, P x y.succ → P x.succ y → P x.succ y.succ) : ∀ n m : ℕ, P n m
  | m, 0 => Ha0 m
  | 0, n => H0b n
  | Nat.succ _, Nat.succ _ => H _ _ (pincerRecursion Ha0 H0b H _ _) (pincerRecursion Ha0 H0b H _ _)

/-- Decreasing induction: if `P (k+1)` implies `P k` for all `m ≤ k < n`, then `P n` implies `P m`.
Also works for functions to `Sort*`.

Weakens the assumptions of `Nat.decreasingInduction`. -/
@[elab_as_elim]
def decreasingInduction' {P : ℕ → Sort*} (h : ∀ k < n, m ≤ k → P (k + 1) → P k)
    (mn : m ≤ n) (hP : P n) : P m := by
  induction mn using decreasingInduction with
  | self => exact hP
  | of_succ k hk ih =>
    exact h _ (lt_of_succ_le hk) (Nat.le_refl _)
      (ih fun k' hk' h'' => h k' hk' <| le_of_succ_le h'')

/-- Given a predicate on two naturals `P : ℕ → ℕ → Prop`, `P a b` is true for all `a < b` if
`P (a + 1) (a + 1)` is true for all `a`, `P 0 (b + 1)` is true for all `b` and for all
`a < b`, `P (a + 1) b` is true and `P a (b + 1)` is true implies `P (a + 1) (b + 1)` is true. -/
@[elab_as_elim]
theorem diag_induction (P : ℕ → ℕ → Prop) (ha : ∀ a, P (a + 1) (a + 1)) (hb : ∀ b, P 0 (b + 1))
    (hd : ∀ a b, a < b → P (a + 1) b → P a (b + 1) → P (a + 1) (b + 1)) : ∀ a b, a < b → P a b
  | 0, _ + 1, _ => hb _
  | a + 1, b + 1, h => by
    apply hd _ _ (Nat.add_lt_add_iff_right.1 h)
    · have this : a + 1 = b ∨ a + 1 < b := by omega
      have wf : (a + 1) + b < (a + 1) + (b + 1) := by simp
      rcases this with (rfl | h)
      · exact ha _
      apply diag_induction P ha hb hd (a + 1) b h
    have _ : a + (b + 1) < (a + 1) + (b + 1) := by simp
    apply diag_induction P ha hb hd a (b + 1)
    apply Nat.lt_of_le_of_lt (Nat.le_succ _) h

/-! ### `mod`, `dvd` -/

lemma not_pos_pow_dvd {a n : ℕ} (ha : 1 < a) (hn : 1 < n) : ¬ a ^ n ∣ a :=
  not_dvd_of_pos_of_lt (Nat.lt_trans Nat.zero_lt_one ha)
    (lt_of_eq_of_lt (Nat.pow_one a).symm ((Nat.pow_lt_pow_iff_right ha).2 hn))

/-- `m` is not divisible by `n` if it is between `n * k` and `n * (k + 1)` for some `k`. -/
theorem not_dvd_of_between_consec_multiples (h1 : n * k < m) (h2 : m < n * (k + 1)) : ¬n ∣ m :=
  not_dvd_of_lt_of_lt_mul_succ h1 h2

@[simp]
protected theorem not_two_dvd_bit1 (n : ℕ) : ¬2 ∣ 2 * n + 1 := by
  omega

/-- A natural number `m` divides the sum `m + n` if and only if `m` divides `n`. -/
@[simp] protected lemma dvd_add_self_left : m ∣ m + n ↔ m ∣ n := Nat.dvd_add_right (Nat.dvd_refl m)

/-- A natural number `m` divides the sum `n + m` if and only if `m` divides `n`. -/
@[simp] protected lemma dvd_add_self_right : m ∣ n + m ↔ m ∣ n := Nat.dvd_add_left (Nat.dvd_refl m)

/-- `n` is not divisible by `a` iff it is between `a * k` and `a * (k + 1)` for some `k`. -/
lemma not_dvd_iff_between_consec_multiples (n : ℕ) {a : ℕ} (ha : 0 < a) :
    ¬a ∣n ↔ (∃ k : ℕ, a * k < n ∧ n < a * (k + 1)) :=
  not_dvd_iff_lt_mul_succ n ha

/-- Two natural numbers are equal if and only if they have the same multiples. -/
lemma dvd_right_iff_eq : (∀ a : ℕ, m ∣ a ↔ n ∣ a) ↔ m = n :=
  ⟨fun h => Nat.dvd_antisymm ((h _).mpr (Nat.dvd_refl _)) ((h _).mp (Nat.dvd_refl _)),
    fun h n => by rw [h]⟩

/-- Two natural numbers are equal if and only if they have the same divisors. -/
lemma dvd_left_iff_eq : (∀ a : ℕ, a ∣ m ↔ a ∣ n) ↔ m = n :=
  ⟨fun h => Nat.dvd_antisymm ((h _).mp (Nat.dvd_refl _)) ((h _).mpr (Nat.dvd_refl _)),
    fun h n => by rw [h]⟩

/-! ### Decidability of predicates -/

instance decidableLoHi (lo hi : ℕ) (P : ℕ → Prop) [DecidablePred P] :
    Decidable (∀ x, lo ≤ x → x < hi → P x) :=
  decidable_of_iff (∀ x < hi - lo, P (lo + x)) <| by
    refine ⟨fun al x hl hh ↦ ?_,
      fun al x h ↦ al _ (Nat.le_add_right _ _) (Nat.lt_sub_iff_add_lt'.1 h)⟩
    have := al (x - lo) ((Nat.sub_lt_sub_iff_right hl).2 hh)
    rwa [Nat.add_sub_cancel' hl] at this

instance decidableLoHiLe (lo hi : ℕ) (P : ℕ → Prop) [DecidablePred P] :
    Decidable (∀ x, lo ≤ x → x ≤ hi → P x) :=
  decidable_of_iff (∀ x, lo ≤ x → x < hi + 1 → P x) <|
    forall₂_congr fun _ _ ↦ imp_congr Nat.lt_succ_iff Iff.rfl

end Nat<|MERGE_RESOLUTION|>--- conflicted
+++ resolved
@@ -134,86 +134,7 @@
 lemma two_mul_odd_div_two (hn : n % 2 = 1) : 2 * (n / 2) = n - 1 := by
   conv => rhs; rw [← Nat.mod_add_div n 2, hn, Nat.add_sub_cancel_left]
 
-<<<<<<< HEAD
 /-! ### `pow` -/
-=======
-lemma div_eq_self : m / n = m ↔ m = 0 ∨ n = 1 := by
-  constructor
-  · intro
-    match n with
-    | 0 => simp_all
-    | 1 => right; rfl
-    | n+2 =>
-      left
-      have : m / (n + 2) ≤ m / 2 := div_le_div_left (by simp) (by decide)
-      refine eq_zero_of_le_half ?_
-      simp_all
-  · rintro (rfl | rfl) <;> simp
-
-lemma div_eq_sub_mod_div : m / n = (m - m % n) / n := by
-  obtain rfl | hn := n.eq_zero_or_pos
-  · rw [Nat.div_zero, Nat.div_zero]
-  · have : m - m % n = n * (m / n) := by
-      rw [Nat.sub_eq_iff_eq_add (Nat.mod_le _ _), Nat.add_comm, mod_add_div]
-    rw [this, mul_div_right _ hn]
-
-protected lemma eq_div_of_mul_eq_left (hc : c ≠ 0) (h : a * c = b) : a = b / c := by
-  rw [← h, Nat.mul_div_cancel _ (Nat.pos_iff_ne_zero.2 hc)]
-
-protected lemma eq_div_of_mul_eq_right (hc : c ≠ 0) (h : c * a = b) : a = b / c := by
-  rw [← h, Nat.mul_div_cancel_left _ (Nat.pos_iff_ne_zero.2 hc)]
-
-protected lemma mul_le_of_le_div (k x y : ℕ) (h : x ≤ y / k) : x * k ≤ y := by
-  if hk : k = 0 then
-    rw [hk, Nat.mul_zero]; exact zero_le _
-  else
-    rwa [← le_div_iff_mul_le (Nat.pos_iff_ne_zero.2 hk)]
-
-theorem div_le_iff_le_mul_of_dvd (hb : b ≠ 0) (hba : b ∣ a) : a / b ≤ c ↔ a ≤ c * b := by
-  obtain ⟨_, hx⟩ := hba
-  simp only [hx]
-  rw [Nat.mul_div_right _ (zero_lt_of_ne_zero hb), Nat.mul_comm]
-  exact ⟨mul_le_mul_right b, fun h ↦ Nat.le_of_mul_le_mul_right h (zero_lt_of_ne_zero hb)⟩
-
-protected lemma div_lt_div_right (ha : a ≠ 0) : a ∣ b → a ∣ c → (b / a < c / a ↔ b < c) := by
-  rintro ⟨d, rfl⟩ ⟨e, rfl⟩; simp [Nat.mul_div_cancel, Nat.pos_iff_ne_zero.2 ha]
-
-protected lemma div_lt_div_left (ha : a ≠ 0) (hba : b ∣ a) (hca : c ∣ a) :
-    a / b < a / c ↔ c < b := by
-  obtain ⟨d, hd⟩ := hba
-  obtain ⟨e, he⟩ := hca
-  rw [Nat.div_eq_of_eq_mul_right _ hd, Nat.div_eq_of_eq_mul_right _ he,
-    Nat.lt_iff_lt_of_mul_eq_mul ha hd he] <;>
-    rw [Nat.pos_iff_ne_zero] <;> rintro rfl <;> simp_all
-
-theorem lt_div_iff_mul_lt_of_dvd (hc : c ≠ 0) (hcb : c ∣ b) : a < b / c ↔ a * c < b := by
-  simp [← Nat.div_lt_div_right _ _ hcb, hc, Nat.pos_iff_ne_zero, Nat.dvd_mul_left]
-
-/-!
-### `pow`
-
--/
-
-protected lemma pow_lt_pow_right (ha : 1 < a) (h : m < n) : a ^ m < a ^ n :=
-  (Nat.pow_lt_pow_iff_right ha).2 h
-
-protected lemma pow_le_pow_iff_left {n : ℕ} (hn : n ≠ 0) : a ^ n ≤ b ^ n ↔ a ≤ b where
-  mp := by simpa only [← Nat.not_le, Decidable.not_imp_not] using (Nat.pow_lt_pow_left · hn)
-  mpr h := Nat.pow_le_pow_left h _
-
-protected lemma pow_lt_pow_iff_left (hn : n ≠ 0) : a ^ n < b ^ n ↔ a < b := by
-  simp only [← Nat.not_le, Nat.pow_le_pow_iff_left hn]
-
-@[simp high] protected lemma pow_eq_zero {a : ℕ} : ∀ {n : ℕ}, a ^ n = 0 ↔ a = 0 ∧ n ≠ 0
-  | 0 => by simp
-  | n + 1 => by rw [Nat.pow_succ, mul_eq_zero, Nat.pow_eq_zero]; omega
-
-lemma le_self_pow (hn : n ≠ 0) : ∀ a : ℕ, a ≤ a ^ n
-  | 0 => zero_le _
-  | a + 1 => by simpa using Nat.pow_le_pow_right a.succ_pos (Nat.one_le_iff_ne_zero.2 hn)
-
-lemma one_le_pow (n m : ℕ) (h : 0 < m) : 1 ≤ m ^ n := by simpa using Nat.pow_le_pow_left h n
->>>>>>> a6a1efc4
 
 lemma one_le_pow' (n m : ℕ) : 1 ≤ (m + 1) ^ n := one_le_pow n (m + 1) (succ_pos m)
 
