--- conflicted
+++ resolved
@@ -288,12 +288,6 @@
 
 lemma mul_left_eq_self_iff (hb : 0 < b) : a * b = b ↔ a = 1 := mul_eq_right <| ne_of_gt hb
 
-<<<<<<< HEAD
-protected alias mul_sub := Nat.mul_sub_left_distrib
-protected alias sub_mul := Nat.mul_sub_right_distrib
-
-=======
->>>>>>> d66f3832
 /-- The product of two natural numbers is greater than 1 if and only if
   at least one of them is greater than 1 and both are positive. -/
 lemma one_lt_mul_iff : 1 < m * n ↔ 0 < m ∧ 0 < n ∧ (1 < m ∨ 1 < n) := by
