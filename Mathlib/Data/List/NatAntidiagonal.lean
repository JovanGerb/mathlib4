/-
Copyright (c) 2019 Johan Commelin. All rights reserved.
Released under Apache 2.0 license as described in the file LICENSE.
Authors: Johan Commelin
-/
import Mathlib.Data.List.Nodup
import Mathlib.Data.List.Range

#align_import data.list.nat_antidiagonal from "leanprover-community/mathlib"@"7b78d1776212a91ecc94cf601f83bdcc46b04213"

/-!
# Antidiagonals in ℕ × ℕ as lists

This file defines the antidiagonals of ℕ × ℕ as lists: the `n`-th antidiagonal is the list of
pairs `(i, j)` such that `i + j = n`. This is useful for polynomial multiplication and more
generally for sums going from `0` to `n`.

## Notes

Files `Data.Multiset.NatAntidiagonal` and `Data.Finset.NatAntidiagonal` successively turn the
`List` definition we have here into `Multiset` and `Finset`.
-/


open List Function Nat

namespace List

namespace Nat

/-- The antidiagonal of a natural number `n` is the list of pairs `(i, j)` such that `i + j = n`. -/
def antidiagonal (n : ℕ) : List (ℕ × ℕ) :=
  (range (n + 1)).map fun i ↦ (i, n - i)
#align list.nat.antidiagonal List.Nat.antidiagonal

/-- A pair (i, j) is contained in the antidiagonal of `n` if and only if `i + j = n`. -/
@[simp]
theorem mem_antidiagonal {n : ℕ} {x : ℕ × ℕ} : x ∈ antidiagonal n ↔ x.1 + x.2 = n := by
  rw [antidiagonal, mem_map]; constructor
  · rintro ⟨i, hi, rfl⟩
    rw [mem_range, Nat.lt_succ_iff] at hi
    exact Nat.add_sub_cancel' hi
  · rintro rfl
    refine ⟨x.fst, ?_, ?_⟩
    · rw [mem_range]
      omega
    · exact Prod.ext rfl (by simp only [Nat.add_sub_cancel_left])
#align list.nat.mem_antidiagonal List.Nat.mem_antidiagonal

/-- The length of the antidiagonal of `n` is `n + 1`. -/
@[simp]
theorem length_antidiagonal (n : ℕ) : (antidiagonal n).length = n + 1 := by
  rw [antidiagonal, length_map, length_range]
#align list.nat.length_antidiagonal List.Nat.length_antidiagonal

/-- The antidiagonal of `0` is the list `[(0, 0)]` -/
@[simp]
theorem antidiagonal_zero : antidiagonal 0 = [(0, 0)] :=
  rfl
#align list.nat.antidiagonal_zero List.Nat.antidiagonal_zero

/-- The antidiagonal of `n` does not contain duplicate entries. -/
theorem nodup_antidiagonal (n : ℕ) : Nodup (antidiagonal n) :=
  (nodup_range _).map ((@LeftInverse.injective ℕ (ℕ × ℕ) Prod.fst fun i ↦ (i, n - i)) fun _ ↦ rfl)
#align list.nat.nodup_antidiagonal List.Nat.nodup_antidiagonal

@[simp]
theorem antidiagonal_succ {n : ℕ} :
    antidiagonal (n + 1) = (0, n + 1) :: (antidiagonal n).map (Prod.map Nat.succ id) := by
  simp only [antidiagonal, range_succ_eq_map, map_cons, true_and_iff, Nat.add_succ_sub_one,
    Nat.add_zero, id, eq_self_iff_true, Nat.sub_zero, map_map, Prod.map_mk]
  apply congr rfl (congr rfl _)
  ext; simp
#align list.nat.antidiagonal_succ List.Nat.antidiagonal_succ

theorem antidiagonal_succ' {n : ℕ} :
    antidiagonal (n + 1) = (antidiagonal n).map (Prod.map id Nat.succ) ++ [(n + 1, 0)] := by
  simp only [antidiagonal, range_succ, Nat.add_sub_cancel_left, map_append, append_assoc,
    Nat.sub_self, singleton_append, map_map, map]
  congr 1
  apply map_congr_left
<<<<<<< HEAD
  simp (config := { contextual := true }) [le_of_lt, Nat.succ_eq_add_one, Nat.sub_add_comm]
=======
  simp (config := { contextual := true }) [le_of_lt, Nat.sub_add_comm]
>>>>>>> f4caa71a
#align list.nat.antidiagonal_succ' List.Nat.antidiagonal_succ'

theorem antidiagonal_succ_succ' {n : ℕ} :
    antidiagonal (n + 2) =
      (0, n + 2) :: (antidiagonal n).map (Prod.map Nat.succ Nat.succ) ++ [(n + 2, 0)] := by
  rw [antidiagonal_succ']
  simp only [antidiagonal_succ, map_cons, Prod.map_apply, id_eq, map_map, cons_append, cons.injEq,
    append_cancel_right_eq, true_and]
  ext
  simp
#align list.nat.antidiagonal_succ_succ' List.Nat.antidiagonal_succ_succ'

theorem map_swap_antidiagonal {n : ℕ} :
    (antidiagonal n).map Prod.swap = (antidiagonal n).reverse := by
  rw [antidiagonal, map_map, ← List.map_reverse, range_eq_range', reverse_range', ←
    range_eq_range', map_map]
  apply map_congr_left
  simp (config := { contextual := true }) [Nat.sub_sub_self, Nat.lt_succ_iff]
#align list.nat.map_swap_antidiagonal List.Nat.map_swap_antidiagonal

end Nat

end List<|MERGE_RESOLUTION|>--- conflicted
+++ resolved
@@ -79,11 +79,7 @@
     Nat.sub_self, singleton_append, map_map, map]
   congr 1
   apply map_congr_left
-<<<<<<< HEAD
-  simp (config := { contextual := true }) [le_of_lt, Nat.succ_eq_add_one, Nat.sub_add_comm]
-=======
   simp (config := { contextual := true }) [le_of_lt, Nat.sub_add_comm]
->>>>>>> f4caa71a
 #align list.nat.antidiagonal_succ' List.Nat.antidiagonal_succ'
 
 theorem antidiagonal_succ_succ' {n : ℕ} :
