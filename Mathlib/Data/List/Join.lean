/-
Copyright (c) 2017 Mario Carneiro. All rights reserved.
Released under Apache 2.0 license as described in the file LICENSE.
Authors: Sébastien Gouëzel, Floris van Doorn, Mario Carneiro, Martin Dvorak
-/
import Mathlib.Data.List.Basic

/-!
# Join of a list of lists

This file proves basic properties of `List.join`, which concatenates a list of lists. It is defined
in `Init.Data.List.Basic`.
-/

-- Make sure we don't import algebra
assert_not_exists Monoid

variable {α β : Type*}

namespace List

<<<<<<< HEAD
/-- See `List.length_flatten` for the corresponding statement using `List.sum`. -/
lemma length_flatten' (L : List (List α)) : length (flatten L) = Nat.sum (map length L) := by
  induction L <;> [rfl; simp only [*, flatten, map, Nat.sum_cons, length_append]]

@[deprecated (since := "2024-10-25")] alias length_join' := length_flatten'

/-- See `List.countP_flatten` for the corresponding statement using `List.sum`. -/
lemma countP_flatten' (p : α → Bool) :
    ∀ L : List (List α), countP p L.flatten = Nat.sum (L.map (countP p))
=======
set_option linter.deprecated false

@[deprecated (since := "2024-02-25")] alias join_filter_isEmpty_eq_false := join_filter_not_isEmpty

/-- See `List.length_join` for the corresponding statement using `List.sum`. -/
@[deprecated length_join (since := "2024-10-14")]
lemma length_join' (L : List (List α)) : length (join L) = Nat.sum (map length L) := by
  induction L <;> [rfl; simp only [*, join, map, Nat.sum_cons, length_append]]

/-- See `List.countP_join` for the corresponding statement using `List.sum`. -/
@[deprecated countP_join (since := "2024-10-14")]
lemma countP_join' (p : α → Bool) :
    ∀ L : List (List α), countP p L.join = Nat.sum (L.map (countP p))
>>>>>>> 8731f7f4
  | [] => rfl
  | a :: l => by rw [flatten, countP_append, map_cons, Nat.sum_cons, countP_flatten' _ l]

<<<<<<< HEAD
@[deprecated (since := "2024-10-25")] alias countP_join' := countP_flatten'

/-- See `List.count_flatten` for the corresponding statement using `List.sum`. -/
lemma count_flatten' [BEq α] (L : List (List α)) (a : α) :
    L.flatten.count a = Nat.sum (L.map (count a)) := countP_flatten' _ _

@[deprecated (since := "2024-10-25")] alias count_join' := count_flatten'
=======
/-- See `List.count_join` for the corresponding statement using `List.sum`. -/
@[deprecated count_join (since := "2024-10-14")]
lemma count_join' [BEq α] (L : List (List α)) (a : α) :
    L.join.count a = Nat.sum (L.map (count a)) := countP_join' _ _
>>>>>>> 8731f7f4

/-- See `List.length_bind` for the corresponding statement using `List.sum`. -/
lemma length_bind' (l : List α) (f : α → List β) :
    length (l.bind f) = Nat.sum (map (length ∘ f) l) := by rw [List.bind, length_flatten', map_map]

/-- See `List.countP_bind` for the corresponding statement using `List.sum`. -/
lemma countP_bind' (p : β → Bool) (l : List α) (f : α → List β) :
    countP p (l.bind f) = Nat.sum (map (countP p ∘ f) l) := by
  rw [List.bind, countP_flatten', map_map]

/-- See `List.count_bind` for the corresponding statement using `List.sum`. -/
lemma count_bind' [BEq β] (l : List α) (f : α → List β) (x : β) :
    count x (l.bind f) = Nat.sum (map (count x ∘ f) l) := countP_bind' _ _ _

/-- In a join, taking the first elements up to an index which is the sum of the lengths of the
first `i` sublists, is the same as taking the join of the first `i` sublists.

See `List.take_sum_flatten` for the corresponding statement using `List.sum`. -/
theorem take_sum_flatten' (L : List (List α)) (i : ℕ) :
    L.flatten.take (Nat.sum ((L.map length).take i)) = (L.take i).flatten := by
  induction L generalizing i
  · simp
  · cases i <;> simp [take_append, *, Nat.sum_nil, Nat.sum_cons]

@[deprecated (since := "2024-10-25")] alias take_sum_join' := take_sum_flatten'

/-- In a join, dropping all the elements up to an index which is the sum of the lengths of the
first `i` sublists, is the same as taking the join after dropping the first `i` sublists.

See `List.drop_sum_flatten` for the corresponding statement using `List.sum`. -/
theorem drop_sum_flatten' (L : List (List α)) (i : ℕ) :
    L.flatten.drop (Nat.sum ((L.map length).take i)) = (L.drop i).flatten := by
  induction L generalizing i
  · simp
  · cases i <;> simp [drop_append, *, Nat.sum_nil, Nat.sum_cons]

@[deprecated (since := "2024-10-25")] alias drop_sum_join' := drop_sum_flatten'

/-- Taking only the first `i+1` elements in a list, and then dropping the first `i` ones, one is
left with a list of length `1` made of the `i`-th element of the original list. -/
theorem drop_take_succ_eq_cons_getElem (L : List α) (i : Nat) (h : i < L.length) :
    (L.take (i + 1)).drop i = [L[i]] := by
  induction' L with head tail ih generalizing i
  · exact (Nat.not_succ_le_zero i h).elim
  rcases i with _ | i
  · simp
  · simpa using ih _ (by simpa using h)

@[deprecated drop_take_succ_eq_cons_getElem (since := "2024-06-11")]
theorem drop_take_succ_eq_cons_get (L : List α) (i : Fin L.length) :
    (L.take (i + 1)).drop i = [get L i] := by
  simp [drop_take_succ_eq_cons_getElem]

/-- In a flatten of sublists, taking the slice between the indices `A` and `B - 1` gives back the
original sublist of index `i` if `A` is the sum of the lengths of sublists of index `< i`, and
`B` is the sum of the lengths of sublists of index `≤ i`.

See `List.drop_take_succ_flatten_eq_getElem` for the corresponding statement using `List.sum`. -/
theorem drop_take_succ_flatten_eq_getElem' (L : List (List α)) (i : Nat) (h : i <  L.length) :
    (L.flatten.take (Nat.sum ((L.map length).take (i + 1)))).drop
      (Nat.sum ((L.map length).take i)) = L[i] := by
  have : (L.map length).take i = ((L.take (i + 1)).map length).take i := by
    simp [map_take, take_take, Nat.min_eq_left]
  simp only [this, length_map, take_sum_flatten', drop_sum_flatten',
    drop_take_succ_eq_cons_getElem, h, flatten, append_nil]

@[deprecated (since := "2024-10-15")]
alias drop_take_succ_join_eq_getElem' := drop_take_succ_flatten_eq_getElem'

@[deprecated drop_take_succ_flatten_eq_getElem' (since := "2024-06-11")]
theorem drop_take_succ_join_eq_get' (L : List (List α)) (i : Fin L.length) :
    (L.flatten.take (Nat.sum ((L.map length).take (i + 1)))).drop
      (Nat.sum ((L.map length).take i)) = get L i := by
   simp [drop_take_succ_flatten_eq_getElem']

theorem flatten_drop_length_sub_one {L : List (List α)} (h : L ≠ []) :
    (L.drop (L.length - 1)).flatten = L.getLast h := by
  induction L using List.reverseRecOn
  · cases h rfl
  · simp

@[deprecated (since := "2024-10-15")] alias join_drop_length_sub_one := flatten_drop_length_sub_one

/-- We can rebracket `x ++ (l₁ ++ x) ++ (l₂ ++ x) ++ ... ++ (lₙ ++ x)` to
`(x ++ l₁) ++ (x ++ l₂) ++ ... ++ (x ++ lₙ) ++ x` where `L = [l₁, l₂, ..., lₙ]`. -/
theorem append_flatten_map_append (L : List (List α)) (x : List α) :
    x ++ (L.map (· ++ x)).flatten = (L.map (x ++ ·)).flatten ++ x := by
  induction L with
  | nil => rw [map_nil, flatten, append_nil, map_nil, flatten, nil_append]
  | cons _ _ ih =>
    rw [map_cons, flatten, map_cons, flatten, append_assoc, ih, append_assoc, append_assoc]

@[deprecated (since := "2024-10-15")] alias append_join_map_append := append_flatten_map_append

@[deprecated (since := "2024-08-15")] theorem sublist_join {l} {L : List (List α)} (h : l ∈ L) :
    l <+ L.flatten :=
  sublist_flatten_of_mem h

end List<|MERGE_RESOLUTION|>--- conflicted
+++ resolved
@@ -19,7 +19,6 @@
 
 namespace List
 
-<<<<<<< HEAD
 /-- See `List.length_flatten` for the corresponding statement using `List.sum`. -/
 lemma length_flatten' (L : List (List α)) : length (flatten L) = Nat.sum (map length L) := by
   induction L <;> [rfl; simp only [*, flatten, map, Nat.sum_cons, length_append]]
@@ -29,25 +28,9 @@
 /-- See `List.countP_flatten` for the corresponding statement using `List.sum`. -/
 lemma countP_flatten' (p : α → Bool) :
     ∀ L : List (List α), countP p L.flatten = Nat.sum (L.map (countP p))
-=======
-set_option linter.deprecated false
-
-@[deprecated (since := "2024-02-25")] alias join_filter_isEmpty_eq_false := join_filter_not_isEmpty
-
-/-- See `List.length_join` for the corresponding statement using `List.sum`. -/
-@[deprecated length_join (since := "2024-10-14")]
-lemma length_join' (L : List (List α)) : length (join L) = Nat.sum (map length L) := by
-  induction L <;> [rfl; simp only [*, join, map, Nat.sum_cons, length_append]]
-
-/-- See `List.countP_join` for the corresponding statement using `List.sum`. -/
-@[deprecated countP_join (since := "2024-10-14")]
-lemma countP_join' (p : α → Bool) :
-    ∀ L : List (List α), countP p L.join = Nat.sum (L.map (countP p))
->>>>>>> 8731f7f4
   | [] => rfl
   | a :: l => by rw [flatten, countP_append, map_cons, Nat.sum_cons, countP_flatten' _ l]
 
-<<<<<<< HEAD
 @[deprecated (since := "2024-10-25")] alias countP_join' := countP_flatten'
 
 /-- See `List.count_flatten` for the corresponding statement using `List.sum`. -/
@@ -55,12 +38,6 @@
     L.flatten.count a = Nat.sum (L.map (count a)) := countP_flatten' _ _
 
 @[deprecated (since := "2024-10-25")] alias count_join' := count_flatten'
-=======
-/-- See `List.count_join` for the corresponding statement using `List.sum`. -/
-@[deprecated count_join (since := "2024-10-14")]
-lemma count_join' [BEq α] (L : List (List α)) (a : α) :
-    L.join.count a = Nat.sum (L.map (count a)) := countP_join' _ _
->>>>>>> 8731f7f4
 
 /-- See `List.length_bind` for the corresponding statement using `List.sum`. -/
 lemma length_bind' (l : List α) (f : α → List β) :
