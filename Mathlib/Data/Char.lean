/-
Copyright (c) 2018 Mario Carneiro. All rights reserved.
Released under Apache 2.0 license as described in the file LICENSE.
Authors: Mario Carneiro
-/
import Mathlib.Data.Nat.Basic
import Mathlib.Order.Defs.LinearOrder

/-!
# More `Char` instances

This file provides a `LinearOrder` instance on `Char`. `Char` is the type of Unicode scalar values.
Provides an additional definition to truncate a `Char` to `UInt8` and a theorem on conversion to
`Nat`.
-/

/--
Provides a `LinearOrder` instance on `Char`. `Char` is the type of Unicode scalar values.
-/
instance : LinearOrder Char where
  le_refl := fun _ => @le_refl ℕ _ _
  le_trans := fun _ _ _ => @le_trans ℕ _ _ _ _
  le_antisymm := fun _ _ h₁ h₂ => Char.eq_of_val_eq <| UInt32.eq_of_toBitVec_eq <|
    BitVec.le_antisymm h₁ h₂
<<<<<<< HEAD
  lt_iff_le_not_ge := fun _ _ => @lt_iff_le_not_le ℕ _ _ _
=======
  lt_iff_le_not_ge := fun _ _ => @lt_iff_le_not_ge ℕ _ _ _
>>>>>>> 4940ad6e
  le_total := fun _ _ => @le_total ℕ _ _ _
  min := fun a b => if a ≤ b then a else b
  max := fun a b => if a ≤ b then b else a
  toDecidableLE := inferInstance
  toDecidableEq := inferInstance
  toDecidableLT := inferInstance<|MERGE_RESOLUTION|>--- conflicted
+++ resolved
@@ -22,11 +22,7 @@
   le_trans := fun _ _ _ => @le_trans ℕ _ _ _ _
   le_antisymm := fun _ _ h₁ h₂ => Char.eq_of_val_eq <| UInt32.eq_of_toBitVec_eq <|
     BitVec.le_antisymm h₁ h₂
-<<<<<<< HEAD
-  lt_iff_le_not_ge := fun _ _ => @lt_iff_le_not_le ℕ _ _ _
-=======
   lt_iff_le_not_ge := fun _ _ => @lt_iff_le_not_ge ℕ _ _ _
->>>>>>> 4940ad6e
   le_total := fun _ _ => @le_total ℕ _ _ _
   min := fun a b => if a ≤ b then a else b
   max := fun a b => if a ≤ b then b else a
