/-
Copyright (c) 2018 Mario Carneiro. All rights reserved.
Released under Apache 2.0 license as described in the file LICENSE.
Authors: Mario Carneiro

! This file was ported from Lean 3 source module data.vector.basic
! leanprover-community/mathlib commit f694c7dead66f5d4c80f446c796a5aad14707f0e
! Please do not edit these lines, except to modify the commit id
! if you have ported upstream changes.
-/
import Mathlib.Data.Vector
import Mathlib.Data.List.Nodup
import Mathlib.Data.List.OfFn
import Mathlib.Control.Applicative
import Mathlib.Control.Traversable.Basic

/-!
# Additional theorems and definitions about the `Vector` type

This file introduces the infix notation `::ᵥ` for `Vector.cons`.
-/


universe u

variable {n : ℕ}

namespace Vector

variable {α : Type _}

@[inherit_doc]
infixr:67 " ::ᵥ " => Vector.cons

attribute [simp] head_cons tail_cons

instance [Inhabited α] : Inhabited (Vector α n) :=
  ⟨ofFn default⟩

theorem toList_injective : Function.Injective (@toList α n) :=
  Subtype.val_injective
#align vector.to_list_injective Vector.toList_injective

/-- Two `v w : Vector α n` are equal iff they are equal at every single index. -/
@[ext]
theorem ext : ∀ {v w : Vector α n} (_ : ∀ m : Fin n, Vector.get v m = Vector.get w m), v = w
  | ⟨v, hv⟩, ⟨w, hw⟩, h =>
    Subtype.eq (List.ext_get (by rw [hv, hw]) fun m hm _ => h ⟨m, hv ▸ hm⟩)
#align vector.ext Vector.ext

/-- The empty `Vector` is a `Subsingleton`. -/
instance zero_subsingleton : Subsingleton (Vector α 0) :=
  ⟨fun _ _ => Vector.ext fun m => Fin.elim0 m⟩
#align vector.zero_subsingleton Vector.zero_subsingleton

@[simp]
theorem cons_val (a : α) : ∀ v : Vector α n, (a ::ᵥ v).val = a :: v.val
  | ⟨_, _⟩ => rfl
#align vector.cons_val Vector.cons_val

#align vector.cons_head Vector.head_cons
#align vector.cons_tail Vector.tail_cons

theorem eq_cons_iff (a : α) (v : Vector α n.succ) (v' : Vector α n) :
    v = a ::ᵥ v' ↔ v.head = a ∧ v.tail = v' :=
  ⟨fun h => h.symm ▸ ⟨head_cons a v', tail_cons a v'⟩, fun h =>
    _root_.trans (cons_head_tail v).symm (by rw [h.1, h.2])⟩
#align vector.eq_cons_iff Vector.eq_cons_iff

theorem ne_cons_iff (a : α) (v : Vector α n.succ) (v' : Vector α n) :
    v ≠ a ::ᵥ v' ↔ v.head ≠ a ∨ v.tail ≠ v' := by rw [Ne.def, eq_cons_iff a v v', not_and_or]
#align vector.ne_cons_iff Vector.ne_cons_iff

theorem exists_eq_cons (v : Vector α n.succ) : ∃ (a : α) (as : Vector α n), v = a ::ᵥ as :=
  ⟨v.head, v.tail, (eq_cons_iff v.head v v.tail).2 ⟨rfl, rfl⟩⟩
#align vector.exists_eq_cons Vector.exists_eq_cons

@[simp]
theorem toList_ofFn : ∀ {n} (f : Fin n → α), toList (ofFn f) = List.ofFn f
  | 0, f => rfl
  | n + 1, f => by rw [ofFn, List.ofFn_succ, toList_cons, toList_ofFn]
#align vector.to_list_of_fn Vector.toList_ofFn

@[simp]
theorem mk_toList : ∀ (v : Vector α n) (h), (⟨toList v, h⟩ : Vector α n) = v
  | ⟨_, _⟩, _ => rfl
#align vector.mk_to_list Vector.mk_toList


@[simp] theorem length_val (v : Vector α n) : v.val.length = n := v.2

-- porting notes: not used in mathlib and coercions done differently in Lean 4
-- @[simp]
-- theorem length_coe (v : Vector α n) :
--     ((coe : { l : List α // l.length = n } → List α) v).length = n :=
--   v.2
#noalign vector.length_coe

@[simp]
theorem toList_map {β : Type _} (v : Vector α n) (f : α → β) : (v.map f).toList = v.toList.map f :=
  by cases v ; rfl
#align vector.to_list_map Vector.toList_map

@[simp]
theorem head_map {β : Type _} (v : Vector α (n + 1)) (f : α → β) : (v.map f).head = f v.head := by
  obtain ⟨a, v', h⟩ := Vector.exists_eq_cons v
  rw [h, map_cons, head_cons, head_cons]
#align vector.head_map Vector.head_map

@[simp]
theorem tail_map {β : Type _} (v : Vector α (n + 1)) (f : α → β) :
    (v.map f).tail = v.tail.map f := by
  obtain ⟨a, v', h⟩ := Vector.exists_eq_cons v
  rw [h, map_cons, tail_cons, tail_cons]
#align vector.tail_map Vector.tail_map

theorem get_eq_get (v : Vector α n) (i : Fin n) :
    v.get i = v.toList.get (Fin.cast v.toList_length.symm i) :=
  rfl
#align vector.nth_eq_nth_le Vector.get_eq_get

-- porting notes: `nthLe` deprecated for `get`
@[deprecated get_eq_get]
theorem nth_eq_nthLe :
    ∀ (v : Vector α n) (i), get v i = v.toList.nthLe i.1 (by rw [toList_length] ; exact i.2)
  | ⟨_, _⟩, _ => rfl

@[simp]
theorem get_replicate (a : α) (i : Fin n) : (Vector.replicate n a).get i = a := by
  apply List.get_replicate
#align vector.nth_repeat Vector.get_replicate

@[simp]
theorem get_map {β : Type _} (v : Vector α n) (f : α → β) (i : Fin n) :
    (v.map f).get i = f (v.get i) := by
  cases v; simp [Vector.map, get_eq_get]; rfl
#align vector.nth_map Vector.get_map

@[simp]
theorem map₂_nil (f : α → β → γ) : Vector.map₂ f nil nil = nil :=
  rfl

@[simp]
theorem map₂_cons (hd₁ : α) (tl₁ : Vector α n) (hd₂ : β) (tl₂ : Vector β n) (f : α → β → γ) :
    Vector.map₂ f (hd₁ ::ᵥ tl₁) (hd₂ ::ᵥ tl₂) = f hd₁ hd₂ ::ᵥ (Vector.map₂ f tl₁ tl₂) :=
  rfl

@[simp]
theorem get_ofFn {n} (f : Fin n → α) (i) : get (ofFn f) i = f i := by
  conv_rhs => erw [← List.get_ofFn f ⟨i, by simp⟩]
  simp only [get_eq_get]
  congr <;> simp [Fin.heq_ext_iff]
#align vector.nth_of_fn Vector.get_ofFn

@[simp]
theorem ofFn_get (v : Vector α n) : ofFn (get v) = v := by
  rcases v with ⟨l, rfl⟩
  apply toList_injective
  dsimp
  simpa only [toList_ofFn] using List.ofFn_get _
#align vector.of_fn_nth Vector.ofFn_get

/-- The natural equivalence between length-`n` vectors and functions from `Fin n`. -/
def _root_.Equiv.vectorEquivFin (α : Type _) (n : ℕ) : Vector α n ≃ (Fin n → α) :=
  ⟨Vector.get, Vector.ofFn, Vector.ofFn_get, fun f => funext <| Vector.get_ofFn f⟩
#align equiv.vector_equiv_fin Equiv.vectorEquivFin

theorem get_tail (x : Vector α n) (i) :
    x.tail.get i = x.get ⟨i.1 + 1, lt_tsub_iff_right.mp i.2⟩ := by
  cases' i with i ih ; dsimp
  rcases x with ⟨_ | _, h⟩ <;> try rfl
  rw [List.length] at h
  rw [←h] at ih
  contradiction
#align vector.nth_tail Vector.get_tail

@[simp]
theorem get_tail_succ : ∀ (v : Vector α n.succ) (i : Fin n), get (tail v) i = get v i.succ
  | ⟨a :: l, e⟩, ⟨i, h⟩ => by simp [get_eq_get] ; rfl
#align vector.nth_tail_succ Vector.get_tail_succ

@[simp]
theorem tail_val : ∀ v : Vector α n.succ, v.tail.val = v.val.tail
  | ⟨_ :: _, _⟩ => rfl
#align vector.tail_val Vector.tail_val

/-- The `tail` of a `nil` vector is `nil`. -/
@[simp]
theorem tail_nil : (@nil α).tail = nil :=
  rfl
#align vector.tail_nil Vector.tail_nil

/-- The `tail` of a vector made up of one element is `nil`. -/
@[simp]
theorem singleton_tail : ∀ (v : Vector α 1), v.tail = Vector.nil
  | ⟨[_], _⟩ => rfl
#align vector.singleton_tail Vector.singleton_tail

@[simp]
theorem tail_ofFn {n : ℕ} (f : Fin n.succ → α) : tail (ofFn f) = ofFn fun i => f i.succ :=
  (ofFn_get _).symm.trans <| by
    congr
    funext i
    rw [get_tail, get_ofFn]
    rfl
#align vector.tail_of_fn Vector.tail_ofFn

@[simp]
theorem toList_empty (v : Vector α 0) : v.toList = [] :=
  List.length_eq_zero.mp v.2
#align vector.to_list_empty Vector.toList_empty

/-- The list that makes up a `Vector` made up of a single element,
retrieved via `toList`, is equal to the list of that single element. -/
@[simp]
theorem toList_singleton (v : Vector α 1) : v.toList = [v.head] := by
  rw [← v.cons_head_tail]
  simp only [toList_cons, toList_nil, head_cons, eq_self_iff_true, and_self_iff, singleton_tail]
#align vector.to_list_singleton Vector.toList_singleton

@[simp]
theorem empty_toList_eq_ff (v : Vector α (n + 1)) : v.toList.isEmpty = false :=
  match v with
  | ⟨_ :: _, _⟩ => rfl
#align vector.empty_to_list_eq_ff Vector.empty_toList_eq_ff

theorem not_empty_toList (v : Vector α (n + 1)) : ¬v.toList.isEmpty := by
  simp only [empty_toList_eq_ff, Bool.coe_sort_false, not_false_iff]
#align vector.not_empty_to_list Vector.not_empty_toList

/-- Mapping under `id` does not change a vector. -/
@[simp]
theorem map_id {n : ℕ} (v : Vector α n) : Vector.map id v = v :=
  Vector.eq _ _ (by simp only [List.map_id, Vector.toList_map])
#align vector.map_id Vector.map_id

theorem nodup_iff_injective_get {v : Vector α n} : v.toList.Nodup ↔ Function.Injective v.get := by
  cases' v with l hl
  subst hl
  exact List.nodup_iff_injective_get
#align vector.nodup_iff_nth_inj Vector.nodup_iff_injective_get

theorem head?_toList : ∀ v : Vector α n.succ, (toList v).head? = some (head v)
  | ⟨_ :: _, _⟩ => rfl
#align vector.head'_to_list Vector.head?_toList

/-- Reverse a vector. -/
def reverse (v : Vector α n) : Vector α n :=
  ⟨v.toList.reverse, by simp⟩
#align vector.reverse Vector.reverse

/-- The `List` of a vector after a `reverse`, retrieved by `toList` is equal
to the `List.reverse` after retrieving a vector's `toList`. -/
theorem toList_reverse {v : Vector α n} : v.reverse.toList = v.toList.reverse :=
  rfl
#align vector.to_list_reverse Vector.toList_reverse

@[simp]
theorem reverse_reverse {v : Vector α n} : v.reverse.reverse = v := by
  cases v
  simp [Vector.reverse]
#align vector.reverse_reverse Vector.reverse_reverse

@[simp]
theorem get_zero : ∀ v : Vector α n.succ, get v 0 = head v
  | ⟨_ :: _, _⟩ => rfl
#align vector.nth_zero Vector.get_zero

@[simp]
theorem head_ofFn {n : ℕ} (f : Fin n.succ → α) : head (ofFn f) = f 0 := by
  rw [← get_zero, get_ofFn]
#align vector.head_of_fn Vector.head_ofFn

--@[simp] Porting note: simp can prove it
theorem get_cons_zero (a : α) (v : Vector α n) : get (a ::ᵥ v) 0 = a := by simp [get_zero]
#align vector.nth_cons_zero Vector.get_cons_zero

/-- Accessing the nth element of a vector made up
of one element `x : α` is `x` itself. -/
@[simp]
theorem get_cons_nil : ∀ {ix : Fin 1} (x : α), get (x ::ᵥ nil) ix = x
  | ⟨0, _⟩, _ => rfl
#align vector.nth_cons_nil Vector.get_cons_nil

@[simp]
theorem get_cons_succ (a : α) (v : Vector α n) (i : Fin n) : get (a ::ᵥ v) i.succ = get v i := by
  rw [← get_tail_succ, tail_cons]
#align vector.nth_cons_succ Vector.get_cons_succ

/-- The last element of a `Vector`, given that the vector is at least one element. -/
def last (v : Vector α (n + 1)) : α :=
  v.get (Fin.last n)
#align vector.last Vector.last

/-- The last element of a `Vector`, given that the vector is at least one element. -/
theorem last_def {v : Vector α (n + 1)} : v.last = v.get (Fin.last n) :=
  rfl
#align vector.last_def Vector.last_def

/-- The `last` element of a vector is the `head` of the `reverse` vector. -/
theorem reverse_get_zero {v : Vector α (n + 1)} : v.reverse.head = v.last := by
  rw [← get_zero, last_def, get_eq_get, get_eq_get]
  simp_rw [toList_reverse]
  rw [← Option.some_inj, ← List.get?_eq_get, ← List.get?_eq_get, List.get?_reverse]
  · congr
    simp
  · simp
#align vector.reverse_nth_zero Vector.reverse_get_zero

section Scan

variable {β : Type _}

variable (f : β → α → β) (b : β)

variable (v : Vector α n)

/-- Construct a `Vector β (n + 1)` from a `Vector α n` by scanning `f : β → α → β`
from the "left", that is, from 0 to `Fin.last n`, using `b : β` as the starting value.
-/
def scanl : Vector β (n + 1) :=
  ⟨List.scanl f b v.toList, by rw [List.length_scanl, toList_length]⟩
#align vector.scanl Vector.scanl

/-- Providing an empty vector to `scanl` gives the starting value `b : β`. -/
@[simp]
theorem scanl_nil : scanl f b nil = b ::ᵥ nil :=
  rfl
#align vector.scanl_nil Vector.scanl_nil

/-- The recursive step of `scanl` splits a vector `x ::ᵥ v : Vector α (n + 1)`
into the provided starting value `b : β` and the recursed `scanl`
`f b x : β` as the starting value.

This lemma is the `cons` version of `scanl_get`.
-/
@[simp]
theorem scanl_cons (x : α) : scanl f b (x ::ᵥ v) = b ::ᵥ scanl f (f b x) v := by
  simp only [scanl, toList_cons, List.scanl]; dsimp
  simp only [cons]; rfl
#align vector.scanl_cons Vector.scanl_cons

/-- The underlying `List` of a `Vector` after a `scanl` is the `List.scanl`
of the underlying `List` of the original `Vector`.
-/
@[simp]
theorem scanl_val : ∀ {v : Vector α n}, (scanl f b v).val = List.scanl f b v.val
  | _ => rfl
#align vector.scanl_val Vector.scanl_val

/-- The `toList` of a `Vector` after a `scanl` is the `List.scanl`
of the `toList` of the original `Vector`.
-/
@[simp]
theorem toList_scanl : (scanl f b v).toList = List.scanl f b v.toList :=
  rfl
#align vector.to_list_scanl Vector.toList_scanl

/-- The recursive step of `scanl` splits a vector made up of a single element
`x ::ᵥ nil : Vector α 1` into a `Vector` of the provided starting value `b : β`
and the mapped `f b x : β` as the last value.
-/
@[simp]
theorem scanl_singleton (v : Vector α 1) : scanl f b v = b ::ᵥ f b v.head ::ᵥ nil := by
  rw [← cons_head_tail v]
  simp only [scanl_cons, scanl_nil, head_cons, singleton_tail]
#align vector.scanl_singleton Vector.scanl_singleton

/-- The first element of `scanl` of a vector `v : Vector α n`,
retrieved via `head`, is the starting value `b : β`.
-/
@[simp]
theorem scanl_head : (scanl f b v).head = b := by
  cases n
  · have : v = nil := by simp only [Nat.zero_eq, eq_iff_true_of_subsingleton]
    simp only [this, scanl_nil, head_cons]
  · rw [← cons_head_tail v]
    simp only [← get_zero, get_eq_get, toList_scanl, toList_cons, List.scanl, Fin.val_zero,
      List.get]
#align vector.scanl_head Vector.scanl_head

/-- For an index `i : Fin n`, the nth element of `scanl` of a
vector `v : Vector α n` at `i.succ`, is equal to the application
function `f : β → α → β` of the `castSucc i` element of
`scanl f b v` and `get v i`.

This lemma is the `get` version of `scanl_cons`.
-/
@[simp]
theorem scanl_get (i : Fin n) :
    (scanl f b v).get i.succ = f ((scanl f b v).get (Fin.castSucc i)) (v.get i) := by
  cases' n with n
  · exact i.elim0
  induction' n with n hn generalizing b
  · have i0 : i = 0 := Fin.eq_zero _
    simp [scanl_singleton, i0, get_zero]; simp [get_eq_get]
  · rw [← cons_head_tail v, scanl_cons, get_cons_succ]
    refine' Fin.cases _ _ i
    · simp only [get_zero, scanl_head, Fin.castSucc_zero, head_cons]
    · intro i'
      simp only [hn, Fin.castSucc_fin_succ, get_cons_succ]
#align vector.scanl_nth Vector.scanl_get

end Scan

/-- Monadic analog of `Vector.ofFn`.
Given a monadic function on `Fin n`, return a `Vector α n` inside the monad. -/
def mOfFn {m} [Monad m] {α : Type u} : ∀ {n}, (Fin n → m α) → m (Vector α n)
  | 0, _ => pure nil
  | _ + 1, f => do
    let a ← f 0
    let v ← mOfFn fun i => f i.succ
    pure (a ::ᵥ v)
#align vector.m_of_fn Vector.mOfFn

theorem mOfFn_pure {m} [Monad m] [LawfulMonad m] {α} :
    ∀ {n} (f : Fin n → α), (@mOfFn m _ _ _ fun i => pure (f i)) = pure (ofFn f)
  | 0, f => rfl
  | n + 1, f => by
    rw [mOfFn, @mOfFn_pure m _ _ _ n _, ofFn]
    simp
#align vector.m_of_fn_pure Vector.mOfFn_pure

/-- Apply a monadic function to each component of a vector,
returning a vector inside the monad. -/
def mmap {m} [Monad m] {α} {β : Type u} (f : α → m β) : ∀ {n}, Vector α n → m (Vector β n)
  | 0, _ => pure nil
  | _ + 1, xs => do
    let h' ← f xs.head
    let t' ← mmap f xs.tail
    pure (h' ::ᵥ t')
#align vector.mmap Vector.mmap

@[simp]
theorem mmap_nil {m} [Monad m] {α β} (f : α → m β) : mmap f nil = pure nil :=
  rfl
#align vector.mmap_nil Vector.mmap_nil

@[simp]
theorem mmap_cons {m} [Monad m] {α β} (f : α → m β) (a) :
    ∀ {n} (v : Vector α n),
      mmap f (a ::ᵥ v) = do
        let h' ← f a
        let t' ← mmap f v
        pure (h' ::ᵥ t')
  | _, ⟨_, rfl⟩ => rfl
#align vector.mmap_cons Vector.mmap_cons

/-- Define `C v` by induction on `v : Vector α n`.

This function has two arguments: `h_nil` handles the base case on `C nil`,
and `h_cons` defines the inductive step using `∀ x : α, C w → C (x ::ᵥ w)`.

This can be used as `induction v using Vector.inductionOn`. -/
@[elab_as_elim]
def inductionOn {C : ∀ {n : ℕ}, Vector α n → Sort _} {n : ℕ} (v : Vector α n)
    (nil : C nil) (cons : ∀ {n : ℕ} {x : α} {w : Vector α n}, C w → C (x ::ᵥ w)) : C v := by
  -- porting notes: removed `generalizing`: already generalized
  induction' n with n ih
  · rcases v with ⟨_ | ⟨-, -⟩, - | -⟩
    exact nil
  · rcases v with ⟨_ | ⟨a, v⟩, v_property⟩
    cases v_property
    apply @cons n _ ⟨v, (add_left_inj 1).mp v_property⟩
    apply ih
#align vector.induction_on Vector.inductionOn

-- check that the above works with `induction ... using`
example (v : Vector α n) : True := by induction v using Vector.inductionOn <;> trivial

variable {β γ : Type _}

/-- Define `C v w` by induction on a pair of vectors `v : Vector α n` and `w : Vector β n`. -/
@[elab_as_elim]
def inductionOn₂ {C : ∀ {n}, Vector α n → Vector β n → Sort _}
    (v : Vector α n) (w : Vector β n)
    (nil : C nil nil) (cons : ∀ {n a b} {x : Vector α n} {y}, C x y → C (a ::ᵥ x) (b ::ᵥ y)) :
    C v w := by
  -- porting notes: removed `generalizing`: already generalized
  induction' n with n ih
  · rcases v with ⟨_ | ⟨-, -⟩, - | -⟩
    rcases w with ⟨_ | ⟨-, -⟩, - | -⟩
    exact nil
  · rcases v with ⟨_ | ⟨a, v⟩, v_property⟩
    cases v_property
    rcases w with ⟨_ | ⟨b, w⟩, w_property⟩
    cases w_property
    apply @cons n _ _ ⟨v, (add_left_inj 1).mp v_property⟩ ⟨w, (add_left_inj 1).mp w_property⟩
    apply ih
#align vector.induction_on₂ Vector.inductionOn₂

/-- Define `C u v w` by induction on a triplet of vectors
`u : Vector α n`, `v : Vector β n`, and `w : Vector γ b`. -/
@[elab_as_elim]
def inductionOn₃ {C : ∀ {n}, Vector α n → Vector β n → Vector γ n → Sort _}
    (u : Vector α n) (v : Vector β n) (w : Vector γ n) (nil : C nil nil nil)
    (cons : ∀ {n a b c} {x : Vector α n} {y z}, C x y z → C (a ::ᵥ x) (b ::ᵥ y) (c ::ᵥ z)) :
    C u v w := by
  -- porting notes: removed `generalizing`: already generalized
  induction' n with n ih
  · rcases u with ⟨_ | ⟨-, -⟩, - | -⟩
    rcases v with ⟨_ | ⟨-, -⟩, - | -⟩
    rcases w with ⟨_ | ⟨-, -⟩, - | -⟩
    exact nil
  · rcases u with ⟨_ | ⟨a, u⟩, u_property⟩
    cases u_property
    rcases v with ⟨_ | ⟨b, v⟩, v_property⟩
    cases v_property
    rcases w with ⟨_ | ⟨c, w⟩, w_property⟩
    cases w_property
    apply
      @cons n _ _ _ ⟨u, (add_left_inj 1).mp u_property⟩ ⟨v, (add_left_inj 1).mp v_property⟩
        ⟨w, (add_left_inj 1).mp w_property⟩
    apply ih
#align vector.induction_on₃ Vector.inductionOn₃

/-- Define `motive v` by case-analysis on `v : Vector α n` -/
def casesOn {motive : ∀ {n}, Vector α n → Sort _} (v : Vector α m)
    (nil : motive nil) (cons : ∀ {n}, (hd : α) → (tl : Vector α n) → motive (Vector.cons hd tl)) :
    motive v :=
  inductionOn (C := motive) v nil @fun _ hd tl _ => cons hd tl

/-- Define `motive v₁ v₂` by case-analysis on `v₁ : Vector α n` and `v₂ : Vector β n` -/
def casesOn₂  {motive : ∀{n}, Vector α n → Vector β n → Sort _} (v₁ : Vector α m) (v₂ : Vector β m)
              (nil : motive nil nil)
              (cons : ∀{n}, (x : α) → (y : β) → (xs : Vector α n) → (ys : Vector β n)
                      → motive (x ::ᵥ xs) (y ::ᵥ ys)) :
              motive v₁ v₂ :=
    inductionOn₂ (C := motive) v₁ v₂ nil @fun _ x y xs ys _ => cons x y xs ys

/-- Define `motive v₁ v₂ v₃` by case-analysis on `v₁ : Vector α n`, `v₂ : Vector β n`, and
    `v₃ : Vector γ n` -/
def casesOn₃  {motive : ∀{n}, Vector α n → Vector β n → Vector γ n → Sort _} (v₁ : Vector α m)
              (v₂ : Vector β m) (v₃ : Vector γ m) (nil : motive nil nil nil)
              (cons : ∀{n}, (x : α) → (y : β) → (z : γ) → (xs : Vector α n) → (ys : Vector β n)
                        → (zs : Vector γ n) → motive (x ::ᵥ xs) (y ::ᵥ ys) (z ::ᵥ zs)) :
              motive v₁ v₂ v₃ :=
    inductionOn₃ (C := motive) v₁ v₂ v₃ nil @fun _ x y z xs ys zs _ => cons x y z xs ys zs

/-- Cast a vector to an array. -/
def toArray : Vector α n → Array α
  | ⟨xs, _⟩ => cast (by rfl) xs.toArray
#align vector.to_array Vector.toArray

section InsertNth

variable {a : α}

/-- `v.insertNth a i` inserts `a` into the vector `v` at position `i`
(and shifting later components to the right). -/
def insertNth (a : α) (i : Fin (n + 1)) (v : Vector α n) : Vector α (n + 1) :=
  ⟨v.1.insertNth i a, by
    rw [List.length_insertNth, v.2]
    rw [v.2, ← Nat.succ_le_succ_iff]
    exact i.2⟩
#align vector.insert_nth Vector.insertNth

theorem insertNth_val {i : Fin (n + 1)} {v : Vector α n} :
    (v.insertNth a i).val = v.val.insertNth i.1 a :=
  rfl
#align vector.insert_nth_val Vector.insertNth_val

@[simp]
theorem removeNth_val {i : Fin n} : ∀ {v : Vector α n}, (removeNth i v).val = v.val.removeNth i
  | _ => rfl
#align vector.remove_nth_val Vector.removeNth_val

theorem removeNth_insertNth {v : Vector α n} {i : Fin (n + 1)} :
    removeNth i (insertNth a i v) = v :=
  Subtype.eq <| List.removeNth_insertNth i.1 v.1
#align vector.remove_nth_insert_nth Vector.removeNth_insertNth

theorem removeNth_insertNth' {v : Vector α (n + 1)} :
    ∀ {i : Fin (n + 1)} {j : Fin (n + 2)},
      removeNth (j.succAbove i) (insertNth a j v) = insertNth a (i.predAbove j) (removeNth i v)
  | ⟨i, hi⟩, ⟨j, hj⟩ => by
    dsimp [insertNth, removeNth, Fin.succAbove, Fin.predAbove]
    rw [Subtype.mk_eq_mk]
    simp only [Fin.lt_iff_val_lt_val]
    split_ifs with hij
    · rcases Nat.exists_eq_succ_of_ne_zero
        (Nat.pos_iff_ne_zero.1 (lt_of_le_of_lt (Nat.zero_le _) hij)) with ⟨j, rfl⟩
      rw [← List.insertNth_removeNth_of_ge]
      . simp; rfl
      . simpa
      . simpa [Nat.lt_succ_iff] using hij
    · dsimp
      rw [← List.insertNth_removeNth_of_le i j _ _ _]
      . rfl
      . simpa
      . simpa [not_lt] using hij
#align vector.remove_nth_insert_nth' Vector.removeNth_insertNth'

theorem insertNth_comm (a b : α) (i j : Fin (n + 1)) (h : i ≤ j) :
    ∀ v : Vector α n,
      (v.insertNth a i).insertNth b j.succ = (v.insertNth b j).insertNth a (Fin.castSucc i)
  | ⟨l, hl⟩ => by
    refine' Subtype.eq _
    simp only [insertNth_val, Fin.val_succ, Fin.castSucc, Fin.coe_castAdd]
    apply List.insertNth_comm
    · assumption
    · rw [hl]
      exact Nat.le_of_succ_le_succ j.2
#align vector.insert_nth_comm Vector.insertNth_comm

end InsertNth

-- porting notes: renamed to `set` from `updateNth` to align with `List`
section ModifyNth

/-- `set v n a` replaces the `n`th element of `v` with `a` -/
def set (v : Vector α n) (i : Fin n) (a : α) : Vector α n :=
  ⟨v.1.set i.1 a, by simp⟩
#align vector.update_nth Vector.set

@[simp]
theorem toList_set (v : Vector α n) (i : Fin n) (a : α) :
    (v.set i a).toList = v.toList.set i a :=
  rfl
#align vector.to_list_update_nth Vector.toList_set

@[simp]
theorem get_set_same (v : Vector α n) (i : Fin n) (a : α) : (v.set i a).get i = a := by
  cases v; cases i; simp [Vector.set, get_eq_get]
  dsimp
  exact List.get_set_eq _ _ _ _
#align vector.nth_update_nth_same Vector.get_set_same

theorem get_set_of_ne {v : Vector α n} {i j : Fin n} (h : i ≠ j) (a : α) :
    (v.set i a).get j = v.get j := by
  cases v; cases i; cases j
  simp [Vector.set, Vector.get_eq_get, List.get_set_of_ne (Fin.vne_of_ne h)]
  rw [List.get_set_of_ne]
  . rfl
  . simpa using h
#align vector.nth_update_nth_of_ne Vector.get_set_of_ne

theorem get_set_eq_if {v : Vector α n} {i j : Fin n} (a : α) :
    (v.set i a).get j = if i = j then a else v.get j := by
  split_ifs <;> try simp [*] <;> try rw [get_set_of_ne] ; assumption
#align vector.nth_update_nth_eq_if Vector.get_set_eq_if

@[to_additive]
theorem prod_set [Monoid α] (v : Vector α n) (i : Fin n) (a : α) :
    (v.set i a).toList.prod = (v.take i).toList.prod * a * (v.drop (i + 1)).toList.prod := by
  refine' (List.prod_set v.toList i a).trans _
  simp_all
#align vector.prod_update_nth Vector.prod_set

@[to_additive]
theorem prod_set' [CommGroup α] (v : Vector α n) (i : Fin n) (a : α) :
    (v.set i a).toList.prod = v.toList.prod * (v.get i)⁻¹ * a := by
  refine' (List.prod_set' v.toList i a).trans _
  simp [get_eq_get, mul_assoc]; rfl
#align vector.prod_update_nth' Vector.prod_set'

end ModifyNth

end Vector

namespace Vector

section Traverse

variable {F G : Type u → Type u}

variable [Applicative F] [Applicative G]

open Applicative Functor

open List (cons)

open Nat

private def traverseAux {α β : Type u} (f : α → F β) : ∀ x : List α, F (Vector β x.length)
  | [] => pure Vector.nil
  | x :: xs => Vector.cons <$> f x <*> traverseAux f xs

/-- Apply an applicative function to each component of a vector. -/
protected def traverse {α β : Type u} (f : α → F β) : Vector α n → F (Vector β n)
  | ⟨v, Hv⟩ => cast (by rw [Hv]) <| traverseAux f v
#align vector.traverse Vector.traverse

section

variable {α β : Type u}

@[simp]
protected theorem traverse_def (f : α → F β) (x : α) :
    ∀ xs : Vector α n, (x ::ᵥ xs).traverse f = cons <$> f x <*> xs.traverse f := by
  rintro ⟨xs, rfl⟩ ; rfl
#align vector.traverse_def Vector.traverse_def

protected theorem id_traverse : ∀ x : Vector α n, x.traverse (pure : _ → Id _) = x := by
  rintro ⟨x, rfl⟩; dsimp [Vector.traverse, cast]
  induction' x with x xs IH; · rfl
  simp! [IH]; rfl
#align vector.id_traverse Vector.id_traverse

end

open Function

variable [LawfulApplicative F] [LawfulApplicative G]

variable {α β γ : Type u}

-- We need to turn off the linter here as
-- the `IsLawfulTraversable` instance below expects a particular signature.
@[nolint unusedArguments]
protected theorem comp_traverse (f : β → F γ) (g : α → G β) (x : Vector α n) :
    Vector.traverse (Comp.mk ∘ Functor.map f ∘ g) x =
      Comp.mk (Vector.traverse f <$> Vector.traverse g x) := by
  induction' x using Vector.inductionOn with n x xs ih
  simp! [cast, *, functor_norm]
  . rfl
  . rw [Vector.traverse_def, ih]
    simp [functor_norm, (. ∘ .)]
#align vector.comp_traverse Vector.comp_traverse

protected theorem traverse_eq_map_id {α β} (f : α → β) :
    ∀ x : Vector α n, x.traverse ((pure: _ → Id _) ∘ f) = (pure: _ → Id _) (map f x) := by
  rintro ⟨x, rfl⟩ ; simp! ; induction x <;> simp! [*, functor_norm] <;> rfl
#align vector.traverse_eq_map_id Vector.traverse_eq_map_id

variable (η : ApplicativeTransformation F G)

protected theorem naturality {α β : Type _} (f : α → F β) (x : Vector α n) :
    η (x.traverse f) = x.traverse (@η _ ∘ f) := by
  induction' x using Vector.inductionOn with n x xs ih
  . simp! [functor_norm, cast, η.preserves_pure]
  . rw [Vector.traverse_def, Vector.traverse_def, ← ih, η.preserves_seq, η.preserves_map]
    rfl
#align vector.naturality Vector.naturality

end Traverse

instance : Traversable.{u} (flip Vector n) where
  traverse := @Vector.traverse n
  map {α β} := @Vector.map.{u, u} α β n

instance : IsLawfulTraversable.{u} (flip Vector n) where
  id_traverse := @Vector.id_traverse n
  comp_traverse := Vector.comp_traverse
  traverse_eq_map_id := @Vector.traverse_eq_map_id n
  naturality := Vector.naturality
  id_map := by intro _ x; cases x; simp! [(· <$> ·)]
  comp_map := by intro _ _ _ _ _ x; cases x; simp! [(· <$> ·)]
  map_const := rfl

--Porting note: not porting meta instances
-- unsafe instance reflect [reflected_univ.{u}] {α : Type u} [has_reflect α]
--     [reflected _ α] {n : ℕ} : has_reflect (Vector α n) := fun v =>
--   @Vector.inductionOn α (fun n => reflected _) n v
--     ((by
--           trace
--             "./././Mathport/Syntax/Translate/Tactic/Builtin.lean:76:14:
--              unsupported tactic `reflect_name #[]" :
--           reflected _ @Vector.nil.{u}).subst
--       q(α))
--     fun n x xs ih =>
--     (by
--           trace
--             "./././Mathport/Syntax/Translate/Tactic/Builtin.lean:76:14:
--              unsupported tactic `reflect_name #[]" :
--           reflected _ @Vector.cons.{u}).subst₄
--       q(α) q(n) q(x) ih
-- #align vector.reflect vector.reflect


section Simp

variable (xs : Vector α n)

@[simp]
theorem replicate_succ (val : α) :
    replicate (n+1) val = val ::ᵥ (replicate n val) :=
  rfl

section Append
<<<<<<< HEAD
  variable (ys : Vector α m)
=======
variable (ys : Vector α m)

@[simp]
theorem get_append_cons_zero : get (append (x ::ᵥ xs) ys) ⟨0, by simp⟩ = x :=
  rfl
>>>>>>> 22ea0547

  @[simp]
  theorem get_append_cons_zero : get (append (x ::ᵥ xs) ys) ⟨0, by simp⟩ = x :=
    rfl

  @[simp]
  theorem get_append_cons_succ {i : Fin (n + m)} {h} :
      get (append (x ::ᵥ xs) ys) ⟨i+1, h⟩ = get (append xs ys) i :=
    rfl

  @[simp]
  theorem append_nil : append xs nil = xs := by
    cases xs; simp [append]

end Append

variable (ys : Vector β n)

end Append

variable (ys : Vector β n)

@[simp]
theorem get_map₂ (v₁ : Vector α n) (v₂ : Vector β n) (f : α → β → γ) (i : Fin n) :
    get (map₂ f v₁ v₂) i = f (get v₁ i) (get v₂ i) := by
  clear * - v₁ v₂
  induction v₁, v₂ using inductionOn₂
  case nil =>
    exact Fin.elim0 i
  case cons x xs y ys ih =>
    rw [map₂_cons]
    cases i using Fin.cases
    . simp only [get_zero, head_cons]
    . simp only [get_cons_succ, ih]



@[simp]
<<<<<<< HEAD
theorem mapAccumr_cons :  mapAccumr f (x ::ᵥ xs) s
                          = let r := mapAccumr f xs s
                            let q := f x r.1
                            (q.1, q.2 ::ᵥ r.2) :=
  rfl

@[simp]
theorem mapAccumr₂_cons : mapAccumr₂ f (x ::ᵥ xs) (y ::ᵥ ys) s
                          = let r := mapAccumr₂ f xs ys s
                            let q := f x y r.1
                            (q.1, q.2 ::ᵥ r.2) :=
=======
theorem mapAccumr_cons :
    mapAccumr f (x ::ᵥ xs) s
    = let r := mapAccumr f xs s
      let q := f x r.1
      (q.1, q.2 ::ᵥ r.2) :=
  rfl

@[simp]
theorem mapAccumr₂_cons :
    mapAccumr₂ f (x ::ᵥ xs) (y ::ᵥ ys) s
    = let r := mapAccumr₂ f xs ys s
      let q := f x y r.1
      (q.1, q.2 ::ᵥ r.2) :=
>>>>>>> 22ea0547
  rfl

end Simp




/--
  Folds a function over a list from the left:
  `foldl f z [a, b, c] = f (f (f z a) b) c`
-/
def foldl (f : α → β → α) (init : α) (xs : Vector β n) : α :=
  xs.toList.foldl f init

/--
  `O(|l|)`. Applies function `f` to all of the elements of the list, from right to left.
  * `foldr f init [a, b, c] = f a <| f b <| f c <| init`
-/
def foldr (f : α → β → β) (init : β) (xs : Vector α n) : β :=
  xs.toList.foldr f init


end Vector<|MERGE_RESOLUTION|>--- conflicted
+++ resolved
@@ -778,32 +778,20 @@
   rfl
 
 section Append
-<<<<<<< HEAD
-  variable (ys : Vector α m)
-=======
 variable (ys : Vector α m)
 
 @[simp]
 theorem get_append_cons_zero : get (append (x ::ᵥ xs) ys) ⟨0, by simp⟩ = x :=
   rfl
->>>>>>> 22ea0547
-
-  @[simp]
-  theorem get_append_cons_zero : get (append (x ::ᵥ xs) ys) ⟨0, by simp⟩ = x :=
-    rfl
-
-  @[simp]
-  theorem get_append_cons_succ {i : Fin (n + m)} {h} :
-      get (append (x ::ᵥ xs) ys) ⟨i+1, h⟩ = get (append xs ys) i :=
-    rfl
-
-  @[simp]
-  theorem append_nil : append xs nil = xs := by
-    cases xs; simp [append]
-
-end Append
-
-variable (ys : Vector β n)
+
+@[simp]
+theorem get_append_cons_succ {i : Fin (n + m)} {h} :
+    get (append (x ::ᵥ xs) ys) ⟨i+1, h⟩ = get (append xs ys) i :=
+  rfl
+
+@[simp]
+theorem append_nil : append xs nil = xs := by
+  cases xs; simp [append]
 
 end Append
 
@@ -825,19 +813,6 @@
 
 
 @[simp]
-<<<<<<< HEAD
-theorem mapAccumr_cons :  mapAccumr f (x ::ᵥ xs) s
-                          = let r := mapAccumr f xs s
-                            let q := f x r.1
-                            (q.1, q.2 ::ᵥ r.2) :=
-  rfl
-
-@[simp]
-theorem mapAccumr₂_cons : mapAccumr₂ f (x ::ᵥ xs) (y ::ᵥ ys) s
-                          = let r := mapAccumr₂ f xs ys s
-                            let q := f x y r.1
-                            (q.1, q.2 ::ᵥ r.2) :=
-=======
 theorem mapAccumr_cons :
     mapAccumr f (x ::ᵥ xs) s
     = let r := mapAccumr f xs s
@@ -851,7 +826,6 @@
     = let r := mapAccumr₂ f xs ys s
       let q := f x y r.1
       (q.1, q.2 ::ᵥ r.2) :=
->>>>>>> 22ea0547
   rfl
 
 end Simp
