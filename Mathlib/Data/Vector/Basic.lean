/-
Copyright (c) 2018 Mario Carneiro. All rights reserved.
Released under Apache 2.0 license as described in the file LICENSE.
Authors: Mario Carneiro
-/
import Mathlib.Data.Vector.Defs
import Mathlib.Data.List.Nodup
import Mathlib.Data.List.OfFn
import Mathlib.Data.List.Scan
import Mathlib.Control.Applicative
import Mathlib.Control.Traversable.Basic
import Mathlib.Algebra.BigOperators.Group.List.Basic

/-!
# Additional theorems and definitions about the `Vector` type

This file introduces the infix notation `::ᵥ` for `Vector.cons`.
-/

universe u

variable {α β γ σ φ : Type*} {m n : ℕ}

namespace List.Vector

@[inherit_doc]
infixr:67 " ::ᵥ " => Vector.cons

attribute [simp] head_cons tail_cons

instance [Inhabited α] : Inhabited (Vector α n) :=
  ⟨ofFn default⟩

theorem toList_injective : Function.Injective (@toList α n) :=
  Subtype.val_injective

/-- Two `v w : Vector α n` are equal iff they are equal at every single index. -/
@[ext]
theorem ext : ∀ {v w : Vector α n} (_ : ∀ m : Fin n, Vector.get v m = Vector.get w m), v = w
  | ⟨v, hv⟩, ⟨w, hw⟩, h =>
    Subtype.eq (List.ext_get (by rw [hv, hw]) fun m hm _ => h ⟨m, hv ▸ hm⟩)

/-- The empty `Vector` is a `Subsingleton`. -/
instance zero_subsingleton : Subsingleton (Vector α 0) :=
  ⟨fun _ _ => Vector.ext fun m => Fin.elim0 m⟩

@[simp]
theorem cons_val (a : α) : ∀ v : Vector α n, (a ::ᵥ v).val = a :: v.val
  | ⟨_, _⟩ => rfl

theorem eq_cons_iff (a : α) (v : Vector α n.succ) (v' : Vector α n) :
    v = a ::ᵥ v' ↔ v.head = a ∧ v.tail = v' :=
  ⟨fun h => h.symm ▸ ⟨head_cons a v', tail_cons a v'⟩, fun h =>
    _root_.trans (cons_head_tail v).symm (by rw [h.1, h.2])⟩

theorem ne_cons_iff (a : α) (v : Vector α n.succ) (v' : Vector α n) :
    v ≠ a ::ᵥ v' ↔ v.head ≠ a ∨ v.tail ≠ v' := by rw [Ne, eq_cons_iff a v v', not_and_or]

theorem exists_eq_cons (v : Vector α n.succ) : ∃ (a : α) (as : Vector α n), v = a ::ᵥ as :=
  ⟨v.head, v.tail, (eq_cons_iff v.head v v.tail).2 ⟨rfl, rfl⟩⟩

@[simp]
theorem toList_ofFn : ∀ {n} (f : Fin n → α), toList (ofFn f) = List.ofFn f
  | 0, f => by rw [ofFn, List.ofFn_zero, toList, nil]
  | n + 1, f => by rw [ofFn, List.ofFn_succ, toList_cons, toList_ofFn]

@[simp]
theorem mk_toList : ∀ (v : Vector α n) (h), (⟨toList v, h⟩ : Vector α n) = v
  | ⟨_, _⟩, _ => rfl


@[simp] theorem length_val (v : Vector α n) : v.val.length = n := v.2

@[simp]
theorem pmap_cons {p : α → Prop} (f : (a : α) → p a → β) (a : α) (v : Vector α n)
    (hp : ∀ x ∈ (cons a v).toList, p x) :
    (cons a v).pmap f hp = cons (f a (by
      simp only [Nat.succ_eq_add_one, toList_cons, List.mem_cons, forall_eq_or_imp] at hp
      exact hp.1))
      (v.pmap f (by
        simp only [Nat.succ_eq_add_one, toList_cons, List.mem_cons, forall_eq_or_imp] at hp
        exact hp.2)) := rfl

/-- Opposite direction of `Vector.pmap_cons` -/
theorem pmap_cons' {p : α → Prop} (f : (a : α) → p a → β) (a : α) (v : Vector α n)
    (ha : p a) (hp : ∀ x ∈ v.toList, p x) :
    cons (f a ha) (v.pmap f hp) = (cons a v).pmap f (by simpa [ha]) := rfl

@[simp]
theorem toList_map {β : Type*} (v : Vector α n) (f : α → β) :
    (v.map f).toList = v.toList.map f := by cases v; rfl

@[simp]
theorem head_map {β : Type*} (v : Vector α (n + 1)) (f : α → β) : (v.map f).head = f v.head := by
  obtain ⟨a, v', h⟩ := Vector.exists_eq_cons v
  rw [h, map_cons, head_cons, head_cons]

@[simp]
theorem tail_map {β : Type*} (v : Vector α (n + 1)) (f : α → β) :
    (v.map f).tail = v.tail.map f := by
  obtain ⟨a, v', h⟩ := Vector.exists_eq_cons v
  rw [h, map_cons, tail_cons, tail_cons]

@[simp]
theorem getElem_map {β : Type*} (v : Vector α n) (f : α → β) {i : ℕ} (hi : i < n) :
    (v.map f)[i] = f v[i] := by
  simp only [getElem_def, toList_map, List.getElem_map]

@[simp]
theorem toList_pmap {p : α → Prop} (f : (a : α) → p a → β) (v : Vector α n)
    (hp : ∀ x ∈ v.toList, p x) :
    (v.pmap f hp).toList = v.toList.pmap f hp := by cases v; rfl

@[simp]
theorem head_pmap {p : α → Prop} (f : (a : α) → p a → β) (v : Vector α (n + 1))
    (hp : ∀ x ∈ v.toList, p x) :
    (v.pmap f hp).head = f v.head (hp _ <| by
      rw [← cons_head_tail v, toList_cons, head_cons, List.mem_cons]; exact .inl rfl) := by
  obtain ⟨a, v', h⟩ := Vector.exists_eq_cons v
  simp_rw [h, pmap_cons, head_cons]

@[simp]
theorem tail_pmap {p : α → Prop} (f : (a : α) → p a → β) (v : Vector α (n + 1))
    (hp : ∀ x ∈ v.toList, p x) :
    (v.pmap f hp).tail = v.tail.pmap f (fun x hx ↦ hp _ <| by
      rw [← cons_head_tail v, toList_cons, List.mem_cons]; exact .inr hx) := by
  obtain ⟨a, v', h⟩ := Vector.exists_eq_cons v
  simp_rw [h, pmap_cons, tail_cons]

@[simp]
theorem getElem_pmap {p : α → Prop} (f : (a : α) → p a → β) (v : Vector α n)
    (hp : ∀ x ∈ v.toList, p x) {i : ℕ} (hi : i < n) :
    (v.pmap f hp)[i] = f v[i] (hp _ (by simp [getElem_def, List.getElem_mem])) := by
  simp only [getElem_def, toList_pmap, List.getElem_pmap]

theorem get_eq_get_toList (v : Vector α n) (i : Fin n) :
    v.get i = v.toList.get (Fin.cast v.toList_length.symm i) :=
  rfl

@[deprecated (since := "2024-12-20")]
alias get_eq_get := get_eq_get_toList

@[simp]
theorem get_replicate (a : α) (i : Fin n) : (Vector.replicate n a).get i = a := by
  apply List.getElem_replicate

@[simp]
theorem get_map {β : Type*} (v : Vector α n) (f : α → β) (i : Fin n) :
    (v.map f).get i = f (v.get i) := by
  cases v; simp [Vector.map, get_eq_get_toList]

@[simp]
theorem map₂_nil (f : α → β → γ) : Vector.map₂ f nil nil = nil :=
  rfl

@[simp]
theorem map₂_cons (hd₁ : α) (tl₁ : Vector α n) (hd₂ : β) (tl₂ : Vector β n) (f : α → β → γ) :
    Vector.map₂ f (hd₁ ::ᵥ tl₁) (hd₂ ::ᵥ tl₂) = f hd₁ hd₂ ::ᵥ (Vector.map₂ f tl₁ tl₂) :=
  rfl

@[simp]
theorem get_ofFn {n} (f : Fin n → α) (i) : get (ofFn f) i = f i := by
  conv_rhs => erw [← List.get_ofFn f ⟨i, by simp⟩]
  simp only [get_eq_get_toList]
  congr <;> simp [Fin.heq_ext_iff]

@[simp]
theorem ofFn_get (v : Vector α n) : ofFn (get v) = v := by
  rcases v with ⟨l, rfl⟩
  apply toList_injective
  dsimp
  simpa only [toList_ofFn] using List.ofFn_get _

/-- The natural equivalence between length-`n` vectors and functions from `Fin n`. -/
def _root_.Equiv.vectorEquivFin (α : Type*) (n : ℕ) : Vector α n ≃ (Fin n → α) :=
  ⟨Vector.get, Vector.ofFn, Vector.ofFn_get, fun f => funext <| Vector.get_ofFn f⟩

theorem get_tail (x : Vector α n) (i) : x.tail.get i = x.get ⟨i.1 + 1, by omega⟩ := by
  obtain ⟨i, ih⟩ := i; dsimp
  rcases x with ⟨_ | _, h⟩ <;> try rfl
  rw [List.length] at h
  rw [← h] at ih
  contradiction

@[simp]
theorem get_tail_succ : ∀ (v : Vector α n.succ) (i : Fin n), get (tail v) i = get v i.succ
  | ⟨a :: l, e⟩, ⟨i, h⟩ => by simp [get_eq_get_toList]; rfl

@[simp]
theorem tail_val : ∀ v : Vector α n.succ, v.tail.val = v.val.tail
  | ⟨_ :: _, _⟩ => rfl

/-- The `tail` of a `nil` vector is `nil`. -/
@[simp]
theorem tail_nil : (@nil α).tail = nil :=
  rfl

/-- The `tail` of a vector made up of one element is `nil`. -/
@[simp]
theorem singleton_tail : ∀ (v : Vector α 1), v.tail = Vector.nil
  | ⟨[_], _⟩ => rfl

@[simp]
theorem tail_ofFn {n : ℕ} (f : Fin n.succ → α) : tail (ofFn f) = ofFn fun i => f i.succ :=
  (ofFn_get _).symm.trans <| by
    congr
    funext i
    rw [get_tail, get_ofFn]
    rfl

@[simp]
theorem toList_empty (v : Vector α 0) : v.toList = [] :=
  List.length_eq_zero_iff.mp v.2

/-- The list that makes up a `Vector` made up of a single element,
retrieved via `toList`, is equal to the list of that single element. -/
@[simp]
theorem toList_singleton (v : Vector α 1) : v.toList = [v.head] := by
  rw [← v.cons_head_tail]
  simp only [toList_cons, toList_nil, head_cons, eq_self_iff_true, and_self_iff, singleton_tail]

@[simp]
theorem empty_toList_eq_ff (v : Vector α (n + 1)) : v.toList.isEmpty = false :=
  match v with
  | ⟨_ :: _, _⟩ => rfl

theorem not_empty_toList (v : Vector α (n + 1)) : ¬v.toList.isEmpty := by
  simp only [empty_toList_eq_ff, Bool.coe_sort_false, not_false_iff]

/-- Mapping under `id` does not change a vector. -/
@[simp]
theorem map_id {n : ℕ} (v : Vector α n) : Vector.map id v = v :=
  Vector.eq _ _ (by simp only [List.map_id, Vector.toList_map])

theorem nodup_iff_injective_get {v : Vector α n} : v.toList.Nodup ↔ Function.Injective v.get := by
  obtain ⟨l, hl⟩ := v
  subst hl
  exact List.nodup_iff_injective_get

theorem head?_toList : ∀ v : Vector α n.succ, (toList v).head? = some (head v)
  | ⟨_ :: _, _⟩ => rfl

/-- Reverse a vector. -/
def reverse (v : Vector α n) : Vector α n :=
  ⟨v.toList.reverse, by simp⟩

/-- The `List` of a vector after a `reverse`, retrieved by `toList` is equal
to the `List.reverse` after retrieving a vector's `toList`. -/
theorem toList_reverse {v : Vector α n} : v.reverse.toList = v.toList.reverse :=
  rfl

@[simp]
theorem reverse_reverse {v : Vector α n} : v.reverse.reverse = v := by
  cases v
  simp [Vector.reverse]

@[simp]
theorem get_zero : ∀ v : Vector α n.succ, get v 0 = head v
  | ⟨_ :: _, _⟩ => rfl

@[simp]
theorem head_ofFn {n : ℕ} (f : Fin n.succ → α) : head (ofFn f) = f 0 := by
  rw [← get_zero, get_ofFn]

theorem get_cons_zero (a : α) (v : Vector α n) : get (a ::ᵥ v) 0 = a := by simp [get_zero]

/-- Accessing the nth element of a vector made up
of one element `x : α` is `x` itself. -/
@[simp]
theorem get_cons_nil : ∀ {ix : Fin 1} (x : α), get (x ::ᵥ nil) ix = x
  | ⟨0, _⟩, _ => rfl

@[simp]
theorem get_cons_succ (a : α) (v : Vector α n) (i : Fin n) : get (a ::ᵥ v) i.succ = get v i := by
  rw [← get_tail_succ, tail_cons]

/-- The last element of a `Vector`, given that the vector is at least one element. -/
def last (v : Vector α (n + 1)) : α :=
  v.get (Fin.last n)

/-- The last element of a `Vector`, given that the vector is at least one element. -/
theorem last_def {v : Vector α (n + 1)} : v.last = v.get (Fin.last n) :=
  rfl

/-- The `last` element of a vector is the `head` of the `reverse` vector. -/
theorem reverse_get_zero {v : Vector α (n + 1)} : v.reverse.head = v.last := by
  rw [← get_zero, last_def, get_eq_get_toList, get_eq_get_toList]
  simp_rw [toList_reverse]
  rw [List.get_eq_getElem, List.get_eq_getElem, ← Option.some_inj, Fin.cast, Fin.cast,
    ← List.getElem?_eq_getElem, ← List.getElem?_eq_getElem, List.getElem?_reverse]
  · congr
    simp
  · simp

section Scan

variable {β : Type*}
variable (f : β → α → β) (b : β)
variable (v : Vector α n)

/-- Construct a `Vector β (n + 1)` from a `Vector α n` by scanning `f : β → α → β`
from the "left", that is, from 0 to `Fin.last n`, using `b : β` as the starting value.
-/
def scanl : Vector β (n + 1) :=
  ⟨List.scanl f b v.toList, by rw [List.length_scanl, toList_length]⟩

/-- Providing an empty vector to `scanl` gives the starting value `b : β`. -/
@[simp]
theorem scanl_nil : scanl f b nil = b ::ᵥ nil :=
  rfl

/-- The recursive step of `scanl` splits a vector `x ::ᵥ v : Vector α (n + 1)`
into the provided starting value `b : β` and the recursed `scanl`
`f b x : β` as the starting value.

This lemma is the `cons` version of `scanl_get`.
-/
@[simp]
theorem scanl_cons (x : α) : scanl f b (x ::ᵥ v) = b ::ᵥ scanl f (f b x) v := by
  simp only [scanl, toList_cons, List.scanl]; dsimp
  simp only [cons]

/-- The underlying `List` of a `Vector` after a `scanl` is the `List.scanl`
of the underlying `List` of the original `Vector`.
-/
@[simp]
theorem scanl_val : ∀ {v : Vector α n}, (scanl f b v).val = List.scanl f b v.val
  | _ => rfl

/-- The `toList` of a `Vector` after a `scanl` is the `List.scanl`
of the `toList` of the original `Vector`.
-/
@[simp]
theorem toList_scanl : (scanl f b v).toList = List.scanl f b v.toList :=
  rfl

/-- The recursive step of `scanl` splits a vector made up of a single element
`x ::ᵥ nil : Vector α 1` into a `Vector` of the provided starting value `b : β`
and the mapped `f b x : β` as the last value.
-/
@[simp]
theorem scanl_singleton (v : Vector α 1) : scanl f b v = b ::ᵥ f b v.head ::ᵥ nil := by
  rw [← cons_head_tail v]
  simp only [scanl_cons, scanl_nil, head_cons, singleton_tail]

/-- The first element of `scanl` of a vector `v : Vector α n`,
retrieved via `head`, is the starting value `b : β`.
-/
@[simp]
theorem scanl_head : (scanl f b v).head = b := by
  cases n
  · have : v = nil := by simp only [eq_iff_true_of_subsingleton]
    simp only [this, scanl_nil, head_cons]
  · rw [← cons_head_tail v]
    simp [← get_zero, get_eq_get_toList]

/-- For an index `i : Fin n`, the nth element of `scanl` of a
vector `v : Vector α n` at `i.succ`, is equal to the application
function `f : β → α → β` of the `castSucc i` element of
`scanl f b v` and `get v i`.

This lemma is the `get` version of `scanl_cons`.
-/
@[simp]
theorem scanl_get (i : Fin n) :
    (scanl f b v).get i.succ = f ((scanl f b v).get (Fin.castSucc i)) (v.get i) := by
  rcases n with - | n
  · exact i.elim0
  induction' n with n hn generalizing b
  · have i0 : i = 0 := Fin.eq_zero _
    simp [scanl_singleton, i0, get_zero]; simp [get_eq_get_toList, List.get]
  · rw [← cons_head_tail v, scanl_cons, get_cons_succ]
    refine Fin.cases ?_ ?_ i
    · simp only [get_zero, scanl_head, Fin.castSucc_zero, head_cons]
    · intro i'
      simp only [hn, Fin.castSucc_fin_succ, get_cons_succ]

end Scan

/-- Monadic analog of `Vector.ofFn`.
Given a monadic function on `Fin n`, return a `Vector α n` inside the monad. -/
def mOfFn {m} [Monad m] {α : Type u} : ∀ {n}, (Fin n → m α) → m (Vector α n)
  | 0, _ => pure nil
  | _ + 1, f => do
    let a ← f 0
    let v ← mOfFn fun i => f i.succ
    pure (a ::ᵥ v)

theorem mOfFn_pure {m} [Monad m] [LawfulMonad m] {α} :
    ∀ {n} (f : Fin n → α), (@mOfFn m _ _ _ fun i => pure (f i)) = pure (ofFn f)
  | 0, _ => rfl
  | n + 1, f => by
    rw [mOfFn, @mOfFn_pure m _ _ _ n _, ofFn]
    simp

/-- Apply a monadic function to each component of a vector,
returning a vector inside the monad. -/
def mmap {m} [Monad m] {α} {β : Type u} (f : α → m β) : ∀ {n}, Vector α n → m (Vector β n)
  | 0, _ => pure nil
  | _ + 1, xs => do
    let h' ← f xs.head
    let t' ← mmap f xs.tail
    pure (h' ::ᵥ t')

@[simp]
theorem mmap_nil {m} [Monad m] {α β} (f : α → m β) : mmap f nil = pure nil :=
  rfl

@[simp]
theorem mmap_cons {m} [Monad m] {α β} (f : α → m β) (a) :
    ∀ {n} (v : Vector α n),
      mmap f (a ::ᵥ v) = do
        let h' ← f a
        let t' ← mmap f v
        pure (h' ::ᵥ t')
  | _, ⟨_, rfl⟩ => rfl

/--
Define `C v` by induction on `v : Vector α n`.

This function has two arguments: `nil` handles the base case on `C nil`,
and `cons` defines the inductive step using `∀ x : α, C w → C (x ::ᵥ w)`.

It is used as the default induction principle for the `induction` tactic.
-/
@[elab_as_elim, induction_eliminator]
def inductionOn {C : ∀ {n : ℕ}, Vector α n → Sort*} {n : ℕ} (v : Vector α n)
    (nil : C nil) (cons : ∀ {n : ℕ} {x : α} {w : Vector α n}, C w → C (x ::ᵥ w)) : C v := by
  induction' n with n ih
  · rcases v with ⟨_ | ⟨-, -⟩, - | -⟩
    exact nil
  · rcases v with ⟨_ | ⟨a, v⟩, v_property⟩
    cases v_property
    exact cons (ih ⟨v, (add_left_inj 1).mp v_property⟩)

@[simp]
theorem inductionOn_nil {C : ∀ {n : ℕ}, Vector α n → Sort*}
    (nil : C nil) (cons : ∀ {n : ℕ} {x : α} {w : Vector α n}, C w → C (x ::ᵥ w)) :
    Vector.nil.inductionOn nil cons = nil :=
  rfl

@[simp]
theorem inductionOn_cons {C : ∀ {n : ℕ}, Vector α n → Sort*} {n : ℕ} (x : α) (v : Vector α n)
    (nil : C nil) (cons : ∀ {n : ℕ} {x : α} {w : Vector α n}, C w → C (x ::ᵥ w)) :
    (x ::ᵥ v).inductionOn nil cons = cons (v.inductionOn nil cons : C v) :=
  rfl

variable {β γ : Type*}

/-- Define `C v w` by induction on a pair of vectors `v : Vector α n` and `w : Vector β n`. -/
@[elab_as_elim]
def inductionOn₂ {C : ∀ {n}, Vector α n → Vector β n → Sort*}
    (v : Vector α n) (w : Vector β n)
    (nil : C nil nil) (cons : ∀ {n a b} {x : Vector α n} {y}, C x y → C (a ::ᵥ x) (b ::ᵥ y)) :
    C v w := by
  induction' n with n ih
  · rcases v with ⟨_ | ⟨-, -⟩, - | -⟩
    rcases w with ⟨_ | ⟨-, -⟩, - | -⟩
    exact nil
  · rcases v with ⟨_ | ⟨a, v⟩, v_property⟩
    cases v_property
    rcases w with ⟨_ | ⟨b, w⟩, w_property⟩
    cases w_property
    apply @cons n _ _ ⟨v, (add_left_inj 1).mp v_property⟩ ⟨w, (add_left_inj 1).mp w_property⟩
    apply ih

/-- Define `C u v w` by induction on a triplet of vectors
`u : Vector α n`, `v : Vector β n`, and `w : Vector γ b`. -/
@[elab_as_elim]
def inductionOn₃ {C : ∀ {n}, Vector α n → Vector β n → Vector γ n → Sort*}
    (u : Vector α n) (v : Vector β n) (w : Vector γ n) (nil : C nil nil nil)
    (cons : ∀ {n a b c} {x : Vector α n} {y z}, C x y z → C (a ::ᵥ x) (b ::ᵥ y) (c ::ᵥ z)) :
    C u v w := by
  induction' n with n ih
  · rcases u with ⟨_ | ⟨-, -⟩, - | -⟩
    rcases v with ⟨_ | ⟨-, -⟩, - | -⟩
    rcases w with ⟨_ | ⟨-, -⟩, - | -⟩
    exact nil
  · rcases u with ⟨_ | ⟨a, u⟩, u_property⟩
    cases u_property
    rcases v with ⟨_ | ⟨b, v⟩, v_property⟩
    cases v_property
    rcases w with ⟨_ | ⟨c, w⟩, w_property⟩
    cases w_property
    apply
      @cons n _ _ _ ⟨u, (add_left_inj 1).mp u_property⟩ ⟨v, (add_left_inj 1).mp v_property⟩
        ⟨w, (add_left_inj 1).mp w_property⟩
    apply ih

/-- Define `motive v` by case-analysis on `v : Vector α n`. -/
def casesOn {motive : ∀ {n}, Vector α n → Sort*} (v : Vector α m)
    (nil : motive nil)
    (cons : ∀ {n}, (hd : α) → (tl : Vector α n) → motive (Vector.cons hd tl)) :
    motive v :=
  inductionOn (C := motive) v nil @fun _ hd tl _ => cons hd tl

/-- Define `motive v₁ v₂` by case-analysis on `v₁ : Vector α n` and `v₂ : Vector β n`. -/
def casesOn₂  {motive : ∀{n}, Vector α n → Vector β n → Sort*} (v₁ : Vector α m) (v₂ : Vector β m)
    (nil : motive nil nil)
    (cons : ∀{n}, (x : α) → (y : β) → (xs : Vector α n) → (ys : Vector β n)
      → motive (x ::ᵥ xs) (y ::ᵥ ys)) :
    motive v₁ v₂ :=
  inductionOn₂ (C := motive) v₁ v₂ nil @fun _ x y xs ys _ => cons x y xs ys

/-- Define `motive v₁ v₂ v₃` by case-analysis on `v₁ : Vector α n`, `v₂ : Vector β n`, and
    `v₃ : Vector γ n`. -/
def casesOn₃  {motive : ∀{n}, Vector α n → Vector β n → Vector γ n → Sort*} (v₁ : Vector α m)
    (v₂ : Vector β m) (v₃ : Vector γ m) (nil : motive nil nil nil)
    (cons : ∀{n}, (x : α) → (y : β) → (z : γ) → (xs : Vector α n) → (ys : Vector β n)
      → (zs : Vector γ n) → motive (x ::ᵥ xs) (y ::ᵥ ys) (z ::ᵥ zs)) :
    motive v₁ v₂ v₃ :=
  inductionOn₃ (C := motive) v₁ v₂ v₃ nil @fun _ x y z xs ys zs _ => cons x y z xs ys zs

/-- Cast a vector to an array. -/
def toArray : Vector α n → Array α
  | ⟨xs, _⟩ => cast (by rfl) xs.toArray

section InsertIdx

variable {a : α}

/-- `v.insertIdx a i` inserts `a` into the vector `v` at position `i`
(and shifting later components to the right). -/
def insertIdx (a : α) (i : Fin (n + 1)) (v : Vector α n) : Vector α (n + 1) :=
  ⟨v.1.insertIdx i a, by
    rw [List.length_insertIdx, v.2]
    split <;> omega⟩

@[deprecated (since := "2024-10-21")] alias insertNth := insertIdx

theorem insertIdx_val {i : Fin (n + 1)} {v : Vector α n} :
    (v.insertIdx a i).val = v.val.insertIdx i.1 a :=
  rfl

@[deprecated (since := "2024-10-21")] alias insertNth_val := insertIdx_val

@[simp]
theorem eraseIdx_val {i : Fin n} : ∀ {v : Vector α n}, (eraseIdx i v).val = v.val.eraseIdx i
  | _ => rfl

@[deprecated (since := "2024-10-21")] alias eraseNth_val := eraseIdx_val
theorem eraseIdx_insertIdx {v : Vector α n} {i : Fin (n + 1)} :
    eraseIdx i (insertIdx a i v) = v :=
<<<<<<< HEAD
  Subtype.eq List.eraseIdx_insertIdx
=======
  Subtype.eq (List.eraseIdx_insertIdx ..)
>>>>>>> 44a2fd5e

/-- Erasing an element after inserting an element, at different indices. -/
theorem eraseIdx_insertIdx' {v : Vector α (n + 1)} :
    ∀ {i : Fin (n + 1)} {j : Fin (n + 2)},
      eraseIdx (j.succAbove i) (insertIdx a j v) = insertIdx a (i.predAbove j) (eraseIdx i v)
  | ⟨i, hi⟩, ⟨j, hj⟩ => by
    dsimp [insertIdx, eraseIdx, Fin.succAbove, Fin.predAbove]
    rw [Subtype.mk_eq_mk]
    simp only [Fin.lt_iff_val_lt_val]
    split_ifs with hij
    · rcases Nat.exists_eq_succ_of_ne_zero
        (Nat.pos_iff_ne_zero.1 (lt_of_le_of_lt (Nat.zero_le _) hij)) with ⟨j, rfl⟩
      rw [← List.insertIdx_eraseIdx_of_ge]
      · simp; rfl
      · simpa
      · simpa [Nat.lt_succ_iff] using hij
    · dsimp
      rw [← List.insertIdx_eraseIdx_of_le]
      · rfl
      · simpa
      · simpa [not_lt] using hij

theorem insertIdx_comm (a b : α) (i j : Fin (n + 1)) (h : i ≤ j) :
    ∀ v : Vector α n,
      (v.insertIdx a i).insertIdx b j.succ = (v.insertIdx b j).insertIdx a (Fin.castSucc i)
  | ⟨l, hl⟩ => by
    refine Subtype.eq ?_
    simp only [insertIdx_val, Fin.val_succ, Fin.castSucc, Fin.coe_castAdd]
    apply List.insertIdx_comm
    · assumption
    · rw [hl]
      exact Nat.le_of_succ_le_succ j.2

@[deprecated (since := "2024-10-21")] alias insertNth_comm := insertIdx_comm

end InsertIdx

section Set

/-- `set v n a` replaces the `n`th element of `v` with `a`. -/
def set (v : Vector α n) (i : Fin n) (a : α) : Vector α n :=
  ⟨v.1.set i.1 a, by simp⟩

@[simp]
theorem toList_set (v : Vector α n) (i : Fin n) (a : α) :
    (v.set i a).toList = v.toList.set i a :=
  rfl

@[simp]
theorem get_set_same (v : Vector α n) (i : Fin n) (a : α) : (v.set i a).get i = a := by
  cases v; cases i; simp [Vector.set, get_eq_get_toList]

theorem get_set_of_ne {v : Vector α n} {i j : Fin n} (h : i ≠ j) (a : α) :
    (v.set i a).get j = v.get j := by
  cases v; cases i; cases j
  simp only [get_eq_get_toList, toList_set, toList_mk, Fin.cast_mk, List.get_eq_getElem]
  rw [List.getElem_set_of_ne]
  · simpa using h

theorem get_set_eq_if {v : Vector α n} {i j : Fin n} (a : α) :
    (v.set i a).get j = if i = j then a else v.get j := by
  split_ifs <;> (try simp [*]); rwa [get_set_of_ne]

@[to_additive]
theorem prod_set [Monoid α] (v : Vector α n) (i : Fin n) (a : α) :
    (v.set i a).toList.prod = (v.take i).toList.prod * a * (v.drop (i + 1)).toList.prod := by
  refine (List.prod_set v.toList i a).trans ?_
  simp_all

/-- Variant of `List.Vector.prod_set` that multiplies by the inverse of the replaced element -/
@[to_additive
  "Variant of `List.Vector.sum_set` that subtracts the inverse of the replaced element"]
theorem prod_set' [CommGroup α] (v : Vector α n) (i : Fin n) (a : α) :
    (v.set i a).toList.prod = v.toList.prod * (v.get i)⁻¹ * a := by
  refine (List.prod_set' v.toList i a).trans ?_
  simp [get_eq_get_toList, mul_assoc]

end Set

end Vector

namespace Vector

section Traverse

variable {F G : Type u → Type u}
variable [Applicative F] [Applicative G]

open Applicative Functor

open List (cons)

open Nat

private def traverseAux {α β : Type u} (f : α → F β) : ∀ x : List α, F (Vector β x.length)
  | [] => pure Vector.nil
  | x :: xs => Vector.cons <$> f x <*> traverseAux f xs

/-- Apply an applicative function to each component of a vector. -/
protected def traverse {α β : Type u} (f : α → F β) : Vector α n → F (Vector β n)
  | ⟨v, Hv⟩ => cast (by rw [Hv]) <| traverseAux f v

section

variable {α β : Type u}

@[simp]
protected theorem traverse_def (f : α → F β) (x : α) :
    ∀ xs : Vector α n, (x ::ᵥ xs).traverse f = cons <$> f x <*> xs.traverse f := by
  rintro ⟨xs, rfl⟩; rfl

protected theorem id_traverse : ∀ x : Vector α n, x.traverse (pure : _ → Id _) = x := by
  rintro ⟨x, rfl⟩; dsimp [Vector.traverse, cast]
  induction' x with x xs IH; · rfl
  simp! [IH]; rfl

end

open Function

variable [LawfulApplicative G]
variable {α β γ : Type u}

-- We need to turn off the linter here as
-- the `LawfulTraversable` instance below expects a particular signature.
@[nolint unusedArguments]
protected theorem comp_traverse (f : β → F γ) (g : α → G β) (x : Vector α n) :
    Vector.traverse (Comp.mk ∘ Functor.map f ∘ g) x =
      Comp.mk (Vector.traverse f <$> Vector.traverse g x) := by
  induction' x with n x xs ih
  · simp! [cast, *, functor_norm]
    rfl
  · rw [Vector.traverse_def, ih]
    simp [functor_norm, Function.comp_def]

protected theorem traverse_eq_map_id {α β} (f : α → β) :
    ∀ x : Vector α n, x.traverse ((pure : _ → Id _) ∘ f) = (pure : _ → Id _) (map f x) := by
  rintro ⟨x, rfl⟩; simp!; induction x <;> simp! [*, functor_norm] <;> rfl

variable [LawfulApplicative F] (η : ApplicativeTransformation F G)

protected theorem naturality {α β : Type u} (f : α → F β) (x : Vector α n) :
    η (x.traverse f) = x.traverse (@η _ ∘ f) := by
  induction' x with n x xs ih
  · simp! [functor_norm, cast, η.preserves_pure]
  · rw [Vector.traverse_def, Vector.traverse_def, ← ih, η.preserves_seq, η.preserves_map]
    rfl

end Traverse

instance : Traversable.{u} (flip Vector n) where
  traverse := @Vector.traverse n
  map {α β} := @Vector.map.{u, u} α β n

instance : LawfulTraversable.{u} (flip Vector n) where
  id_traverse := @Vector.id_traverse n
  comp_traverse := Vector.comp_traverse
  traverse_eq_map_id := @Vector.traverse_eq_map_id n
  naturality := Vector.naturality
  id_map := by intro _ x; cases x; simp! [(· <$> ·)]
  comp_map := by intro _ _ _ _ _ x; cases x; simp! [(· <$> ·)]
  map_const := rfl

-- Porting note: not porting meta instances
-- unsafe instance reflect [reflected_univ.{u}] {α : Type u} [has_reflect α]
--     [reflected _ α] {n : ℕ} : has_reflect (Vector α n) := fun v =>
--   @Vector.inductionOn α (fun n => reflected _) n v
--     ((by
--           trace
--             "./././Mathport/Syntax/Translate/Tactic/Builtin.lean:76:14:
--              unsupported tactic `reflect_name #[]" :
--           reflected _ @Vector.nil.{u}).subst
--       q(α))
--     fun n x xs ih =>
--     (by
--           trace
--             "./././Mathport/Syntax/Translate/Tactic/Builtin.lean:76:14:
--              unsupported tactic `reflect_name #[]" :
--           reflected _ @Vector.cons.{u}).subst₄
--       q(α) q(n) q(x) ih

section Simp

variable {x : α} {y : β} {s : σ} (xs : Vector α n)

@[simp]
theorem replicate_succ (val : α) :
    replicate (n+1) val = val ::ᵥ (replicate n val) :=
  rfl

section Append
variable (ys : Vector α m)

@[simp] lemma get_append_cons_zero : get (append (x ::ᵥ xs) ys) 0 = x := rfl

@[simp]
theorem get_append_cons_succ {i : Fin (n + m)} {h} :
    get (append (x ::ᵥ xs) ys) ⟨i+1, h⟩ = get (append xs ys) i :=
  rfl

@[simp]
theorem append_nil : append xs nil = xs := by
  cases xs; simp [append]

end Append

variable (ys : Vector β n)

@[simp]
theorem get_map₂ (v₁ : Vector α n) (v₂ : Vector β n) (f : α → β → γ) (i : Fin n) :
    get (map₂ f v₁ v₂) i = f (get v₁ i) (get v₂ i) := by
  clear * - v₁ v₂
  induction v₁, v₂ using inductionOn₂ with
  | nil =>
    exact Fin.elim0 i
  | cons ih =>
    rw [map₂_cons]
    cases i using Fin.cases
    · simp only [get_zero, head_cons]
    · simp only [get_cons_succ, ih]

@[simp]
theorem mapAccumr_cons {f : α → σ → σ × β} :
    mapAccumr f (x ::ᵥ xs) s
    = let r := mapAccumr f xs s
      let q := f x r.1
      (q.1, q.2 ::ᵥ r.2) :=
  rfl

@[simp]
theorem mapAccumr₂_cons {f : α → β → σ → σ × φ} :
    mapAccumr₂ f (x ::ᵥ xs) (y ::ᵥ ys) s
    = let r := mapAccumr₂ f xs ys s
      let q := f x y r.1
      (q.1, q.2 ::ᵥ r.2) :=
  rfl

end Simp

end List.Vector<|MERGE_RESOLUTION|>--- conflicted
+++ resolved
@@ -541,11 +541,7 @@
 @[deprecated (since := "2024-10-21")] alias eraseNth_val := eraseIdx_val
 theorem eraseIdx_insertIdx {v : Vector α n} {i : Fin (n + 1)} :
     eraseIdx i (insertIdx a i v) = v :=
-<<<<<<< HEAD
-  Subtype.eq List.eraseIdx_insertIdx
-=======
   Subtype.eq (List.eraseIdx_insertIdx ..)
->>>>>>> 44a2fd5e
 
 /-- Erasing an element after inserting an element, at different indices. -/
 theorem eraseIdx_insertIdx' {v : Vector α (n + 1)} :
