/-
Copyright (c) 2014 Jeremy Avigad. All rights reserved.
Released under Apache 2.0 license as described in the file LICENSE.
Authors: Jeremy Avigad, Leonardo de Moura
-/
import Mathlib.Data.Set.Basic

#align_import data.set.image from "leanprover-community/mathlib"@"48fb5b5280e7c81672afc9524185ae994553ebf4"

/-!
# Images and preimages of sets

## Main definitions

* `preimage f t : Set α` : the preimage f⁻¹(t) (written `f ⁻¹' t` in Lean) of a subset of β.

* `range f : Set β` : the image of `univ` under `f`.
  Also works for `{p : Prop} (f : p → α)` (unlike `image`)

## Notation

* `f ⁻¹' t` for `Set.preimage f t`

* `f '' s` for `Set.image f s`

## Tags

set, sets, image, preimage, pre-image, range

-/

set_option autoImplicit true

universe u v

open Function Set

namespace Set

variable {α β γ : Type*} {ι ι' : Sort*}

/-! ### Inverse image -/


/-- The preimage of `s : Set β` by `f : α → β`, written `f ⁻¹' s`,
  is the set of `x : α` such that `f x ∈ s`. -/
def preimage {α : Type u} {β : Type v} (f : α → β) (s : Set β) : Set α :=
  { x | f x ∈ s }
#align set.preimage Set.preimage

/-- `f ⁻¹' t` denotes the preimage of `t : Set β` under the function `f : α → β`. -/
infixl:80 " ⁻¹' " => preimage

section Preimage

variable {f : α → β} {g : β → γ}

@[simp]
theorem preimage_empty : f ⁻¹' ∅ = ∅ :=
  rfl
#align set.preimage_empty Set.preimage_empty

@[simp, mfld_simps]
theorem mem_preimage {s : Set β} {a : α} : a ∈ f ⁻¹' s ↔ f a ∈ s :=
  Iff.rfl
#align set.mem_preimage Set.mem_preimage

theorem preimage_congr {f g : α → β} {s : Set β} (h : ∀ x : α, f x = g x) : f ⁻¹' s = g ⁻¹' s := by
  congr with x
  simp [h]
#align set.preimage_congr Set.preimage_congr

@[gcongr]
theorem preimage_mono {s t : Set β} (h : s ⊆ t) : f ⁻¹' s ⊆ f ⁻¹' t := fun _ hx => h hx
#align set.preimage_mono Set.preimage_mono

@[simp, mfld_simps]
theorem preimage_univ : f ⁻¹' univ = univ :=
  rfl
#align set.preimage_univ Set.preimage_univ

theorem subset_preimage_univ {s : Set α} : s ⊆ f ⁻¹' univ :=
  subset_univ _
#align set.subset_preimage_univ Set.subset_preimage_univ

@[simp, mfld_simps]
theorem preimage_inter {s t : Set β} : f ⁻¹' (s ∩ t) = f ⁻¹' s ∩ f ⁻¹' t :=
  rfl
#align set.preimage_inter Set.preimage_inter

@[simp]
theorem preimage_union {s t : Set β} : f ⁻¹' (s ∪ t) = f ⁻¹' s ∪ f ⁻¹' t :=
  rfl
#align set.preimage_union Set.preimage_union

@[simp]
theorem preimage_compl {s : Set β} : f ⁻¹' sᶜ = (f ⁻¹' s)ᶜ :=
  rfl
#align set.preimage_compl Set.preimage_compl

@[simp]
theorem preimage_diff (f : α → β) (s t : Set β) : f ⁻¹' (s \ t) = f ⁻¹' s \ f ⁻¹' t :=
  rfl
#align set.preimage_diff Set.preimage_diff

@[simp]
lemma preimage_symmDiff {f : α → β} (s t : Set β) : f ⁻¹' (s ∆ t) = (f ⁻¹' s) ∆ (f ⁻¹' t) :=
  rfl

@[simp]
theorem preimage_ite (f : α → β) (s t₁ t₂ : Set β) :
    f ⁻¹' s.ite t₁ t₂ = (f ⁻¹' s).ite (f ⁻¹' t₁) (f ⁻¹' t₂) :=
  rfl
#align set.preimage_ite Set.preimage_ite

@[simp]
theorem preimage_setOf_eq {p : α → Prop} {f : β → α} : f ⁻¹' { a | p a } = { a | p (f a) } :=
  rfl
#align set.preimage_set_of_eq Set.preimage_setOf_eq

@[simp]
theorem preimage_id_eq : preimage (id : α → α) = id :=
  rfl
#align set.preimage_id_eq Set.preimage_id_eq

@[mfld_simps]
theorem preimage_id {s : Set α} : id ⁻¹' s = s :=
  rfl
#align set.preimage_id Set.preimage_id

@[simp, mfld_simps]
theorem preimage_id' {s : Set α} : (fun x => x) ⁻¹' s = s :=
  rfl
#align set.preimage_id' Set.preimage_id'

@[simp]
theorem preimage_const_of_mem {b : β} {s : Set β} (h : b ∈ s) : (fun _ : α => b) ⁻¹' s = univ :=
  eq_univ_of_forall fun _ => h
#align set.preimage_const_of_mem Set.preimage_const_of_mem

@[simp]
theorem preimage_const_of_not_mem {b : β} {s : Set β} (h : b ∉ s) : (fun _ : α => b) ⁻¹' s = ∅ :=
  eq_empty_of_subset_empty fun _ hx => h hx
#align set.preimage_const_of_not_mem Set.preimage_const_of_not_mem

theorem preimage_const (b : β) (s : Set β) [Decidable (b ∈ s)] :
    (fun _ : α => b) ⁻¹' s = if b ∈ s then univ else ∅ := by
  split_ifs with hb
  exacts [preimage_const_of_mem hb, preimage_const_of_not_mem hb]
#align set.preimage_const Set.preimage_const

theorem preimage_comp {s : Set γ} : g ∘ f ⁻¹' s = f ⁻¹' (g ⁻¹' s) :=
  rfl
#align set.preimage_comp Set.preimage_comp

theorem preimage_comp_eq : preimage (g ∘ f) = preimage f ∘ preimage g :=
  rfl
#align set.preimage_comp_eq Set.preimage_comp_eq

theorem preimage_iterate_eq {f : α → α} {n : ℕ} : Set.preimage f^[n] = (Set.preimage f)^[n] := by
  induction' n with n ih; · simp
  rw [iterate_succ, iterate_succ', Set.preimage_comp_eq, ih]
#align set.preimage_iterate_eq Set.preimage_iterate_eq

theorem preimage_preimage {g : β → γ} {f : α → β} {s : Set γ} :
    f ⁻¹' (g ⁻¹' s) = (fun x => g (f x)) ⁻¹' s :=
  preimage_comp.symm
#align set.preimage_preimage Set.preimage_preimage

theorem eq_preimage_subtype_val_iff {p : α → Prop} {s : Set (Subtype p)} {t : Set α} :
    s = Subtype.val ⁻¹' t ↔ ∀ (x) (h : p x), (⟨x, h⟩ : Subtype p) ∈ s ↔ x ∈ t :=
  ⟨fun s_eq x h => by
    rw [s_eq]
    simp, fun h => ext fun ⟨x, hx⟩ => by simp [h]⟩
#align set.eq_preimage_subtype_val_iff Set.eq_preimage_subtype_val_iff

theorem nonempty_of_nonempty_preimage {s : Set β} {f : α → β} (hf : (f ⁻¹' s).Nonempty) :
    s.Nonempty :=
  let ⟨x, hx⟩ := hf
  ⟨f x, hx⟩
#align set.nonempty_of_nonempty_preimage Set.nonempty_of_nonempty_preimage

theorem preimage_subtype_coe_eq_compl {α : Type*} {s u v : Set α} (hsuv : s ⊆ u ∪ v)
    (H : s ∩ (u ∩ v) = ∅) : ((↑) : s → α) ⁻¹' u = ((↑) ⁻¹' v)ᶜ := by
  ext ⟨x, x_in_s⟩
  constructor
  · intro x_in_u x_in_v
    exact eq_empty_iff_forall_not_mem.mp H x ⟨x_in_s, ⟨x_in_u, x_in_v⟩⟩
  · intro hx
    exact Or.elim (hsuv x_in_s) id fun hx' => hx.elim hx'
#align set.preimage_subtype_coe_eq_compl Set.preimage_subtype_coe_eq_compl

end Preimage

/-! ### Image of a set under a function -/


section Image

variable {f : α → β} {s t : Set α}

-- Porting note: `Set.image` is already defined in `Init.Set`
#align set.image Set.image

/-- `f '' s` denotes the image of `s : Set α` under the function `f : α → β`. -/
infixl:80 " '' " => image

theorem mem_image_iff_bex {f : α → β} {s : Set α} {y : β} :
    y ∈ f '' s ↔ ∃ (x : _) (_ : x ∈ s), f x = y :=
  bex_def.symm
#align set.mem_image_iff_bex Set.mem_image_iff_bex

@[simp]
theorem mem_image (f : α → β) (s : Set α) (y : β) : y ∈ f '' s ↔ ∃ x, x ∈ s ∧ f x = y :=
  Iff.rfl
#align set.mem_image Set.mem_image

theorem image_eta (f : α → β) : f '' s = (fun x => f x) '' s :=
  rfl
#align set.image_eta Set.image_eta

@[mfld_simps]
theorem mem_image_of_mem (f : α → β) {x : α} {a : Set α} (h : x ∈ a) : f x ∈ f '' a :=
  ⟨_, h, rfl⟩
#align set.mem_image_of_mem Set.mem_image_of_mem

theorem _root_.Function.Injective.mem_set_image {f : α → β} (hf : Injective f) {s : Set α} {a : α} :
    f a ∈ f '' s ↔ a ∈ s :=
  ⟨fun ⟨_, hb, Eq⟩ => hf Eq ▸ hb, mem_image_of_mem f⟩
#align function.injective.mem_set_image Function.Injective.mem_set_image

theorem ball_image_iff {f : α → β} {s : Set α} {p : β → Prop} :
    (∀ y ∈ f '' s, p y) ↔ ∀ x ∈ s, p (f x) := by simp
#align set.ball_image_iff Set.ball_image_iff

theorem ball_image_of_ball {f : α → β} {s : Set α} {p : β → Prop} (h : ∀ x ∈ s, p (f x)) :
    ∀ y ∈ f '' s, p y :=
  ball_image_iff.2 h
#align set.ball_image_of_ball Set.ball_image_of_ball

theorem bex_image_iff {f : α → β} {s : Set α} {p : β → Prop} :
    (∃ y ∈ f '' s, p y) ↔ ∃ x ∈ s, p (f x) := by simp
#align set.bex_image_iff Set.bex_image_iff

theorem mem_image_elim {f : α → β} {s : Set α} {C : β → Prop} (h : ∀ x : α, x ∈ s → C (f x)) :
    ∀ {y : β}, y ∈ f '' s → C y
  | _, ⟨a, a_in, rfl⟩ => h a a_in
#align set.mem_image_elim Set.mem_image_elim

theorem mem_image_elim_on {f : α → β} {s : Set α} {C : β → Prop} {y : β} (h_y : y ∈ f '' s)
    (h : ∀ x : α, x ∈ s → C (f x)) : C y :=
  mem_image_elim h h_y
#align set.mem_image_elim_on Set.mem_image_elim_on

-- Porting note: used to be `safe`
@[congr]
theorem image_congr {f g : α → β} {s : Set α} (h : ∀ a ∈ s, f a = g a) : f '' s = g '' s := by
  ext x
  rw [mem_image, mem_image]
  exact {
    mp := by
      rintro ⟨a, ha1, ha2⟩
      exact ⟨a, ⟨ha1, (h a ha1) ▸ ha2⟩⟩,
    mpr := by
      rintro ⟨a, ha1, ha2⟩
      exact ⟨a, ⟨ha1, (h a ha1) ▸ ha2⟩⟩
  }
  -- safe [ext_iff, iff_def]
#align set.image_congr Set.image_congr

/-- A common special case of `image_congr` -/
theorem image_congr' {f g : α → β} {s : Set α} (h : ∀ x : α, f x = g x) : f '' s = g '' s :=
  image_congr fun x _ => h x
#align set.image_congr' Set.image_congr'

theorem image_comp (f : β → γ) (g : α → β) (a : Set α) : f ∘ g '' a = f '' (g '' a) :=
  Subset.antisymm (ball_image_of_ball fun _ ha => mem_image_of_mem _ <| mem_image_of_mem _ ha)
    (ball_image_of_ball <| ball_image_of_ball fun _ ha => mem_image_of_mem _ ha)
#align set.image_comp Set.image_comp

/-- A variant of `image_comp`, useful for rewriting -/
theorem image_image (g : β → γ) (f : α → β) (s : Set α) : g '' (f '' s) = (fun x => g (f x)) '' s :=
  (image_comp g f s).symm
#align set.image_image Set.image_image

theorem image_comm {β'} {f : β → γ} {g : α → β} {f' : α → β'} {g' : β' → γ}
    (h_comm : ∀ a, f (g a) = g' (f' a)) : (s.image g).image f = (s.image f').image g' := by
  simp_rw [image_image, h_comm]
#align set.image_comm Set.image_comm

theorem _root_.Function.Semiconj.set_image {f : α → β} {ga : α → α} {gb : β → β}
    (h : Function.Semiconj f ga gb) : Function.Semiconj (image f) (image ga) (image gb) := fun _ =>
  image_comm h
#align function.semiconj.set_image Function.Semiconj.set_image

theorem _root_.Function.Commute.set_image {f g : α → α} (h : Function.Commute f g) :
    Function.Commute (image f) (image g) :=
  Function.Semiconj.set_image h
#align function.commute.set_image Function.Commute.set_image

/-- Image is monotone with respect to `⊆`. See `Set.monotone_image` for the statement in
terms of `≤`. -/
@[gcongr]
theorem image_subset {a b : Set α} (f : α → β) (h : a ⊆ b) : f '' a ⊆ f '' b := by
  simp only [subset_def, mem_image]
  exact fun x => fun ⟨w, h1, h2⟩ => ⟨w, h h1, h2⟩
#align set.image_subset Set.image_subset

/-- `Set.image` is monotone. See `Set.image_subset` for the statement in terms of `⊆`. -/
lemma monotone_image {f : α → β} : Monotone (image f) := fun _ _ => image_subset _
#align set.monotone_image Set.monotone_image

theorem image_union (f : α → β) (s t : Set α) : f '' (s ∪ t) = f '' s ∪ f '' t :=
  ext fun x =>
    ⟨by rintro ⟨a, h | h, rfl⟩ <;> [left; right] <;> exact ⟨_, h, rfl⟩, by
      rintro (⟨a, h, rfl⟩ | ⟨a, h, rfl⟩) <;> refine' ⟨_, _, rfl⟩ <;> [left; right] <;> exact h⟩
#align set.image_union Set.image_union

@[simp]
theorem image_empty (f : α → β) : f '' ∅ = ∅ := by
  ext
  simp
#align set.image_empty Set.image_empty

theorem image_inter_subset (f : α → β) (s t : Set α) : f '' (s ∩ t) ⊆ f '' s ∩ f '' t :=
  subset_inter (image_subset _ <| inter_subset_left _ _) (image_subset _ <| inter_subset_right _ _)
#align set.image_inter_subset Set.image_inter_subset

theorem image_inter_on {f : α → β} {s t : Set α} (h : ∀ x ∈ t, ∀ y ∈ s, f x = f y → x = y) :
    f '' (s ∩ t) = f '' s ∩ f '' t :=
  (image_inter_subset _ _ _).antisymm
    fun b ⟨⟨a₁, ha₁, h₁⟩, ⟨a₂, ha₂, h₂⟩⟩ ↦
      have : a₂ = a₁ := h _ ha₂ _ ha₁ (by simp [*])
      ⟨a₁, ⟨ha₁, this ▸ ha₂⟩, h₁⟩
#align set.image_inter_on Set.image_inter_on

theorem image_inter {f : α → β} {s t : Set α} (H : Injective f) : f '' (s ∩ t) = f '' s ∩ f '' t :=
  image_inter_on fun _ _ _ _ h => H h
#align set.image_inter Set.image_inter

theorem image_univ_of_surjective {ι : Type*} {f : ι → β} (H : Surjective f) : f '' univ = univ :=
  eq_univ_of_forall <| by simpa [image]
#align set.image_univ_of_surjective Set.image_univ_of_surjective

@[simp]
theorem image_singleton {f : α → β} {a : α} : f '' {a} = {f a} := by
  ext
  simp [image, eq_comm]
#align set.image_singleton Set.image_singleton

@[simp]
theorem Nonempty.image_const {s : Set α} (hs : s.Nonempty) (a : β) : (fun _ => a) '' s = {a} :=
  ext fun _ =>
    ⟨fun ⟨_, _, h⟩ => h ▸ mem_singleton _, fun h =>
      (eq_of_mem_singleton h).symm ▸ hs.imp fun _ hy => ⟨hy, rfl⟩⟩
#align set.nonempty.image_const Set.Nonempty.image_const

@[simp, mfld_simps]
theorem image_eq_empty {α β} {f : α → β} {s : Set α} : f '' s = ∅ ↔ s = ∅ := by
  simp only [eq_empty_iff_forall_not_mem]
  exact ⟨fun H a ha => H _ ⟨_, ha, rfl⟩, fun H b ⟨_, ha, _⟩ => H _ ha⟩
#align set.image_eq_empty Set.image_eq_empty

-- Porting note: `compl` is already defined in `Init.Set`
theorem preimage_compl_eq_image_compl [BooleanAlgebra α] (S : Set α) :
  HasCompl.compl ⁻¹' S = HasCompl.compl '' S :=
  Set.ext fun x =>
    ⟨fun h => ⟨xᶜ, h, compl_compl x⟩, fun h =>
      Exists.elim h fun _ hy => (compl_eq_comm.mp hy.2).symm.subst hy.1⟩
#align set.preimage_compl_eq_image_compl Set.preimage_compl_eq_image_compl

theorem mem_compl_image [BooleanAlgebra α] (t : α) (S : Set α) :
  t ∈ HasCompl.compl '' S ↔ tᶜ ∈ S := by
  simp [← preimage_compl_eq_image_compl]
#align set.mem_compl_image Set.mem_compl_image

/-- A variant of `image_id` -/
@[simp]
theorem image_id' (s : Set α) : (fun x => x) '' s = s := by
  ext
  simp
#align set.image_id' Set.image_id'

theorem image_id (s : Set α) : id '' s = s := by simp
#align set.image_id Set.image_id

theorem compl_compl_image [BooleanAlgebra α] (S : Set α) :
  HasCompl.compl '' (HasCompl.compl '' S) = S := by
  rw [← image_comp, compl_comp_compl, image_id]
#align set.compl_compl_image Set.compl_compl_image

theorem image_insert_eq {f : α → β} {a : α} {s : Set α} :
    f '' insert a s = insert (f a) (f '' s) := by
  ext
  simp [and_or_left, exists_or, eq_comm, or_comm, and_comm]
#align set.image_insert_eq Set.image_insert_eq

theorem image_pair (f : α → β) (a b : α) : f '' {a, b} = {f a, f b} := by
  simp only [image_insert_eq, image_singleton]
#align set.image_pair Set.image_pair

theorem image_subset_preimage_of_inverse {f : α → β} {g : β → α} (I : LeftInverse g f) (s : Set α) :
    f '' s ⊆ g ⁻¹' s := fun _ ⟨a, h, e⟩ => e ▸ ((I a).symm ▸ h : g (f a) ∈ s)
#align set.image_subset_preimage_of_inverse Set.image_subset_preimage_of_inverse

theorem preimage_subset_image_of_inverse {f : α → β} {g : β → α} (I : LeftInverse g f) (s : Set β) :
    f ⁻¹' s ⊆ g '' s := fun b h => ⟨f b, h, I b⟩
#align set.preimage_subset_image_of_inverse Set.preimage_subset_image_of_inverse

theorem image_eq_preimage_of_inverse {f : α → β} {g : β → α} (h₁ : LeftInverse g f)
    (h₂ : RightInverse g f) : image f = preimage g :=
  funext fun s =>
    Subset.antisymm (image_subset_preimage_of_inverse h₁ s) (preimage_subset_image_of_inverse h₂ s)
#align set.image_eq_preimage_of_inverse Set.image_eq_preimage_of_inverse

theorem mem_image_iff_of_inverse {f : α → β} {g : β → α} {b : β} {s : Set α} (h₁ : LeftInverse g f)
    (h₂ : RightInverse g f) : b ∈ f '' s ↔ g b ∈ s := by
  rw [image_eq_preimage_of_inverse h₁ h₂]; rfl
#align set.mem_image_iff_of_inverse Set.mem_image_iff_of_inverse

theorem image_compl_subset {f : α → β} {s : Set α} (H : Injective f) : f '' sᶜ ⊆ (f '' s)ᶜ :=
  Disjoint.subset_compl_left <| by simp [disjoint_iff_inf_le, ←image_inter H]
#align set.image_compl_subset Set.image_compl_subset

theorem subset_image_compl {f : α → β} {s : Set α} (H : Surjective f) : (f '' s)ᶜ ⊆ f '' sᶜ :=
  compl_subset_iff_union.2 <| by
    rw [← image_union]
    simp [image_univ_of_surjective H]
#align set.subset_image_compl Set.subset_image_compl

theorem image_compl_eq {f : α → β} {s : Set α} (H : Bijective f) : f '' sᶜ = (f '' s)ᶜ :=
  Subset.antisymm (image_compl_subset H.1) (subset_image_compl H.2)
#align set.image_compl_eq Set.image_compl_eq

theorem subset_image_diff (f : α → β) (s t : Set α) : f '' s \ f '' t ⊆ f '' (s \ t) := by
  rw [diff_subset_iff, ← image_union, union_diff_self]
  exact image_subset f (subset_union_right t s)
#align set.subset_image_diff Set.subset_image_diff

theorem subset_image_symmDiff : (f '' s) ∆ (f '' t) ⊆ f '' s ∆ t :=
  (union_subset_union (subset_image_diff _ _ _) <| subset_image_diff _ _ _).trans
    (superset_of_eq (image_union _ _ _))
#align set.subset_image_symm_diff Set.subset_image_symmDiff

theorem image_diff {f : α → β} (hf : Injective f) (s t : Set α) : f '' (s \ t) = f '' s \ f '' t :=
  Subset.antisymm
    (Subset.trans (image_inter_subset _ _ _) <| inter_subset_inter_right _ <| image_compl_subset hf)
    (subset_image_diff f s t)
#align set.image_diff Set.image_diff

theorem image_symmDiff (hf : Injective f) (s t : Set α) : f '' s ∆ t = (f '' s) ∆ (f '' t) := by
  simp_rw [Set.symmDiff_def, image_union, image_diff hf]
#align set.image_symm_diff Set.image_symmDiff

theorem Nonempty.image (f : α → β) {s : Set α} : s.Nonempty → (f '' s).Nonempty
  | ⟨x, hx⟩ => ⟨f x, mem_image_of_mem f hx⟩
#align set.nonempty.image Set.Nonempty.image

theorem Nonempty.of_image {f : α → β} {s : Set α} : (f '' s).Nonempty → s.Nonempty
  | ⟨_, x, hx, _⟩ => ⟨x, hx⟩
#align set.nonempty.of_image Set.Nonempty.of_image

@[simp]
theorem nonempty_image_iff {f : α → β} {s : Set α} : (f '' s).Nonempty ↔ s.Nonempty :=
  ⟨Nonempty.of_image, fun h => h.image f⟩
#align set.nonempty_image_iff Set.nonempty_image_iff

theorem Nonempty.preimage {s : Set β} (hs : s.Nonempty) {f : α → β} (hf : Surjective f) :
    (f ⁻¹' s).Nonempty :=
  let ⟨y, hy⟩ := hs
  let ⟨x, hx⟩ := hf y
  ⟨x, mem_preimage.2 <| hx.symm ▸ hy⟩
#align set.nonempty.preimage Set.Nonempty.preimage

instance (f : α → β) (s : Set α) [Nonempty s] : Nonempty (f '' s) :=
  (Set.Nonempty.image f nonempty_of_nonempty_subtype).to_subtype

/-- image and preimage are a Galois connection -/
@[simp]
theorem image_subset_iff {s : Set α} {t : Set β} {f : α → β} : f '' s ⊆ t ↔ s ⊆ f ⁻¹' t :=
  ball_image_iff
#align set.image_subset_iff Set.image_subset_iff

theorem image_preimage_subset (f : α → β) (s : Set β) : f '' (f ⁻¹' s) ⊆ s :=
  image_subset_iff.2 Subset.rfl
#align set.image_preimage_subset Set.image_preimage_subset

theorem subset_preimage_image (f : α → β) (s : Set α) : s ⊆ f ⁻¹' (f '' s) := fun _ =>
  mem_image_of_mem f
#align set.subset_preimage_image Set.subset_preimage_image

@[simp]
theorem preimage_image_eq {f : α → β} (s : Set α) (h : Injective f) : f ⁻¹' (f '' s) = s :=
  Subset.antisymm (fun _ ⟨_, hy, e⟩ => h e ▸ hy) (subset_preimage_image f s)
#align set.preimage_image_eq Set.preimage_image_eq

@[simp]
theorem image_preimage_eq {f : α → β} (s : Set β) (h : Surjective f) : f '' (f ⁻¹' s) = s :=
  Subset.antisymm (image_preimage_subset f s) fun x hx =>
    let ⟨y, e⟩ := h x
    ⟨y, (e.symm ▸ hx : f y ∈ s), e⟩
#align set.image_preimage_eq Set.image_preimage_eq

@[simp]
theorem preimage_eq_preimage {f : β → α} (hf : Surjective f) : f ⁻¹' s = f ⁻¹' t ↔ s = t :=
  Iff.intro
    fun eq => by rw [← image_preimage_eq s hf, ← image_preimage_eq t hf, eq]
    fun eq => eq ▸ rfl
#align set.preimage_eq_preimage Set.preimage_eq_preimage

theorem image_inter_preimage (f : α → β) (s : Set α) (t : Set β) :
    f '' (s ∩ f ⁻¹' t) = f '' s ∩ t := by
  apply Subset.antisymm
  · calc
      f '' (s ∩ f ⁻¹' t) ⊆ f '' s ∩ f '' (f ⁻¹' t) := image_inter_subset _ _ _
      _ ⊆ f '' s ∩ t := inter_subset_inter_right _ (image_preimage_subset f t)
  · rintro _ ⟨⟨x, h', rfl⟩, h⟩
    exact ⟨x, ⟨h', h⟩, rfl⟩
#align set.image_inter_preimage Set.image_inter_preimage

theorem image_preimage_inter (f : α → β) (s : Set α) (t : Set β) :
    f '' (f ⁻¹' t ∩ s) = t ∩ f '' s := by simp only [inter_comm, image_inter_preimage]
#align set.image_preimage_inter Set.image_preimage_inter

@[simp]
theorem image_inter_nonempty_iff {f : α → β} {s : Set α} {t : Set β} :
    (f '' s ∩ t).Nonempty ↔ (s ∩ f ⁻¹' t).Nonempty := by
  rw [← image_inter_preimage, nonempty_image_iff]
#align set.image_inter_nonempty_iff Set.image_inter_nonempty_iff

theorem image_diff_preimage {f : α → β} {s : Set α} {t : Set β} : f '' (s \ f ⁻¹' t) = f '' s \ t :=
  by simp_rw [diff_eq, ← preimage_compl, image_inter_preimage]
#align set.image_diff_preimage Set.image_diff_preimage

theorem compl_image : image (compl : Set α → Set α) = preimage compl :=
  image_eq_preimage_of_inverse compl_compl compl_compl
#align set.compl_image Set.compl_image

theorem compl_image_set_of {p : Set α → Prop} : compl '' { s | p s } = { s | p sᶜ } :=
  congr_fun compl_image p
#align set.compl_image_set_of Set.compl_image_set_of

theorem inter_preimage_subset (s : Set α) (t : Set β) (f : α → β) :
    s ∩ f ⁻¹' t ⊆ f ⁻¹' (f '' s ∩ t) := fun _ h => ⟨mem_image_of_mem _ h.left, h.right⟩
#align set.inter_preimage_subset Set.inter_preimage_subset

theorem union_preimage_subset (s : Set α) (t : Set β) (f : α → β) :
    s ∪ f ⁻¹' t ⊆ f ⁻¹' (f '' s ∪ t) := fun _ h =>
  Or.elim h (fun l => Or.inl <| mem_image_of_mem _ l) fun r => Or.inr r
#align set.union_preimage_subset Set.union_preimage_subset

theorem subset_image_union (f : α → β) (s : Set α) (t : Set β) : f '' (s ∪ f ⁻¹' t) ⊆ f '' s ∪ t :=
  image_subset_iff.2 (union_preimage_subset _ _ _)
#align set.subset_image_union Set.subset_image_union

theorem preimage_subset_iff {A : Set α} {B : Set β} {f : α → β} :
    f ⁻¹' B ⊆ A ↔ ∀ a : α, f a ∈ B → a ∈ A :=
  Iff.rfl
#align set.preimage_subset_iff Set.preimage_subset_iff

theorem image_eq_image {f : α → β} (hf : Injective f) : f '' s = f '' t ↔ s = t :=
  Iff.symm <|
    (Iff.intro fun eq => eq ▸ rfl) fun eq => by
      rw [← preimage_image_eq s hf, ← preimage_image_eq t hf, eq]
#align set.image_eq_image Set.image_eq_image

theorem image_subset_image_iff {f : α → β} (hf : Injective f) : f '' s ⊆ f '' t ↔ s ⊆ t := by
  refine' Iff.symm <| (Iff.intro (image_subset f)) fun h => _
  rw [← preimage_image_eq s hf, ← preimage_image_eq t hf]
  exact preimage_mono h
#align set.image_subset_image_iff Set.image_subset_image_iff

theorem prod_quotient_preimage_eq_image [s : Setoid α] (g : Quotient s → β) {h : α → β}
    (Hh : h = g ∘ Quotient.mk'') (r : Set (β × β)) :
    { x : Quotient s × Quotient s | (g x.1, g x.2) ∈ r } =
      (fun a : α × α => (⟦a.1⟧, ⟦a.2⟧)) '' ((fun a : α × α => (h a.1, h a.2)) ⁻¹' r) :=
  Hh.symm ▸
    Set.ext fun ⟨a₁, a₂⟩ =>
      ⟨Quot.induction_on₂ a₁ a₂ fun a₁ a₂ h => ⟨(a₁, a₂), h, rfl⟩, fun ⟨⟨b₁, b₂⟩, h₁, h₂⟩ =>
        show (g a₁, g a₂) ∈ r from
          have h₃ : ⟦b₁⟧ = a₁ ∧ ⟦b₂⟧ = a₂ := Prod.ext_iff.1 h₂
          h₃.1 ▸ h₃.2 ▸ h₁⟩
#align set.prod_quotient_preimage_eq_image Set.prod_quotient_preimage_eq_image

theorem exists_image_iff (f : α → β) (x : Set α) (P : β → Prop) :
    (∃ a : f '' x, P a) ↔ ∃ a : x, P (f a) :=
  ⟨fun ⟨a, h⟩ => ⟨⟨_, a.prop.choose_spec.1⟩, a.prop.choose_spec.2.symm ▸ h⟩, fun ⟨a, h⟩ =>
    ⟨⟨_, _, a.prop, rfl⟩, h⟩⟩
#align set.exists_image_iff Set.exists_image_iff

/-- Restriction of `f` to `s` factors through `s.imageFactorization f : s → f '' s`. -/
def imageFactorization (f : α → β) (s : Set α) : s → f '' s := fun p =>
  ⟨f p.1, mem_image_of_mem f p.2⟩
#align set.image_factorization Set.imageFactorization

theorem imageFactorization_eq {f : α → β} {s : Set α} :
    Subtype.val ∘ imageFactorization f s = f ∘ Subtype.val :=
  funext fun _ => rfl
#align set.image_factorization_eq Set.imageFactorization_eq

theorem surjective_onto_image {f : α → β} {s : Set α} : Surjective (imageFactorization f s) :=
  fun ⟨_, ⟨a, ha, rfl⟩⟩ => ⟨⟨a, ha⟩, rfl⟩
#align set.surjective_onto_image Set.surjective_onto_image

/-- If the only elements outside `s` are those left fixed by `σ`, then mapping by `σ` has no effect.
-/
theorem image_perm {s : Set α} {σ : Equiv.Perm α} (hs : { a : α | σ a ≠ a } ⊆ s) : σ '' s = s := by
  ext i
  obtain hi | hi := eq_or_ne (σ i) i
  · refine' ⟨_, fun h => ⟨i, h, hi⟩⟩
    rintro ⟨j, hj, h⟩
    rwa [σ.injective (hi.trans h.symm)]
  · refine' iff_of_true ⟨σ.symm i, hs fun h => hi _, σ.apply_symm_apply _⟩ (hs hi)
    convert congr_arg σ h <;> exact (σ.apply_symm_apply _).symm
#align set.image_perm Set.image_perm

end Image

/-! ### Lemmas about the powerset and image. -/

/-- The powerset of `{a} ∪ s` is `𝒫 s` together with `{a} ∪ t` for each `t ∈ 𝒫 s`. -/
theorem powerset_insert (s : Set α) (a : α) : 𝒫 insert a s = 𝒫 s ∪ insert a '' 𝒫 s := by
  ext t
  simp_rw [mem_union, mem_image, mem_powerset_iff]
  constructor
  · intro h
    by_cases hs : a ∈ t
    · right
      refine' ⟨t \ {a}, _, _⟩
      · rw [diff_singleton_subset_iff]
        assumption
      · rw [insert_diff_singleton, insert_eq_of_mem hs]
    · left
      exact (subset_insert_iff_of_not_mem hs).mp h
  · rintro (h | ⟨s', h₁, rfl⟩)
    · exact subset_trans h (subset_insert a s)
    · exact insert_subset_insert h₁
#align set.powerset_insert Set.powerset_insert

/-! ### Lemmas about range of a function. -/


section Range

variable {f : ι → α} {s t : Set α}

/-- Range of a function.

This function is more flexible than `f '' univ`, as the image requires that the domain is in Type
and not an arbitrary Sort. -/
def range (f : ι → α) : Set α :=
  { x | ∃ y, f y = x }
#align set.range Set.range

@[simp]
theorem mem_range {x : α} : x ∈ range f ↔ ∃ y, f y = x :=
  Iff.rfl
#align set.mem_range Set.mem_range

-- Porting note
-- @[simp] `simp` can prove this
@[mfld_simps]
theorem mem_range_self (i : ι) : f i ∈ range f :=
  ⟨i, rfl⟩
#align set.mem_range_self Set.mem_range_self

theorem forall_range_iff {p : α → Prop} : (∀ a ∈ range f, p a) ↔ ∀ i, p (f i) := by simp
#align set.forall_range_iff Set.forall_range_iff

theorem forall_subtype_range_iff {p : range f → Prop} :
    (∀ a : range f, p a) ↔ ∀ i, p ⟨f i, mem_range_self _⟩ :=
  ⟨fun H i => H _, fun H ⟨y, i, hi⟩ => by
    subst hi
    apply H⟩
#align set.forall_subtype_range_iff Set.forall_subtype_range_iff

theorem exists_range_iff {p : α → Prop} : (∃ a ∈ range f, p a) ↔ ∃ i, p (f i) := by simp
#align set.exists_range_iff Set.exists_range_iff

theorem exists_range_iff' {p : α → Prop} : (∃ a, a ∈ range f ∧ p a) ↔ ∃ i, p (f i) := by
  simpa only [exists_prop] using exists_range_iff
#align set.exists_range_iff' Set.exists_range_iff'

theorem exists_subtype_range_iff {p : range f → Prop} :
    (∃ a : range f, p a) ↔ ∃ i, p ⟨f i, mem_range_self _⟩ :=
  ⟨fun ⟨⟨a, i, hi⟩, ha⟩ => by
    subst a
    exact ⟨i, ha⟩,
   fun ⟨i, hi⟩ => ⟨_, hi⟩⟩
#align set.exists_subtype_range_iff Set.exists_subtype_range_iff

theorem range_iff_surjective : range f = univ ↔ Surjective f :=
  eq_univ_iff_forall
#align set.range_iff_surjective Set.range_iff_surjective

-- Porting note: Lean4 unfolds `Surjective` here, ruining dot notation
alias ⟨_, _root_.Function.Surjective.range_eq⟩ := range_iff_surjective
#align function.surjective.range_eq Function.Surjective.range_eq

@[simp]
theorem image_univ {f : α → β} : f '' univ = range f := by
  ext
  simp [image, range]
#align set.image_univ Set.image_univ

theorem image_subset_range (f : α → β) (s) : f '' s ⊆ range f := by
  rw [← image_univ]; exact image_subset _ (subset_univ _)
#align set.image_subset_range Set.image_subset_range

theorem mem_range_of_mem_image (f : α → β) (s) {x : β} (h : x ∈ f '' s) : x ∈ range f :=
  image_subset_range f s h
#align set.mem_range_of_mem_image Set.mem_range_of_mem_image

theorem _root_.Nat.mem_range_succ (i : ℕ) : i ∈ range Nat.succ ↔ 0 < i :=
  ⟨by
    rintro ⟨n, rfl⟩
    exact Nat.succ_pos n, fun h => ⟨_, Nat.succ_pred_eq_of_pos h⟩⟩
#align nat.mem_range_succ Nat.mem_range_succ

theorem Nonempty.preimage' {s : Set β} (hs : s.Nonempty) {f : α → β} (hf : s ⊆ Set.range f) :
    (f ⁻¹' s).Nonempty :=
  let ⟨_, hy⟩ := hs
  let ⟨x, hx⟩ := hf hy
  ⟨x, Set.mem_preimage.2 <| hx.symm ▸ hy⟩
#align set.nonempty.preimage' Set.Nonempty.preimage'

theorem range_comp (g : α → β) (f : ι → α) : range (g ∘ f) = g '' range f :=
  Subset.antisymm (forall_range_iff.mpr fun _ => mem_image_of_mem g (mem_range_self _))
    (ball_image_iff.mpr <| forall_range_iff.mpr mem_range_self)
#align set.range_comp Set.range_comp

theorem range_subset_iff : range f ⊆ s ↔ ∀ y, f y ∈ s :=
  forall_range_iff
#align set.range_subset_iff Set.range_subset_iff

theorem range_subset_range_iff_exists_comp {f : α → γ} {g : β → γ} :
    range f ⊆ range g ↔ ∃ h : α → β, f = g ∘ h := by
  simp only [range_subset_iff, mem_range, Classical.skolem, Function.funext_iff, (· ∘ ·), eq_comm]

theorem range_eq_iff (f : α → β) (s : Set β) :
    range f = s ↔ (∀ a, f a ∈ s) ∧ ∀ b ∈ s, ∃ a, f a = b := by
  rw [← range_subset_iff]
  exact le_antisymm_iff
#align set.range_eq_iff Set.range_eq_iff

theorem range_comp_subset_range (f : α → β) (g : β → γ) : range (g ∘ f) ⊆ range g := by
  rw [range_comp]; apply image_subset_range
#align set.range_comp_subset_range Set.range_comp_subset_range

theorem range_nonempty_iff_nonempty : (range f).Nonempty ↔ Nonempty ι :=
  ⟨fun ⟨_, x, _⟩ => ⟨x⟩, fun ⟨x⟩ => ⟨f x, mem_range_self x⟩⟩
#align set.range_nonempty_iff_nonempty Set.range_nonempty_iff_nonempty

theorem range_nonempty [h : Nonempty ι] (f : ι → α) : (range f).Nonempty :=
  range_nonempty_iff_nonempty.2 h
#align set.range_nonempty Set.range_nonempty

@[simp]
theorem range_eq_empty_iff {f : ι → α} : range f = ∅ ↔ IsEmpty ι := by
  rw [← not_nonempty_iff, ← range_nonempty_iff_nonempty, not_nonempty_iff_eq_empty]
#align set.range_eq_empty_iff Set.range_eq_empty_iff

theorem range_eq_empty [IsEmpty ι] (f : ι → α) : range f = ∅ :=
  range_eq_empty_iff.2 ‹_›
#align set.range_eq_empty Set.range_eq_empty

instance instNonemptyRange [Nonempty ι] (f : ι → α) : Nonempty (range f) :=
  (range_nonempty f).to_subtype

@[simp]
theorem image_union_image_compl_eq_range (f : α → β) : f '' s ∪ f '' sᶜ = range f := by
  rw [← image_union, ← image_univ, ← union_compl_self]
#align set.image_union_image_compl_eq_range Set.image_union_image_compl_eq_range

theorem insert_image_compl_eq_range (f : α → β) (x : α) : insert (f x) (f '' {x}ᶜ) = range f := by
  ext y; rw [mem_range, mem_insert_iff, mem_image]
  constructor
  · rintro (h | ⟨x', _, h⟩)
    · exact ⟨x, h.symm⟩
    · exact ⟨x', h⟩
  · rintro ⟨x', h⟩
    by_cases hx : x' = x
    · left
      rw [← h, hx]
    · right
      refine' ⟨_, _, h⟩
      rw [mem_compl_singleton_iff]
      exact hx
#align set.insert_image_compl_eq_range Set.insert_image_compl_eq_range

theorem image_preimage_eq_inter_range {f : α → β} {t : Set β} : f '' (f ⁻¹' t) = t ∩ range f :=
  ext fun x =>
    ⟨fun ⟨x, hx, HEq⟩ => HEq ▸ ⟨hx, mem_range_self _⟩, fun ⟨hx, ⟨y, h_eq⟩⟩ =>
      h_eq ▸ mem_image_of_mem f <| show y ∈ f ⁻¹' t by rw [preimage, mem_setOf, h_eq]; exact hx⟩
#align set.image_preimage_eq_inter_range Set.image_preimage_eq_inter_range

theorem image_preimage_eq_of_subset {f : α → β} {s : Set β} (hs : s ⊆ range f) :
    f '' (f ⁻¹' s) = s := by rw [image_preimage_eq_inter_range, inter_eq_self_of_subset_left hs]
#align set.image_preimage_eq_of_subset Set.image_preimage_eq_of_subset

theorem image_preimage_eq_iff {f : α → β} {s : Set β} : f '' (f ⁻¹' s) = s ↔ s ⊆ range f :=
  ⟨by
    intro h
    rw [← h]
    apply image_subset_range,
   image_preimage_eq_of_subset⟩
#align set.image_preimage_eq_iff Set.image_preimage_eq_iff

theorem subset_range_iff_exists_image_eq {f : α → β} {s : Set β} : s ⊆ range f ↔ ∃ t, f '' t = s :=
  ⟨fun h => ⟨_, image_preimage_eq_iff.2 h⟩, fun ⟨_, ht⟩ => ht ▸ image_subset_range _ _⟩
#align set.subset_range_iff_exists_image_eq Set.subset_range_iff_exists_image_eq

theorem range_image (f : α → β) : range (image f) = 𝒫 range f :=
  ext fun _ => subset_range_iff_exists_image_eq.symm
#align set.range_image Set.range_image

@[simp]
theorem exists_subset_range_and_iff {f : α → β} {p : Set β → Prop} :
    (∃ s, s ⊆ range f ∧ p s) ↔ ∃ s, p (f '' s) := by
  rw [← exists_range_iff, range_image]; rfl
#align set.exists_subset_range_and_iff Set.exists_subset_range_and_iff

theorem exists_subset_range_iff {f : α → β} {p : Set β → Prop} :
    (∃ (s : _) (_ : s ⊆ range f), p s) ↔ ∃ s, p (f '' s) := by simp
#align set.exists_subset_range_iff Set.exists_subset_range_iff

theorem forall_subset_range_iff {f : α → β} {p : Set β → Prop} :
    (∀ s, s ⊆ range f → p s) ↔ ∀ s, p (f '' s) := by
  rw [← forall_range_iff, range_image]; rfl

theorem preimage_subset_preimage_iff {s t : Set α} {f : β → α} (hs : s ⊆ range f) :
    f ⁻¹' s ⊆ f ⁻¹' t ↔ s ⊆ t := by
  constructor
  · intro h x hx
    rcases hs hx with ⟨y, rfl⟩
    exact h hx
  intro h x; apply h
#align set.preimage_subset_preimage_iff Set.preimage_subset_preimage_iff

theorem preimage_eq_preimage' {s t : Set α} {f : β → α} (hs : s ⊆ range f) (ht : t ⊆ range f) :
    f ⁻¹' s = f ⁻¹' t ↔ s = t := by
  constructor
  · intro h
    apply Subset.antisymm
    · rw [← preimage_subset_preimage_iff hs, h]
    · rw [← preimage_subset_preimage_iff ht, h]
  rintro rfl; rfl
#align set.preimage_eq_preimage' Set.preimage_eq_preimage'

-- Porting note:
-- @[simp] `simp` can prove this
theorem preimage_inter_range {f : α → β} {s : Set β} : f ⁻¹' (s ∩ range f) = f ⁻¹' s :=
  Set.ext fun x => and_iff_left ⟨x, rfl⟩
#align set.preimage_inter_range Set.preimage_inter_range

-- Porting note:
-- @[simp] `simp` can prove this
theorem preimage_range_inter {f : α → β} {s : Set β} : f ⁻¹' (range f ∩ s) = f ⁻¹' s := by
  rw [inter_comm, preimage_inter_range]
#align set.preimage_range_inter Set.preimage_range_inter

theorem preimage_image_preimage {f : α → β} {s : Set β} : f ⁻¹' (f '' (f ⁻¹' s)) = f ⁻¹' s := by
  rw [image_preimage_eq_inter_range, preimage_inter_range]
#align set.preimage_image_preimage Set.preimage_image_preimage

@[simp, mfld_simps]
theorem range_id : range (@id α) = univ :=
  range_iff_surjective.2 surjective_id
#align set.range_id Set.range_id

@[simp, mfld_simps]
theorem range_id' : (range fun x : α => x) = univ :=
  range_id
#align set.range_id' Set.range_id'

@[simp]
theorem _root_.Prod.range_fst [Nonempty β] : range (Prod.fst : α × β → α) = univ :=
  Prod.fst_surjective.range_eq
#align prod.range_fst Prod.range_fst

@[simp]
theorem _root_.Prod.range_snd [Nonempty α] : range (Prod.snd : α × β → β) = univ :=
  Prod.snd_surjective.range_eq
#align prod.range_snd Prod.range_snd

@[simp]
theorem range_eval {ι : Type*} {α : ι → Sort _} [∀ i, Nonempty (α i)] (i : ι) :
    range (eval i : (∀ i, α i) → α i) = univ :=
  (surjective_eval i).range_eq
#align set.range_eval Set.range_eval

theorem range_inl : range (@Sum.inl α β) = {x | Sum.isLeft x} := by ext (_|_) <;> simp
#align set.range_inl Set.range_inl
theorem range_inr : range (@Sum.inr α β) = {x | Sum.isRight x} := by ext (_|_) <;> simp
#align set.range_inr Set.range_inr

theorem isCompl_range_inl_range_inr : IsCompl (range <| @Sum.inl α β) (range Sum.inr) :=
  IsCompl.of_le
    (by
      rintro y ⟨⟨x₁, rfl⟩, ⟨x₂, h⟩⟩
      exact Sum.noConfusion h)
    (by rintro (x | y) - <;> [left; right] <;> exact mem_range_self _)
#align set.is_compl_range_inl_range_inr Set.isCompl_range_inl_range_inr

@[simp]
theorem range_inl_union_range_inr : range (Sum.inl : α → Sum α β) ∪ range Sum.inr = univ :=
  isCompl_range_inl_range_inr.sup_eq_top
#align set.range_inl_union_range_inr Set.range_inl_union_range_inr

@[simp]
theorem range_inl_inter_range_inr : range (Sum.inl : α → Sum α β) ∩ range Sum.inr = ∅ :=
  isCompl_range_inl_range_inr.inf_eq_bot
#align set.range_inl_inter_range_inr Set.range_inl_inter_range_inr

@[simp]
theorem range_inr_union_range_inl : range (Sum.inr : β → Sum α β) ∪ range Sum.inl = univ :=
  isCompl_range_inl_range_inr.symm.sup_eq_top
#align set.range_inr_union_range_inl Set.range_inr_union_range_inl

@[simp]
theorem range_inr_inter_range_inl : range (Sum.inr : β → Sum α β) ∩ range Sum.inl = ∅ :=
  isCompl_range_inl_range_inr.symm.inf_eq_bot
#align set.range_inr_inter_range_inl Set.range_inr_inter_range_inl

@[simp]
theorem preimage_inl_image_inr (s : Set β) : Sum.inl ⁻¹' (@Sum.inr α β '' s) = ∅ := by
  ext
  simp
#align set.preimage_inl_image_inr Set.preimage_inl_image_inr

@[simp]
theorem preimage_inr_image_inl (s : Set α) : Sum.inr ⁻¹' (@Sum.inl α β '' s) = ∅ := by
  ext
  simp
#align set.preimage_inr_image_inl Set.preimage_inr_image_inl

@[simp]
theorem preimage_inl_range_inr : Sum.inl ⁻¹' range (Sum.inr : β → Sum α β) = ∅ := by
  rw [← image_univ, preimage_inl_image_inr]
#align set.preimage_inl_range_inr Set.preimage_inl_range_inr

@[simp]
theorem preimage_inr_range_inl : Sum.inr ⁻¹' range (Sum.inl : α → Sum α β) = ∅ := by
  rw [← image_univ, preimage_inr_image_inl]
#align set.preimage_inr_range_inl Set.preimage_inr_range_inl

@[simp]
theorem compl_range_inl : (range (Sum.inl : α → Sum α β))ᶜ = range (Sum.inr : β → Sum α β) :=
  IsCompl.compl_eq isCompl_range_inl_range_inr
#align set.compl_range_inl Set.compl_range_inl

@[simp]
theorem compl_range_inr : (range (Sum.inr : β → Sum α β))ᶜ = range (Sum.inl : α → Sum α β) :=
  IsCompl.compl_eq isCompl_range_inl_range_inr.symm
#align set.compl_range_inr Set.compl_range_inr

theorem image_preimage_inl_union_image_preimage_inr (s : Set (Sum α β)) :
    Sum.inl '' (Sum.inl ⁻¹' s) ∪ Sum.inr '' (Sum.inr ⁻¹' s) = s := by
  rw [image_preimage_eq_inter_range, image_preimage_eq_inter_range, ← inter_distrib_left,
    range_inl_union_range_inr, inter_univ]
#align set.image_preimage_inl_union_image_preimage_inr Set.image_preimage_inl_union_image_preimage_inr

@[simp]
theorem range_quot_mk (r : α → α → Prop) : range (Quot.mk r) = univ :=
  (surjective_quot_mk r).range_eq
#align set.range_quot_mk Set.range_quot_mk

@[simp]
theorem range_quot_lift {r : ι → ι → Prop} (hf : ∀ x y, r x y → f x = f y) :
    range (Quot.lift f hf) = range f :=
  ext fun _ => (surjective_quot_mk _).exists
#align set.range_quot_lift Set.range_quot_lift

-- Porting note: the `Setoid α` instance is not being filled in
@[simp]
theorem range_quotient_mk [sa : Setoid α] : (range (α := Quotient sa) fun x : α => ⟦x⟧) = univ :=
  range_quot_mk _
#align set.range_quotient_mk Set.range_quotient_mk

@[simp]
theorem range_quotient_lift [s : Setoid ι] (hf) :
    range (Quotient.lift f hf : Quotient s → α) = range f :=
  range_quot_lift _
#align set.range_quotient_lift Set.range_quotient_lift

@[simp]
theorem range_quotient_mk' {s : Setoid α} : range (Quotient.mk' : α → Quotient s) = univ :=
  range_quot_mk _
#align set.range_quotient_mk' Set.range_quotient_mk'

@[simp] lemma Quotient.range_mk'' {sa : Setoid α} : range (Quotient.mk'' (s₁ := sa)) = univ :=
  range_quotient_mk

@[simp]
theorem range_quotient_lift_on' {s : Setoid ι} (hf) :
    (range fun x : Quotient s => Quotient.liftOn' x f hf) = range f :=
  range_quot_lift _
#align set.range_quotient_lift_on' Set.range_quotient_lift_on'

instance canLift (c) (p) [CanLift α β c p] :
    CanLift (Set α) (Set β) ((· '' ·) c) fun s => ∀ x ∈ s, p x where
  prf _ hs := subset_range_iff_exists_image_eq.mp fun x hx => CanLift.prf _ (hs x hx)
#align set.can_lift Set.canLift

theorem range_const_subset {c : α} : (range fun _ : ι => c) ⊆ {c} :=
  range_subset_iff.2 fun _ => rfl
#align set.range_const_subset Set.range_const_subset

@[simp]
theorem range_const : ∀ [Nonempty ι] {c : α}, (range fun _ : ι => c) = {c}
  | ⟨x⟩, _ =>
    (Subset.antisymm range_const_subset) fun _ hy =>
      (mem_singleton_iff.1 hy).symm ▸ mem_range_self x
#align set.range_const Set.range_const

theorem range_subtype_map {p : α → Prop} {q : β → Prop} (f : α → β) (h : ∀ x, p x → q (f x)) :
    range (Subtype.map f h) = (↑) ⁻¹' (f '' { x | p x }) := by
  ext ⟨x, hx⟩
  rw [mem_preimage, mem_range, mem_image, Subtype.exists, Subtype.coe_mk]
  apply Iff.intro
  · rintro ⟨a, b, hab⟩
    rw [Subtype.map, Subtype.mk.injEq] at hab
    use a
    trivial
  · rintro ⟨a, b, hab⟩
    use a
    use b
    rw [Subtype.map, Subtype.mk.injEq]
    exact hab
  -- Porting note: `simp_rw` fails here
  -- simp_rw [mem_preimage, mem_range, mem_image, Subtype.exists, Subtype.map, Subtype.coe_mk,
  --   mem_set_of, exists_prop]
#align set.range_subtype_map Set.range_subtype_map

theorem image_swap_eq_preimage_swap : image (@Prod.swap α β) = preimage Prod.swap :=
  image_eq_preimage_of_inverse Prod.swap_leftInverse Prod.swap_rightInverse
#align set.image_swap_eq_preimage_swap Set.image_swap_eq_preimage_swap

theorem preimage_singleton_nonempty {f : α → β} {y : β} : (f ⁻¹' {y}).Nonempty ↔ y ∈ range f :=
  Iff.rfl
#align set.preimage_singleton_nonempty Set.preimage_singleton_nonempty

theorem preimage_singleton_eq_empty {f : α → β} {y : β} : f ⁻¹' {y} = ∅ ↔ y ∉ range f :=
  not_nonempty_iff_eq_empty.symm.trans preimage_singleton_nonempty.not
#align set.preimage_singleton_eq_empty Set.preimage_singleton_eq_empty

theorem range_subset_singleton {f : ι → α} {x : α} : range f ⊆ {x} ↔ f = const ι x := by
  simp [range_subset_iff, funext_iff, mem_singleton]
#align set.range_subset_singleton Set.range_subset_singleton

theorem image_compl_preimage {f : α → β} {s : Set β} : f '' (f ⁻¹' s)ᶜ = range f \ s := by
  rw [compl_eq_univ_diff, image_diff_preimage, image_univ]
#align set.image_compl_preimage Set.image_compl_preimage

/-- Any map `f : ι → β` factors through a map `rangeFactorization f : ι → range f`. -/
def rangeFactorization (f : ι → β) : ι → range f := fun i => ⟨f i, mem_range_self i⟩
#align set.range_factorization Set.rangeFactorization

theorem rangeFactorization_eq {f : ι → β} : Subtype.val ∘ rangeFactorization f = f :=
  funext fun _ => rfl
#align set.range_factorization_eq Set.rangeFactorization_eq

@[simp]
theorem rangeFactorization_coe (f : ι → β) (a : ι) : (rangeFactorization f a : β) = f a :=
  rfl
#align set.range_factorization_coe Set.rangeFactorization_coe

@[simp]
theorem coe_comp_rangeFactorization (f : ι → β) :
  (↑) ∘ rangeFactorization f = f := rfl
#align set.coe_comp_range_factorization Set.coe_comp_rangeFactorization

theorem surjective_onto_range : Surjective (rangeFactorization f) := fun ⟨_, ⟨i, rfl⟩⟩ => ⟨i, rfl⟩
#align set.surjective_onto_range Set.surjective_onto_range

theorem image_eq_range (f : α → β) (s : Set α) : f '' s = range fun x : s => f x := by
  ext
  constructor
  rintro ⟨x, h1, h2⟩
  exact ⟨⟨x, h1⟩, h2⟩
  rintro ⟨⟨x, h1⟩, h2⟩
  exact ⟨x, h1, h2⟩
#align set.image_eq_range Set.image_eq_range

theorem _root_.Sum.range_eq (f : Sum α β → γ) :
  range f = range (f ∘ Sum.inl) ∪ range (f ∘ Sum.inr) :=
  ext fun _ => Sum.exists
#align sum.range_eq Sum.range_eq

@[simp]
theorem Sum.elim_range (f : α → γ) (g : β → γ) : range (Sum.elim f g) = range f ∪ range g :=
  Sum.range_eq _
#align set.sum.elim_range Set.Sum.elim_range

theorem range_ite_subset' {p : Prop} [Decidable p] {f g : α → β} :
    range (if p then f else g) ⊆ range f ∪ range g := by
  by_cases h : p
  · rw [if_pos h]
    exact subset_union_left _ _
  · rw [if_neg h]
    exact subset_union_right _ _
#align set.range_ite_subset' Set.range_ite_subset'

theorem range_ite_subset {p : α → Prop} [DecidablePred p] {f g : α → β} :
    (range fun x => if p x then f x else g x) ⊆ range f ∪ range g := by
  rw [range_subset_iff]; intro x; by_cases h : p x
  simp [if_pos h, mem_union, mem_range_self]
  simp [if_neg h, mem_union, mem_range_self]
#align set.range_ite_subset Set.range_ite_subset

@[simp]
theorem preimage_range (f : α → β) : f ⁻¹' range f = univ :=
  eq_univ_of_forall mem_range_self
#align set.preimage_range Set.preimage_range

/-- The range of a function from a `Unique` type contains just the
function applied to its single value. -/
theorem range_unique [h : Unique ι] : range f = {f default} := by
  ext x
  rw [mem_range]
  constructor
  · rintro ⟨i, hi⟩
    rw [h.uniq i] at hi
    exact hi ▸ mem_singleton _
  · exact fun h => ⟨default, h.symm⟩
#align set.range_unique Set.range_unique

theorem range_diff_image_subset (f : α → β) (s : Set α) : range f \ f '' s ⊆ f '' sᶜ :=
  fun _ ⟨⟨x, h₁⟩, h₂⟩ => ⟨x, fun h => h₂ ⟨x, h, h₁⟩, h₁⟩
#align set.range_diff_image_subset Set.range_diff_image_subset

theorem range_diff_image {f : α → β} (H : Injective f) (s : Set α) : range f \ f '' s = f '' sᶜ :=
  (Subset.antisymm (range_diff_image_subset f s)) fun _ ⟨_, hx, hy⟩ =>
    hy ▸ ⟨mem_range_self _, fun ⟨_, hx', Eq⟩ => hx <| H Eq ▸ hx'⟩
#align set.range_diff_image Set.range_diff_image

@[simp]
theorem range_inclusion (h : s ⊆ t) : range (inclusion h) = { x : t | (x : α) ∈ s } := by
  ext ⟨x, hx⟩
  -- Porting note: `simp [inclusion]` doesn't solve goal
  apply Iff.intro
  · rw [mem_range]
    rintro ⟨a, ha⟩
    rw [inclusion, Subtype.mk.injEq] at ha
    rw [mem_setOf, Subtype.coe_mk, ← ha]
    exact Subtype.coe_prop _
  · rw [mem_setOf, Subtype.coe_mk, mem_range]
    intro hx'
    use ⟨x, hx'⟩
    trivial
  -- simp_rw [inclusion, mem_range, Subtype.mk_eq_mk]
  -- rw [SetCoe.exists, Subtype.coe_mk, exists_prop, exists_eq_right, mem_set_of, Subtype.coe_mk]
#align set.range_inclusion Set.range_inclusion

/-- We can use the axiom of choice to pick a preimage for every element of `range f`. -/
noncomputable def rangeSplitting (f : α → β) : range f → α := fun x => x.2.choose
#align set.range_splitting Set.rangeSplitting

-- This can not be a `@[simp]` lemma because the head of the left hand side is a variable.
theorem apply_rangeSplitting (f : α → β) (x : range f) : f (rangeSplitting f x) = x :=
  x.2.choose_spec
#align set.apply_range_splitting Set.apply_rangeSplitting

@[simp]
theorem comp_rangeSplitting (f : α → β) :
  f ∘ rangeSplitting f = (↑) := by
  ext
  simp only [Function.comp_apply]
  apply apply_rangeSplitting
#align set.comp_range_splitting Set.comp_rangeSplitting

-- When `f` is injective, see also `Equiv.ofInjective`.
theorem leftInverse_rangeSplitting (f : α → β) :
    LeftInverse (rangeFactorization f) (rangeSplitting f) := fun x => by
  apply Subtype.ext -- Porting note: why doesn't `ext` find this lemma?
  simp only [rangeFactorization_coe]
  apply apply_rangeSplitting
#align set.left_inverse_range_splitting Set.leftInverse_rangeSplitting

theorem rangeSplitting_injective (f : α → β) : Injective (rangeSplitting f) :=
  (leftInverse_rangeSplitting f).injective
#align set.range_splitting_injective Set.rangeSplitting_injective

theorem rightInverse_rangeSplitting {f : α → β} (h : Injective f) :
    RightInverse (rangeFactorization f) (rangeSplitting f) :=
  (leftInverse_rangeSplitting f).rightInverse_of_injective fun _ _ hxy =>
    h <| Subtype.ext_iff.1 hxy
#align set.right_inverse_range_splitting Set.rightInverse_rangeSplitting

theorem preimage_rangeSplitting {f : α → β} (hf : Injective f) :
    preimage (rangeSplitting f) = image (rangeFactorization f) :=
  (image_eq_preimage_of_inverse (rightInverse_rangeSplitting hf)
      (leftInverse_rangeSplitting f)).symm
#align set.preimage_range_splitting Set.preimage_rangeSplitting

theorem isCompl_range_some_none (α : Type*) : IsCompl (range (some : α → Option α)) {none} :=
  IsCompl.of_le (fun _ ⟨⟨_, ha⟩, (hn : _ = none)⟩ => Option.some_ne_none _ (ha.trans hn))
    fun x _ => Option.casesOn x (Or.inr rfl) fun _ => Or.inl <| mem_range_self _
#align set.is_compl_range_some_none Set.isCompl_range_some_none

@[simp]
theorem compl_range_some (α : Type*) : (range (some : α → Option α))ᶜ = {none} :=
  (isCompl_range_some_none α).compl_eq
#align set.compl_range_some Set.compl_range_some

@[simp]
theorem range_some_inter_none (α : Type*) : range (some : α → Option α) ∩ {none} = ∅ :=
  (isCompl_range_some_none α).inf_eq_bot
#align set.range_some_inter_none Set.range_some_inter_none

-- Porting note:
-- @[simp] `simp` can prove this
theorem range_some_union_none (α : Type*) : range (some : α → Option α) ∪ {none} = univ :=
  (isCompl_range_some_none α).sup_eq_top
#align set.range_some_union_none Set.range_some_union_none

@[simp]
theorem insert_none_range_some (α : Type*) : insert none (range (some : α → Option α)) = univ :=
  (isCompl_range_some_none α).symm.sup_eq_top
#align set.insert_none_range_some Set.insert_none_range_some

end Range

section Subsingleton

variable {s : Set α}

/-- The image of a subsingleton is a subsingleton. -/
theorem Subsingleton.image (hs : s.Subsingleton) (f : α → β) : (f '' s).Subsingleton :=
  fun _ ⟨_, hx, Hx⟩ _ ⟨_, hy, Hy⟩ => Hx ▸ Hy ▸ congr_arg f (hs hx hy)
#align set.subsingleton.image Set.Subsingleton.image

/-- The preimage of a subsingleton under an injective map is a subsingleton. -/
theorem Subsingleton.preimage {s : Set β} (hs : s.Subsingleton) {f : α → β}
    (hf : Function.Injective f) : (f ⁻¹' s).Subsingleton := fun _ ha _ hb => hf <| hs ha hb
#align set.subsingleton.preimage Set.Subsingleton.preimage

/-- If the image of a set under an injective map is a subsingleton, the set is a subsingleton. -/
theorem subsingleton_of_image {α β : Type*} {f : α → β} (hf : Function.Injective f) (s : Set α)
    (hs : (f '' s).Subsingleton) : s.Subsingleton :=
  (hs.preimage hf).anti <| subset_preimage_image _ _
#align set.subsingleton_of_image Set.subsingleton_of_image

/-- If the preimage of a set under a surjective map is a subsingleton,
the set is a subsingleton. -/
theorem subsingleton_of_preimage {α β : Type*} {f : α → β} (hf : Function.Surjective f) (s : Set β)
    (hs : (f ⁻¹' s).Subsingleton) : s.Subsingleton := fun fx hx fy hy => by
  rcases hf fx, hf fy with ⟨⟨x, rfl⟩, ⟨y, rfl⟩⟩
  exact congr_arg f (hs hx hy)
#align set.subsingleton_of_preimage Set.subsingleton_of_preimage

theorem subsingleton_range {α : Sort*} [Subsingleton α] (f : α → β) : (range f).Subsingleton :=
  forall_range_iff.2 fun x => forall_range_iff.2 fun y => congr_arg f (Subsingleton.elim x y)
#align set.subsingleton_range Set.subsingleton_range

/-- The preimage of a nontrivial set under a surjective map is nontrivial. -/
theorem Nontrivial.preimage {s : Set β} (hs : s.Nontrivial) {f : α → β}
    (hf : Function.Surjective f) : (f ⁻¹' s).Nontrivial := by
  rcases hs with ⟨fx, hx, fy, hy, hxy⟩
  rcases hf fx, hf fy with ⟨⟨x, rfl⟩, ⟨y, rfl⟩⟩
  exact ⟨x, hx, y, hy, mt (congr_arg f) hxy⟩
#align set.nontrivial.preimage Set.Nontrivial.preimage

/-- The image of a nontrivial set under an injective map is nontrivial. -/
theorem Nontrivial.image (hs : s.Nontrivial) {f : α → β} (hf : Function.Injective f) :
    (f '' s).Nontrivial :=
  let ⟨x, hx, y, hy, hxy⟩ := hs
  ⟨f x, mem_image_of_mem f hx, f y, mem_image_of_mem f hy, hf.ne hxy⟩
#align set.nontrivial.image Set.Nontrivial.image

/-- If the image of a set is nontrivial, the set is nontrivial. -/
theorem nontrivial_of_image (f : α → β) (s : Set α) (hs : (f '' s).Nontrivial) : s.Nontrivial :=
  let ⟨_, ⟨x, hx, rfl⟩, _, ⟨y, hy, rfl⟩, hxy⟩ := hs
  ⟨x, hx, y, hy, mt (congr_arg f) hxy⟩
#align set.nontrivial_of_image Set.nontrivial_of_image

/-- If the preimage of a set under an injective map is nontrivial, the set is nontrivial. -/
theorem nontrivial_of_preimage {f : α → β} (hf : Function.Injective f) (s : Set β)
    (hs : (f ⁻¹' s).Nontrivial) : s.Nontrivial :=
  (hs.image hf).mono <| image_preimage_subset _ _
#align set.nontrivial_of_preimage Set.nontrivial_of_preimage

end Subsingleton

end Set

namespace Function

variable {ι : Sort*} {α : Type*} {β : Type*} {f : α → β}

open Set

theorem Surjective.preimage_injective (hf : Surjective f) : Injective (preimage f) := fun _ _ =>
  (preimage_eq_preimage hf).1
#align function.surjective.preimage_injective Function.Surjective.preimage_injective

theorem Injective.preimage_image (hf : Injective f) (s : Set α) : f ⁻¹' (f '' s) = s :=
  preimage_image_eq s hf
#align function.injective.preimage_image Function.Injective.preimage_image

theorem Injective.preimage_surjective (hf : Injective f) : Surjective (preimage f) := by
  intro s
  use f '' s
  rw [hf.preimage_image]
#align function.injective.preimage_surjective Function.Injective.preimage_surjective

theorem Injective.subsingleton_image_iff (hf : Injective f) {s : Set α} :
    (f '' s).Subsingleton ↔ s.Subsingleton :=
  ⟨subsingleton_of_image hf s, fun h => h.image f⟩
#align function.injective.subsingleton_image_iff Function.Injective.subsingleton_image_iff

theorem Surjective.image_preimage (hf : Surjective f) (s : Set β) : f '' (f ⁻¹' s) = s :=
  image_preimage_eq s hf
#align function.surjective.image_preimage Function.Surjective.image_preimage

theorem Surjective.image_surjective (hf : Surjective f) : Surjective (image f) := by
  intro s
  use f ⁻¹' s
  rw [hf.image_preimage]
#align function.surjective.image_surjective Function.Surjective.image_surjective

@[simp]
theorem Surjective.nonempty_preimage (hf : Surjective f) {s : Set β} :
    (f ⁻¹' s).Nonempty ↔ s.Nonempty := by rw [← nonempty_image_iff, hf.image_preimage]
#align function.surjective.nonempty_preimage Function.Surjective.nonempty_preimage

theorem Injective.image_injective (hf : Injective f) : Injective (image f) := by
  intro s t h
  rw [← preimage_image_eq s hf, ← preimage_image_eq t hf, h]
#align function.injective.image_injective Function.Injective.image_injective

theorem Surjective.preimage_subset_preimage_iff {s t : Set β} (hf : Surjective f) :
    f ⁻¹' s ⊆ f ⁻¹' t ↔ s ⊆ t := by
  apply Set.preimage_subset_preimage_iff
  rw [hf.range_eq]
  apply subset_univ
#align function.surjective.preimage_subset_preimage_iff Function.Surjective.preimage_subset_preimage_iff

theorem Surjective.range_comp {f : ι → ι'} (hf : Surjective f) (g : ι' → α) :
    range (g ∘ f) = range g :=
  ext fun y => (@Surjective.exists _ _ _ hf fun x => g x = y).symm
#align function.surjective.range_comp Function.Surjective.range_comp

theorem Injective.mem_range_iff_exists_unique (hf : Injective f) {b : β} :
    b ∈ range f ↔ ∃! a, f a = b :=
  ⟨fun ⟨a, h⟩ => ⟨a, h, fun _ ha => hf (ha.trans h.symm)⟩, ExistsUnique.exists⟩
#align function.injective.mem_range_iff_exists_unique Function.Injective.mem_range_iff_exists_unique

theorem Injective.exists_unique_of_mem_range (hf : Injective f) {b : β} (hb : b ∈ range f) :
    ∃! a, f a = b :=
  hf.mem_range_iff_exists_unique.mp hb
#align function.injective.exists_unique_of_mem_range Function.Injective.exists_unique_of_mem_range

theorem Injective.compl_image_eq (hf : Injective f) (s : Set α) :
    (f '' s)ᶜ = f '' sᶜ ∪ (range f)ᶜ := by
  ext y
  rcases em (y ∈ range f) with (⟨x, rfl⟩ | hx)
  · simp [hf.eq_iff]
  · rw [mem_range, not_exists] at hx
    simp [hx]
#align function.injective.compl_image_eq Function.Injective.compl_image_eq

theorem LeftInverse.image_image {g : β → α} (h : LeftInverse g f) (s : Set α) : g '' (f '' s) = s :=
  by rw [← image_comp, h.comp_eq_id, image_id]
#align function.left_inverse.image_image Function.LeftInverse.image_image

theorem LeftInverse.preimage_preimage {g : β → α} (h : LeftInverse g f) (s : Set α) :
    f ⁻¹' (g ⁻¹' s) = s := by rw [← preimage_comp, h.comp_eq_id, preimage_id]
#align function.left_inverse.preimage_preimage Function.LeftInverse.preimage_preimage

end Function

namespace EquivLike
variable {E : Type*} [EquivLike E ι ι']

@[simp] lemma range_comp (f : ι' → α) (e : E) : range (f ∘ e) = range f :=
  (EquivLike.surjective _).range_comp _
#align equiv_like.range_comp EquivLike.range_comp

end EquivLike

/-! ### Image and preimage on subtypes -/


namespace Subtype

variable {α : Type*}

theorem coe_image {p : α → Prop} {s : Set (Subtype p)} :
    (↑) '' s = { x | ∃ h : p x, (⟨x, h⟩ : Subtype p) ∈ s } :=
  Set.ext fun a =>
    ⟨fun ⟨⟨_, ha'⟩, in_s, h_eq⟩ => h_eq ▸ ⟨ha', in_s⟩, fun ⟨ha, in_s⟩ => ⟨⟨a, ha⟩, in_s, rfl⟩⟩
#align subtype.coe_image Subtype.coe_image

@[simp]
theorem coe_image_of_subset {s t : Set α} (h : t ⊆ s) :
  (↑) '' { x : ↥s | ↑x ∈ t } = t := by
  ext x
  rw [Set.mem_image]
  exact ⟨fun ⟨_, hx', hx⟩ => hx ▸ hx', fun hx => ⟨⟨x, h hx⟩, hx, rfl⟩⟩
#align subtype.coe_image_of_subset Subtype.coe_image_of_subset

theorem range_coe {s : Set α} : range ((↑) : s → α) = s := by
  rw [← Set.image_univ]
  simp [-Set.image_univ, coe_image]
#align subtype.range_coe Subtype.range_coe

/-- A variant of `range_coe`. Try to use `range_coe` if possible.
  This version is useful when defining a new type that is defined as the subtype of something.
  In that case, the coercion doesn't fire anymore. -/
theorem range_val {s : Set α} : range (Subtype.val : s → α) = s :=
  range_coe
#align subtype.range_val Subtype.range_val

/-- We make this the simp lemma instead of `range_coe`. The reason is that if we write
  for `s : Set α` the function `(↑) : s → α`, then the inferred implicit arguments of `(↑)` are
  `↑α (fun x ↦ x ∈ s)`. -/
@[simp]
theorem range_coe_subtype {p : α → Prop} : range ((↑) : Subtype p → α) = { x | p x } :=
  range_coe
#align subtype.range_coe_subtype Subtype.range_coe_subtype

@[simp]
theorem coe_preimage_self (s : Set α) : ((↑) : s → α) ⁻¹' s = univ := by
  rw [← preimage_range, range_coe]
#align subtype.coe_preimage_self Subtype.coe_preimage_self

theorem range_val_subtype {p : α → Prop} : range (Subtype.val : Subtype p → α) = { x | p x } :=
  range_coe
#align subtype.range_val_subtype Subtype.range_val_subtype

theorem coe_image_subset (s : Set α) (t : Set s) : ((↑) : s → α) '' t ⊆ s :=
  fun x ⟨y, _, yvaleq⟩ => by
  rw [← yvaleq]; exact y.property
#align subtype.coe_image_subset Subtype.coe_image_subset

theorem coe_image_univ (s : Set α) : ((↑) : s → α) '' Set.univ = s :=
  image_univ.trans range_coe
#align subtype.coe_image_univ Subtype.coe_image_univ

@[simp]
theorem image_preimage_coe (s t : Set α) :
  ((↑) : s → α) '' (((↑) : s → α) ⁻¹' t) = t ∩ s :=
  image_preimage_eq_inter_range.trans <| congr_arg _ range_coe
#align subtype.image_preimage_coe Subtype.image_preimage_coe

theorem image_preimage_val (s t : Set α) : (Subtype.val : s → α) '' (Subtype.val ⁻¹' t) = t ∩ s :=
  image_preimage_coe s t
#align subtype.image_preimage_val Subtype.image_preimage_val

theorem preimage_coe_eq_preimage_coe_iff {s t u : Set α} :
    ((↑) : s → α) ⁻¹' t = ((↑) : s → α) ⁻¹' u ↔ t ∩ s = u ∩ s := by
  rw [← image_preimage_coe, ← image_preimage_coe, coe_injective.image_injective.eq_iff]
#align subtype.preimage_coe_eq_preimage_coe_iff Subtype.preimage_coe_eq_preimage_coe_iff

-- Porting note:
-- @[simp] `simp` can prove this
theorem preimage_coe_inter_self (s t : Set α) :
  ((↑) : s → α) ⁻¹' (t ∩ s) = ((↑) : s → α) ⁻¹' t := by
  rw [preimage_coe_eq_preimage_coe_iff, inter_assoc, inter_self]
#align subtype.preimage_coe_inter_self Subtype.preimage_coe_inter_self

theorem preimage_val_eq_preimage_val_iff (s t u : Set α) :
    (Subtype.val : s → α) ⁻¹' t = Subtype.val ⁻¹' u ↔ t ∩ s = u ∩ s :=
  preimage_coe_eq_preimage_coe_iff
#align subtype.preimage_val_eq_preimage_val_iff Subtype.preimage_val_eq_preimage_val_iff

theorem exists_set_subtype {t : Set α} (p : Set α → Prop) :
<<<<<<< HEAD
    (∃ s : Set t, p ((fun x : t => (x : α)) '' s)) ↔ ∃ s : Set α, s ⊆ t ∧ p s := by
=======
    (∃ s : Set t, p (((↑) : t → α) '' s)) ↔ ∃ s : Set α, s ⊆ t ∧ p s := by
>>>>>>> 03d30d75
  rw [← exists_subset_range_and_iff, range_coe]
#align subtype.exists_set_subtype Subtype.exists_set_subtype

theorem forall_set_subtype {t : Set α} (p : Set α → Prop) :
<<<<<<< HEAD
    (∀ s : Set t, p ((fun x : t => (x : α)) '' s)) ↔ ∀ s : Set α, s ⊆ t → p s := by
=======
    (∀ s : Set t, p (((↑) : t → α) '' s)) ↔ ∀ s : Set α, s ⊆ t → p s := by
>>>>>>> 03d30d75
  rw [← forall_subset_range_iff, range_coe]

theorem preimage_coe_nonempty {s t : Set α} :
  (((↑) : s → α) ⁻¹' t).Nonempty ↔ (s ∩ t).Nonempty :=
  by rw [inter_comm, ← image_preimage_coe, nonempty_image_iff]
#align subtype.preimage_coe_nonempty Subtype.preimage_coe_nonempty

theorem preimage_coe_eq_empty {s t : Set α} : ((↑) : s → α) ⁻¹' t = ∅ ↔ s ∩ t = ∅ := by
  simp [← not_nonempty_iff_eq_empty, preimage_coe_nonempty]
#align subtype.preimage_coe_eq_empty Subtype.preimage_coe_eq_empty

-- Porting note:
-- @[simp] `simp` can prove this
theorem preimage_coe_compl (s : Set α) : ((↑) : s → α) ⁻¹' sᶜ = ∅ :=
  preimage_coe_eq_empty.2 (inter_compl_self s)
#align subtype.preimage_coe_compl Subtype.preimage_coe_compl

@[simp]
theorem preimage_coe_compl' (s : Set α) :
  (fun x : (sᶜ : Set α) => (x : α)) ⁻¹' s = ∅ :=
  preimage_coe_eq_empty.2 (compl_inter_self s)
#align subtype.preimage_coe_compl' Subtype.preimage_coe_compl'

end Subtype

/-! ### Images and preimages on `Option` -/


open Set

namespace Option

theorem injective_iff {α β} {f : Option α → β} :
    Injective f ↔ Injective (f ∘ some) ∧ f none ∉ range (f ∘ some) := by
  simp only [mem_range, not_exists, (· ∘ ·)]
  refine'
    ⟨fun hf => ⟨hf.comp (Option.some_injective _), fun x => hf.ne <| Option.some_ne_none _⟩, _⟩
  rintro ⟨h_some, h_none⟩ (_ | a) (_ | b) hab
  exacts [rfl, (h_none _ hab.symm).elim, (h_none _ hab).elim, congr_arg some (h_some hab)]
#align option.injective_iff Option.injective_iff

theorem range_eq {α β} (f : Option α → β) : range f = insert (f none) (range (f ∘ some)) :=
  Set.ext fun _ => Option.exists.trans <| eq_comm.or Iff.rfl
#align option.range_eq Option.range_eq

end Option

theorem WithBot.range_eq {α β} (f : WithBot α → β) :
    range f = insert (f ⊥) (range (f ∘ WithBot.some : α → β)) :=
  Option.range_eq f
#align with_bot.range_eq WithBot.range_eq

theorem WithTop.range_eq {α β} (f : WithTop α → β) :
    range f = insert (f ⊤) (range (f ∘ WithBot.some : α → β)) :=
  Option.range_eq f
#align with_top.range_eq WithTop.range_eq

namespace Set

open Function

/-! ### Injectivity and surjectivity lemmas for image and preimage -/


section ImagePreimage

variable {α : Type u} {β : Type v} {f : α → β}

@[simp]
theorem preimage_injective : Injective (preimage f) ↔ Surjective f := by
  refine' ⟨fun h y => _, Surjective.preimage_injective⟩
  obtain ⟨x, hx⟩ : (f ⁻¹' {y}).Nonempty := by
    rw [h.nonempty_apply_iff preimage_empty]
    apply singleton_nonempty
  exact ⟨x, hx⟩
#align set.preimage_injective Set.preimage_injective

@[simp]
theorem preimage_surjective : Surjective (preimage f) ↔ Injective f := by
  refine' ⟨fun h x x' hx => _, Injective.preimage_surjective⟩
  cases' h {x} with s hs; have := mem_singleton x
  rwa [← hs, mem_preimage, hx, ← mem_preimage, hs, mem_singleton_iff, eq_comm] at this
#align set.preimage_surjective Set.preimage_surjective

@[simp]
theorem image_surjective : Surjective (image f) ↔ Surjective f := by
  refine' ⟨fun h y => _, Surjective.image_surjective⟩
  cases' h {y} with s hs
  have := mem_singleton y; rw [← hs] at this; rcases this with ⟨x, _, hx⟩
  exact ⟨x, hx⟩
#align set.image_surjective Set.image_surjective

@[simp]
theorem image_injective : Injective (image f) ↔ Injective f := by
  refine' ⟨fun h x x' hx => _, Injective.image_injective⟩
  rw [← singleton_eq_singleton_iff]; apply h
  rw [image_singleton, image_singleton, hx]
#align set.image_injective Set.image_injective

theorem preimage_eq_iff_eq_image {f : α → β} (hf : Bijective f) {s t} : f ⁻¹' s = t ↔ s = f '' t :=
  by rw [← image_eq_image hf.1, hf.2.image_preimage]
#align set.preimage_eq_iff_eq_image Set.preimage_eq_iff_eq_image

theorem eq_preimage_iff_image_eq {f : α → β} (hf : Bijective f) {s t} : s = f ⁻¹' t ↔ f '' s = t :=
  by rw [← image_eq_image hf.1, hf.2.image_preimage]
#align set.eq_preimage_iff_image_eq Set.eq_preimage_iff_image_eq

end ImagePreimage

end Set

/-! ### Disjoint lemmas for image and preimage -/

section Disjoint
variable {α β γ : Type*} {f : α → β} {s t : Set α}

theorem Disjoint.preimage (f : α → β) {s t : Set β} (h : Disjoint s t) :
    Disjoint (f ⁻¹' s) (f ⁻¹' t) :=
  disjoint_iff_inf_le.mpr fun _ hx => h.le_bot hx
#align disjoint.preimage Disjoint.preimage

namespace Set

theorem disjoint_image_image {f : β → α} {g : γ → α} {s : Set β} {t : Set γ}
    (h : ∀ b ∈ s, ∀ c ∈ t, f b ≠ g c) : Disjoint (f '' s) (g '' t) :=
  disjoint_iff_inf_le.mpr <| by rintro a ⟨⟨b, hb, eq⟩, c, hc, rfl⟩; exact h b hb c hc eq
#align set.disjoint_image_image Set.disjoint_image_image

theorem disjoint_image_of_injective (hf : Injective f) {s t : Set α} (hd : Disjoint s t) :
    Disjoint (f '' s) (f '' t) :=
  disjoint_image_image fun _ hx _ hy => hf.ne fun H => Set.disjoint_iff.1 hd ⟨hx, H.symm ▸ hy⟩
#align set.disjoint_image_of_injective Set.disjoint_image_of_injective

theorem _root_.Disjoint.of_image (h : Disjoint (f '' s) (f '' t)) : Disjoint s t :=
  disjoint_iff_inf_le.mpr fun _ hx =>
    disjoint_left.1 h (mem_image_of_mem _ hx.1) (mem_image_of_mem _ hx.2)
#align disjoint.of_image Disjoint.of_image

@[simp]
theorem disjoint_image_iff (hf : Injective f) : Disjoint (f '' s) (f '' t) ↔ Disjoint s t :=
  ⟨Disjoint.of_image, disjoint_image_of_injective hf⟩
#align set.disjoint_image_iff Set.disjoint_image_iff

theorem _root_.Disjoint.of_preimage (hf : Surjective f) {s t : Set β}
    (h : Disjoint (f ⁻¹' s) (f ⁻¹' t)) : Disjoint s t := by
  rw [disjoint_iff_inter_eq_empty, ← image_preimage_eq (_ ∩ _) hf, preimage_inter, h.inter_eq,
    image_empty]
#align disjoint.of_preimage Disjoint.of_preimage

@[simp]
theorem disjoint_preimage_iff (hf : Surjective f) {s t : Set β} :
    Disjoint (f ⁻¹' s) (f ⁻¹' t) ↔ Disjoint s t :=
  ⟨Disjoint.of_preimage hf, Disjoint.preimage _⟩
#align set.disjoint_preimage_iff Set.disjoint_preimage_iff

theorem preimage_eq_empty {s : Set β} (h : Disjoint s (range f)) :
    f ⁻¹' s = ∅ :=
  by simpa using h.preimage f
#align set.preimage_eq_empty Set.preimage_eq_empty

theorem preimage_eq_empty_iff {s : Set β} : f ⁻¹' s = ∅ ↔ Disjoint s (range f) :=
  ⟨fun h => by
    simp only [eq_empty_iff_forall_not_mem, disjoint_iff_inter_eq_empty, not_exists, mem_inter_iff,
      not_and, mem_range, mem_preimage] at h ⊢
    intro y hy x hx
    rw [← hx] at hy
    exact h x hy,
  preimage_eq_empty⟩
#align set.preimage_eq_empty_iff Set.preimage_eq_empty_iff

end Set

end Disjoint

section Sigma

variable {α : Type*} {β : α → Type*} {i j : α} {s : Set (β i)}

lemma sigma_mk_preimage_image' (h : i ≠ j) : Sigma.mk j ⁻¹' (Sigma.mk i '' s) = ∅ := by
  simp [image, h]

lemma sigma_mk_preimage_image_eq_self : Sigma.mk i ⁻¹' (Sigma.mk i '' s) = s := by
  simp [image]

end Sigma<|MERGE_RESOLUTION|>--- conflicted
+++ resolved
@@ -1466,20 +1466,12 @@
 #align subtype.preimage_val_eq_preimage_val_iff Subtype.preimage_val_eq_preimage_val_iff
 
 theorem exists_set_subtype {t : Set α} (p : Set α → Prop) :
-<<<<<<< HEAD
-    (∃ s : Set t, p ((fun x : t => (x : α)) '' s)) ↔ ∃ s : Set α, s ⊆ t ∧ p s := by
-=======
     (∃ s : Set t, p (((↑) : t → α) '' s)) ↔ ∃ s : Set α, s ⊆ t ∧ p s := by
->>>>>>> 03d30d75
   rw [← exists_subset_range_and_iff, range_coe]
 #align subtype.exists_set_subtype Subtype.exists_set_subtype
 
 theorem forall_set_subtype {t : Set α} (p : Set α → Prop) :
-<<<<<<< HEAD
-    (∀ s : Set t, p ((fun x : t => (x : α)) '' s)) ↔ ∀ s : Set α, s ⊆ t → p s := by
-=======
     (∀ s : Set t, p (((↑) : t → α) '' s)) ↔ ∀ s : Set α, s ⊆ t → p s := by
->>>>>>> 03d30d75
   rw [← forall_subset_range_iff, range_coe]
 
 theorem preimage_coe_nonempty {s t : Set α} :
