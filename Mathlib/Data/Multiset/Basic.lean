/-
Copyright (c) 2015 Microsoft Corporation. All rights reserved.
Released under Apache 2.0 license as described in the file LICENSE.
Authors: Mario Carneiro
-/
import Mathlib.Data.Multiset.ZeroCons

/-!
# Basic results on multisets

-/

-- No algebra should be required
assert_not_exists Monoid

universe v

open List Subtype Nat Function

variable {α : Type*} {β : Type v} {γ : Type*}

namespace Multiset

/-! ### `Multiset.toList` -/

section ToList

/-- Produces a list of the elements in the multiset using choice. -/
noncomputable def toList (s : Multiset α) :=
  s.out

@[simp, norm_cast]
theorem coe_toList (s : Multiset α) : (s.toList : Multiset α) = s :=
  s.out_eq'

@[simp]
theorem toList_eq_nil {s : Multiset α} : s.toList = [] ↔ s = 0 := by
  rw [← coe_eq_zero, coe_toList]

theorem empty_toList {s : Multiset α} : s.toList.isEmpty ↔ s = 0 := by simp

@[simp]
theorem toList_zero : (Multiset.toList 0 : List α) = [] :=
  toList_eq_nil.mpr rfl

@[simp]
theorem mem_toList {a : α} {s : Multiset α} : a ∈ s.toList ↔ a ∈ s := by
  rw [← mem_coe, coe_toList]

@[simp]
theorem toList_eq_singleton_iff {a : α} {m : Multiset α} : m.toList = [a] ↔ m = {a} := by
  rw [← perm_singleton, ← coe_eq_coe, coe_toList, coe_singleton]

@[simp]
theorem toList_singleton (a : α) : ({a} : Multiset α).toList = [a] :=
  Multiset.toList_eq_singleton_iff.2 rfl

@[simp]
theorem length_toList (s : Multiset α) : s.toList.length = card s := by
  rw [← coe_card, coe_toList]

<<<<<<< HEAD
@[simp]
theorem card_zero : @card α 0 = 0 :=
  rfl

@[simp]
theorem card_add (s t : Multiset α) : card (s + t) = card s + card t :=
  Quotient.inductionOn₂ s t length_append

@[simp]
theorem card_cons (a : α) (s : Multiset α) : card (a ::ₘ s) = card s + 1 :=
  Quot.inductionOn s fun _l => rfl

@[simp]
theorem card_singleton (a : α) : card ({a} : Multiset α) = 1 := by
  simp only [← cons_zero, card_zero, eq_self_iff_true, Multiset.zero_add, card_cons]

theorem card_pair (a b : α) : card {a, b} = 2 := by
  rw [insert_eq_cons, card_cons, card_singleton]

theorem card_eq_one {s : Multiset α} : card s = 1 ↔ ∃ a, s = {a} :=
  ⟨Quot.inductionOn s fun _l h => (List.length_eq_one_iff.1 h).imp fun _a => congr_arg _,
    fun ⟨_a, e⟩ => e.symm ▸ rfl⟩

theorem card_le_card {s t : Multiset α} (h : s ≤ t) : card s ≤ card t :=
  leInductionOn h Sublist.length_le

@[mono]
theorem card_mono : Monotone (@card α) := fun _a _b => card_le_card

theorem eq_of_le_of_card_le {s t : Multiset α} (h : s ≤ t) : card t ≤ card s → s = t :=
  leInductionOn h fun s h₂ => congr_arg _ <| s.eq_of_length_le h₂

theorem card_lt_card {s t : Multiset α} (h : s < t) : card s < card t :=
  lt_of_not_ge fun h₂ => _root_.ne_of_lt h <| eq_of_le_of_card_le (le_of_lt h) h₂

lemma card_strictMono : StrictMono (card : Multiset α → ℕ) := fun _ _ ↦ card_lt_card

theorem lt_iff_cons_le {s t : Multiset α} : s < t ↔ ∃ a, a ::ₘ s ≤ t :=
  ⟨Quotient.inductionOn₂ s t fun _l₁ _l₂ h =>
      Subperm.exists_of_length_lt (le_of_lt h) (card_lt_card h),
    fun ⟨_a, h⟩ => lt_of_lt_of_le (lt_cons_self _ _) h⟩

@[simp]
theorem card_eq_zero {s : Multiset α} : card s = 0 ↔ s = 0 :=
  ⟨fun h => (eq_of_le_of_card_le (zero_le _) (le_of_eq h)).symm, fun e => by simp [e]⟩

theorem card_pos {s : Multiset α} : 0 < card s ↔ s ≠ 0 :=
  Nat.pos_iff_ne_zero.trans <| not_congr card_eq_zero

theorem card_pos_iff_exists_mem {s : Multiset α} : 0 < card s ↔ ∃ a, a ∈ s :=
  Quot.inductionOn s fun _l => length_pos_iff_exists_mem

theorem card_eq_two {s : Multiset α} : card s = 2 ↔ ∃ x y, s = {x, y} :=
  ⟨Quot.inductionOn s fun _l h =>
      (List.length_eq_two.mp h).imp fun _a => Exists.imp fun _b => congr_arg _,
    fun ⟨_a, _b, e⟩ => e.symm ▸ rfl⟩

theorem card_eq_three {s : Multiset α} : card s = 3 ↔ ∃ x y z, s = {x, y, z} :=
  ⟨Quot.inductionOn s fun _l h =>
      (List.length_eq_three.mp h).imp fun _a =>
        Exists.imp fun _b => Exists.imp fun _c => congr_arg _,
    fun ⟨_a, _b, _c, e⟩ => e.symm ▸ rfl⟩
=======
end ToList
>>>>>>> 9860b296

/-! ### Induction principles -/

/-- The strong induction principle for multisets. -/
@[elab_as_elim]
def strongInductionOn {p : Multiset α → Sort*} (s : Multiset α) (ih : ∀ s, (∀ t < s, p t) → p s) :
    p s :=
    (ih s) fun t _h =>
      strongInductionOn t ih
termination_by card s
decreasing_by exact card_lt_card _h

theorem strongInductionOn_eq {p : Multiset α → Sort*} (s : Multiset α) (H) :
    @strongInductionOn _ p s H = H s fun t _h => @strongInductionOn _ p t H := by
  rw [strongInductionOn]

@[elab_as_elim]
theorem case_strongInductionOn {p : Multiset α → Prop} (s : Multiset α) (h₀ : p 0)
    (h₁ : ∀ a s, (∀ t ≤ s, p t) → p (a ::ₘ s)) : p s :=
  Multiset.strongInductionOn s fun s =>
    Multiset.induction_on s (fun _ => h₀) fun _a _s _ ih =>
      (h₁ _ _) fun _t h => ih _ <| lt_of_le_of_lt h <| lt_cons_self _ _

/-- Suppose that, given that `p t` can be defined on all supersets of `s` of cardinality less than
`n`, one knows how to define `p s`. Then one can inductively define `p s` for all multisets `s` of
cardinality less than `n`, starting from multisets of card `n` and iterating. This
can be used either to define data, or to prove properties. -/
def strongDownwardInduction {p : Multiset α → Sort*} {n : ℕ}
    (H : ∀ t₁, (∀ {t₂ : Multiset α}, card t₂ ≤ n → t₁ < t₂ → p t₂) → card t₁ ≤ n → p t₁)
    (s : Multiset α) :
    card s ≤ n → p s :=
  H s fun {t} ht _h =>
    strongDownwardInduction H t ht
termination_by n - card s
decreasing_by simp_wf; have := (card_lt_card _h); omega
-- Porting note: reorderd universes

theorem strongDownwardInduction_eq {p : Multiset α → Sort*} {n : ℕ}
    (H : ∀ t₁, (∀ {t₂ : Multiset α}, card t₂ ≤ n → t₁ < t₂ → p t₂) → card t₁ ≤ n → p t₁)
    (s : Multiset α) :
    strongDownwardInduction H s = H s fun ht _hst => strongDownwardInduction H _ ht := by
  rw [strongDownwardInduction]

/-- Analogue of `strongDownwardInduction` with order of arguments swapped. -/
@[elab_as_elim]
def strongDownwardInductionOn {p : Multiset α → Sort*} {n : ℕ} :
    ∀ s : Multiset α,
      (∀ t₁, (∀ {t₂ : Multiset α}, card t₂ ≤ n → t₁ < t₂ → p t₂) → card t₁ ≤ n → p t₁) →
        card s ≤ n → p s :=
  fun s H => strongDownwardInduction H s

theorem strongDownwardInductionOn_eq {p : Multiset α → Sort*} (s : Multiset α) {n : ℕ}
    (H : ∀ t₁, (∀ {t₂ : Multiset α}, card t₂ ≤ n → t₁ < t₂ → p t₂) → card t₁ ≤ n → p t₁) :
    s.strongDownwardInductionOn H = H s fun {t} ht _h => t.strongDownwardInductionOn H ht := by
  dsimp only [strongDownwardInductionOn]
  rw [strongDownwardInduction]

section Choose

<<<<<<< HEAD
theorem eq_replicate {a : α} {n} {s : Multiset α} :
    s = replicate n a ↔ card s = n ∧ ∀ b ∈ s, b = a :=
  ⟨fun h => h.symm ▸ ⟨card_replicate _ _, fun _b => eq_of_mem_replicate⟩,
    fun ⟨e, al⟩ => e ▸ eq_replicate_of_mem al⟩

theorem replicate_right_injective {n : ℕ} (hn : n ≠ 0) : Injective (@replicate α n) :=
  fun _ _ h => (eq_replicate.1 h).2 _ <| mem_replicate.2 ⟨hn, rfl⟩

@[simp] theorem replicate_right_inj {a b : α} {n : ℕ} (h : n ≠ 0) :
    replicate n a = replicate n b ↔ a = b :=
  (replicate_right_injective h).eq_iff

theorem replicate_left_injective (a : α) : Injective (replicate · a) :=
  -- Porting note: was `fun m n h => by rw [← (eq_replicate.1 h).1, card_replicate]`
  LeftInverse.injective (card_replicate · a)

theorem replicate_subset_singleton (n : ℕ) (a : α) : replicate n a ⊆ {a} :=
  List.replicate_subset_singleton n a

theorem replicate_le_coe {a : α} {n} {l : List α} : replicate n a ≤ l ↔ List.replicate n a <+ l :=
  ⟨fun ⟨_l', p, s⟩ => perm_replicate.1 p ▸ s, Sublist.subperm⟩

theorem replicate_le_replicate (a : α) {k n : ℕ} : replicate k a ≤ replicate n a ↔ k ≤ n :=
  _root_.trans (by rw [← replicate_le_coe, coe_replicate]) (List.replicate_sublist_replicate a)

@[gcongr]
theorem replicate_mono (a : α) {k n : ℕ} (h : k ≤ n) : replicate k a ≤ replicate n a :=
  (replicate_le_replicate a).2 h

theorem le_replicate_iff {m : Multiset α} {a : α} {n : ℕ} :
    m ≤ replicate n a ↔ ∃ k ≤ n, m = replicate k a :=
  ⟨fun h => ⟨card m, (card_mono h).trans_eq (card_replicate _ _),
      eq_replicate_card.2 fun _ hb => eq_of_mem_replicate <| subset_of_le h hb⟩,
    fun ⟨_, hkn, hm⟩ => hm.symm ▸ (replicate_le_replicate _).2 hkn⟩

theorem lt_replicate_succ {m : Multiset α} {x : α} {n : ℕ} :
    m < replicate (n + 1) x ↔ m ≤ replicate n x := by
  rw [lt_iff_cons_le]
  constructor
  · rintro ⟨x', hx'⟩
    have := eq_of_mem_replicate (mem_of_le hx' (mem_cons_self _ _))
    rwa [this, replicate_succ, cons_le_cons_iff] at hx'
  · intro h
    rw [replicate_succ]
    exact ⟨x, cons_le_cons _ h⟩

/-! ### Erasing one copy of an element -/

section Erase

variable [DecidableEq α] {s t : Multiset α} {a b : α}

/-- `erase s a` is the multiset that subtracts 1 from the multiplicity of `a`. -/
def erase (s : Multiset α) (a : α) : Multiset α :=
  Quot.liftOn s (fun l => (l.erase a : Multiset α)) fun _l₁ _l₂ p => Quot.sound (p.erase a)

@[simp]
theorem coe_erase (l : List α) (a : α) : erase (l : Multiset α) a = l.erase a :=
  rfl

@[simp]
theorem erase_zero (a : α) : (0 : Multiset α).erase a = 0 :=
  rfl

@[simp]
theorem erase_cons_head (a : α) (s : Multiset α) : (a ::ₘ s).erase a = s :=
  Quot.inductionOn s fun l => congr_arg _ <| List.erase_cons_head a l

@[simp]
theorem erase_cons_tail {a b : α} (s : Multiset α) (h : b ≠ a) :
    (b ::ₘ s).erase a = b ::ₘ s.erase a :=
  Quot.inductionOn s fun _ => congr_arg _ <| List.erase_cons_tail (not_beq_of_ne h)

@[simp]
theorem erase_singleton (a : α) : ({a} : Multiset α).erase a = 0 :=
  erase_cons_head a 0

@[simp]
theorem erase_of_not_mem {a : α} {s : Multiset α} : a ∉ s → s.erase a = s :=
  Quot.inductionOn s fun _l h => congr_arg _ <| List.erase_of_not_mem h

@[simp]
theorem cons_erase {s : Multiset α} {a : α} : a ∈ s → a ::ₘ s.erase a = s :=
  Quot.inductionOn s fun _l h => Quot.sound (perm_cons_erase h).symm

theorem erase_cons_tail_of_mem (h : a ∈ s) :
    (b ::ₘ s).erase a = b ::ₘ s.erase a := by
  rcases eq_or_ne a b with rfl | hab
  · simp [cons_erase h]
  · exact s.erase_cons_tail hab.symm

theorem le_cons_erase (s : Multiset α) (a : α) : s ≤ a ::ₘ s.erase a :=
  if h : a ∈ s then le_of_eq (cons_erase h).symm
  else by rw [erase_of_not_mem h]; apply le_cons_self

theorem add_singleton_eq_iff {s t : Multiset α} {a : α} : s + {a} = t ↔ a ∈ t ∧ s = t.erase a := by
  rw [Multiset.add_comm, singleton_add]
  constructor
  · rintro rfl
    exact ⟨s.mem_cons_self a, (s.erase_cons_head a).symm⟩
  · rintro ⟨h, rfl⟩
    exact cons_erase h

theorem erase_add_left_pos {a : α} {s : Multiset α} (t) : a ∈ s → (s + t).erase a = s.erase a + t :=
  Quotient.inductionOn₂ s t fun _l₁ l₂ h => congr_arg _ <| erase_append_left l₂ h

theorem erase_add_right_pos {a : α} (s) (h : a ∈ t) : (s + t).erase a = s + t.erase a := by
  rw [Multiset.add_comm, erase_add_left_pos s h, Multiset.add_comm]

theorem erase_add_right_neg {a : α} {s : Multiset α} (t) :
    a ∉ s → (s + t).erase a = s + t.erase a :=
  Quotient.inductionOn₂ s t fun _l₁ l₂ h => congr_arg _ <| erase_append_right l₂ h

theorem erase_add_left_neg {a : α} (s) (h : a ∉ t) : (s + t).erase a = s.erase a + t := by
  rw [Multiset.add_comm, erase_add_right_neg s h, Multiset.add_comm]

theorem erase_le (a : α) (s : Multiset α) : s.erase a ≤ s :=
  Quot.inductionOn s fun l => (erase_sublist a l).subperm

@[simp]
theorem erase_lt {a : α} {s : Multiset α} : s.erase a < s ↔ a ∈ s :=
  ⟨fun h => not_imp_comm.1 erase_of_not_mem (ne_of_lt h), fun h => by
    simpa [h] using lt_cons_self (s.erase a) a⟩

theorem erase_subset (a : α) (s : Multiset α) : s.erase a ⊆ s :=
  subset_of_le (erase_le a s)

theorem mem_erase_of_ne {a b : α} {s : Multiset α} (ab : a ≠ b) : a ∈ s.erase b ↔ a ∈ s :=
  Quot.inductionOn s fun _l => List.mem_erase_of_ne ab

theorem mem_of_mem_erase {a b : α} {s : Multiset α} : a ∈ s.erase b → a ∈ s :=
  mem_of_subset (erase_subset _ _)

theorem erase_comm (s : Multiset α) (a b : α) : (s.erase a).erase b = (s.erase b).erase a :=
  Quot.inductionOn s fun l => congr_arg _ <| l.erase_comm a b

instance : RightCommutative erase (α := α) := ⟨erase_comm⟩

@[gcongr]
theorem erase_le_erase {s t : Multiset α} (a : α) (h : s ≤ t) : s.erase a ≤ t.erase a :=
  leInductionOn h fun h => (h.erase _).subperm

theorem erase_le_iff_le_cons {s t : Multiset α} {a : α} : s.erase a ≤ t ↔ s ≤ a ::ₘ t :=
  ⟨fun h => le_trans (le_cons_erase _ _) (cons_le_cons _ h), fun h =>
    if m : a ∈ s then by rw [← cons_erase m] at h; exact (cons_le_cons_iff _).1 h
    else le_trans (erase_le _ _) ((le_cons_of_not_mem m).1 h)⟩

@[simp]
theorem card_erase_of_mem {a : α} {s : Multiset α} : a ∈ s → card (s.erase a) = pred (card s) :=
  Quot.inductionOn s fun _l => length_erase_of_mem

@[simp]
theorem card_erase_add_one {a : α} {s : Multiset α} : a ∈ s → card (s.erase a) + 1 = card s :=
  Quot.inductionOn s fun _l => length_erase_add_one

theorem card_erase_lt_of_mem {a : α} {s : Multiset α} : a ∈ s → card (s.erase a) < card s :=
  fun h => card_lt_card (erase_lt.mpr h)

theorem card_erase_le {a : α} {s : Multiset α} : card (s.erase a) ≤ card s :=
  card_le_card (erase_le a s)

theorem card_erase_eq_ite {a : α} {s : Multiset α} :
    card (s.erase a) = if a ∈ s then pred (card s) else card s := by
  by_cases h : a ∈ s
  · rwa [card_erase_of_mem h, if_pos]
  · rwa [erase_of_not_mem h, if_neg]

end Erase

@[simp]
theorem coe_reverse (l : List α) : (reverse l : Multiset α) = l :=
  Quot.sound <| reverse_perm _

/-! ### `Multiset.map` -/


/-- `map f s` is the lift of the list `map` operation. The multiplicity
  of `b` in `map f s` is the number of `a ∈ s` (counting multiplicity)
  such that `f a = b`. -/
def map (f : α → β) (s : Multiset α) : Multiset β :=
  Quot.liftOn s (fun l : List α => (l.map f : Multiset β)) fun _l₁ _l₂ p => Quot.sound (p.map f)

@[congr]
theorem map_congr {f g : α → β} {s t : Multiset α} :
    s = t → (∀ x ∈ t, f x = g x) → map f s = map g t := by
  rintro rfl h
  induction s using Quot.inductionOn
  exact congr_arg _ (List.map_congr_left h)

theorem map_hcongr {β' : Type v} {m : Multiset α} {f : α → β} {f' : α → β'} (h : β = β')
    (hf : ∀ a ∈ m, HEq (f a) (f' a)) : HEq (map f m) (map f' m) := by
  subst h; simp at hf
  simp [map_congr rfl hf]

theorem forall_mem_map_iff {f : α → β} {p : β → Prop} {s : Multiset α} :
    (∀ y ∈ s.map f, p y) ↔ ∀ x ∈ s, p (f x) :=
  Quotient.inductionOn' s fun _L => List.forall_mem_map

@[simp, norm_cast] lemma map_coe (f : α → β) (l : List α) : map f l = l.map f := rfl

@[simp]
theorem map_zero (f : α → β) : map f 0 = 0 :=
  rfl

@[simp]
theorem map_cons (f : α → β) (a s) : map f (a ::ₘ s) = f a ::ₘ map f s :=
  Quot.inductionOn s fun _l => rfl

theorem map_comp_cons (f : α → β) (t) : map f ∘ cons t = cons (f t) ∘ map f := by
  ext
  simp

@[simp]
theorem map_singleton (f : α → β) (a : α) : ({a} : Multiset α).map f = {f a} :=
  rfl

@[simp]
theorem map_replicate (f : α → β) (k : ℕ) (a : α) : (replicate k a).map f = replicate k (f a) := by
  simp only [← coe_replicate, map_coe, List.map_replicate]

@[simp]
theorem map_add (f : α → β) (s t) : map f (s + t) = map f s + map f t :=
  Quotient.inductionOn₂ s t fun _l₁ _l₂ => congr_arg _ <| map_append _ _ _

/-- If each element of `s : Multiset α` can be lifted to `β`, then `s` can be lifted to
`Multiset β`. -/
instance canLift (c) (p) [CanLift α β c p] :
    CanLift (Multiset α) (Multiset β) (map c) fun s => ∀ x ∈ s, p x where
  prf := by
    rintro ⟨l⟩ hl
    lift l to List β using hl
    exact ⟨l, map_coe _ _⟩

@[simp]
theorem mem_map {f : α → β} {b : β} {s : Multiset α} : b ∈ map f s ↔ ∃ a, a ∈ s ∧ f a = b :=
  Quot.inductionOn s fun _l => List.mem_map

@[simp]
theorem card_map (f : α → β) (s) : card (map f s) = card s :=
  Quot.inductionOn s fun _l => length_map _ _

@[simp]
theorem map_eq_zero {s : Multiset α} {f : α → β} : s.map f = 0 ↔ s = 0 := by
  rw [← Multiset.card_eq_zero, Multiset.card_map, Multiset.card_eq_zero]

theorem mem_map_of_mem (f : α → β) {a : α} {s : Multiset α} (h : a ∈ s) : f a ∈ map f s :=
  mem_map.2 ⟨_, h, rfl⟩

theorem map_eq_singleton {f : α → β} {s : Multiset α} {b : β} :
    map f s = {b} ↔ ∃ a : α, s = {a} ∧ f a = b := by
  constructor
  · intro h
    obtain ⟨a, ha⟩ : ∃ a, s = {a} := by rw [← card_eq_one, ← card_map, h, card_singleton]
    refine ⟨a, ha, ?_⟩
    rw [← mem_singleton, ← h, ha, map_singleton, mem_singleton]
  · rintro ⟨a, rfl, rfl⟩
    simp

theorem map_eq_cons [DecidableEq α] (f : α → β) (s : Multiset α) (t : Multiset β) (b : β) :
    (∃ a ∈ s, f a = b ∧ (s.erase a).map f = t) ↔ s.map f = b ::ₘ t := by
  constructor
  · rintro ⟨a, ha, rfl, rfl⟩
    rw [← map_cons, Multiset.cons_erase ha]
  · intro h
    have : b ∈ s.map f := by
      rw [h]
      exact mem_cons_self _ _
    obtain ⟨a, h1, rfl⟩ := mem_map.mp this
    obtain ⟨u, rfl⟩ := exists_cons_of_mem h1
    rw [map_cons, cons_inj_right] at h
    refine ⟨a, mem_cons_self _ _, rfl, ?_⟩
    rw [Multiset.erase_cons_head, h]

-- The simpNF linter says that the LHS can be simplified via `Multiset.mem_map`.
-- However this is a higher priority lemma.
-- https://github.com/leanprover/std4/issues/207
@[simp 1100, nolint simpNF]
theorem mem_map_of_injective {f : α → β} (H : Function.Injective f) {a : α} {s : Multiset α} :
    f a ∈ map f s ↔ a ∈ s :=
  Quot.inductionOn s fun _l => List.mem_map_of_injective H

@[simp]
theorem map_map (g : β → γ) (f : α → β) (s : Multiset α) : map g (map f s) = map (g ∘ f) s :=
  Quot.inductionOn s fun _l => congr_arg _ <| List.map_map _ _ _

theorem map_id (s : Multiset α) : map id s = s :=
  Quot.inductionOn s fun _l => congr_arg _ <| List.map_id _

@[simp]
theorem map_id' (s : Multiset α) : map (fun x => x) s = s :=
  map_id s

-- Porting note: was a `simp` lemma in mathlib3
theorem map_const (s : Multiset α) (b : β) : map (const α b) s = replicate (card s) b :=
  Quot.inductionOn s fun _ => congr_arg _ <| List.map_const' _ _

-- Porting note: was not a `simp` lemma in mathlib3 because `Function.const` was reducible
@[simp] theorem map_const' (s : Multiset α) (b : β) : map (fun _ ↦ b) s = replicate (card s) b :=
  map_const _ _

theorem eq_of_mem_map_const {b₁ b₂ : β} {l : List α} (h : b₁ ∈ map (Function.const α b₂) l) :
    b₁ = b₂ :=
  eq_of_mem_replicate (n := card (l : Multiset α)) <| by rwa [map_const] at h

@[simp, gcongr]
theorem map_le_map {f : α → β} {s t : Multiset α} (h : s ≤ t) : map f s ≤ map f t :=
  leInductionOn h fun h => (h.map f).subperm

@[simp, gcongr]
theorem map_lt_map {f : α → β} {s t : Multiset α} (h : s < t) : s.map f < t.map f := by
  refine (map_le_map h.le).lt_of_not_le fun H => h.ne <| eq_of_le_of_card_le h.le ?_
  rw [← s.card_map f, ← t.card_map f]
  exact card_le_card H

theorem map_mono (f : α → β) : Monotone (map f) := fun _ _ => map_le_map

theorem map_strictMono (f : α → β) : StrictMono (map f) := fun _ _ => map_lt_map

@[simp, gcongr]
theorem map_subset_map {f : α → β} {s t : Multiset α} (H : s ⊆ t) : map f s ⊆ map f t := fun _b m =>
  let ⟨a, h, e⟩ := mem_map.1 m
  mem_map.2 ⟨a, H h, e⟩

theorem map_erase [DecidableEq α] [DecidableEq β] (f : α → β) (hf : Function.Injective f) (x : α)
    (s : Multiset α) : (s.erase x).map f = (s.map f).erase (f x) := by
  induction' s using Multiset.induction_on with y s ih
  · simp
  by_cases hxy : y = x
  · cases hxy
    simp
  · rw [s.erase_cons_tail hxy, map_cons, map_cons, (s.map f).erase_cons_tail (hf.ne hxy), ih]

theorem map_erase_of_mem [DecidableEq α] [DecidableEq β] (f : α → β)
    (s : Multiset α) {x : α} (h : x ∈ s) : (s.erase x).map f = (s.map f).erase (f x) := by
  induction' s using Multiset.induction_on with y s ih
  · simp
  rcases eq_or_ne y x with rfl | hxy
  · simp
  replace h : x ∈ s := by simpa [hxy.symm] using h
  rw [s.erase_cons_tail hxy, map_cons, map_cons, ih h, erase_cons_tail_of_mem (mem_map_of_mem f h)]

theorem map_surjective_of_surjective {f : α → β} (hf : Function.Surjective f) :
    Function.Surjective (map f) := by
  intro s
  induction' s using Multiset.induction_on with x s ih
  · exact ⟨0, map_zero _⟩
  · obtain ⟨y, rfl⟩ := hf x
    obtain ⟨t, rfl⟩ := ih
    exact ⟨y ::ₘ t, map_cons _ _ _⟩

/-! ### `Multiset.fold` -/


section foldl

/-- `foldl f H b s` is the lift of the list operation `foldl f b l`,
  which folds `f` over the multiset. It is well defined when `f` is right-commutative,
  that is, `f (f b a₁) a₂ = f (f b a₂) a₁`. -/
def foldl (f : β → α → β) [RightCommutative f] (b : β) (s : Multiset α) : β :=
  Quot.liftOn s (fun l => List.foldl f b l) fun _l₁ _l₂ p => p.foldl_eq b

variable (f : β → α → β) [RightCommutative f]

@[simp]
theorem foldl_zero (b) : foldl f b 0 = b :=
  rfl

@[simp]
theorem foldl_cons (b a s) : foldl f b (a ::ₘ s) = foldl f (f b a) s :=
  Quot.inductionOn s fun _l => rfl

@[simp]
theorem foldl_add (b s t) : foldl f b (s + t) = foldl f (foldl f b s) t :=
  Quotient.inductionOn₂ s t fun _l₁ _l₂ => foldl_append _ _ _ _

end foldl

section foldr

/-- `foldr f H b s` is the lift of the list operation `foldr f b l`,
  which folds `f` over the multiset. It is well defined when `f` is left-commutative,
  that is, `f a₁ (f a₂ b) = f a₂ (f a₁ b)`. -/
def foldr (f : α → β → β) [LeftCommutative f] (b : β) (s : Multiset α) : β :=
  Quot.liftOn s (fun l => List.foldr f b l) fun _l₁ _l₂ p => p.foldr_eq b

variable (f : α → β → β) [LeftCommutative f]

@[simp]
theorem foldr_zero (b) : foldr f b 0 = b :=
  rfl

@[simp]
theorem foldr_cons (b a s) : foldr f b (a ::ₘ s) = f a (foldr f b s) :=
  Quot.inductionOn s fun _l => rfl

@[simp]
theorem foldr_singleton (b a) : foldr f b ({a} : Multiset α) = f a b :=
  rfl

@[simp]
theorem foldr_add (b s t) : foldr f b (s + t) = foldr f (foldr f b t) s :=
  Quotient.inductionOn₂ s t fun _l₁ _l₂ => foldr_append _ _ _ _

end foldr

@[simp]
theorem coe_foldr (f : α → β → β) [LeftCommutative f] (b : β) (l : List α) :
    foldr f b l = l.foldr f b :=
  rfl

@[simp]
theorem coe_foldl (f : β → α → β) [RightCommutative f] (b : β) (l : List α) :
    foldl f b l = l.foldl f b :=
  rfl

theorem coe_foldr_swap (f : α → β → β) [LeftCommutative f] (b : β) (l : List α) :
    foldr f b l = l.foldl (fun x y => f y x) b :=
  (congr_arg (foldr f b) (coe_reverse l)).symm.trans <| foldr_reverse _ _ _

theorem foldr_swap (f : α → β → β) [LeftCommutative f] (b : β) (s : Multiset α) :
    foldr f b s = foldl (fun x y => f y x) b s :=
  Quot.inductionOn s fun _l => coe_foldr_swap _ _ _

theorem foldl_swap (f : β → α → β) [RightCommutative f] (b : β) (s : Multiset α) :
    foldl f b s = foldr (fun x y => f y x) b s :=
  (foldr_swap _ _ _).symm

theorem foldr_induction' (f : α → β → β) [LeftCommutative f] (x : β) (q : α → Prop)
    (p : β → Prop) (s : Multiset α) (hpqf : ∀ a b, q a → p b → p (f a b)) (px : p x)
    (q_s : ∀ a ∈ s, q a) : p (foldr f x s) := by
  induction s using Multiset.induction with
  | empty => simpa
  | cons a s ihs =>
    simp only [forall_mem_cons, foldr_cons] at q_s ⊢
    exact hpqf _ _ q_s.1 (ihs q_s.2)

theorem foldr_induction (f : α → α → α) [LeftCommutative f] (x : α) (p : α → Prop)
    (s : Multiset α) (p_f : ∀ a b, p a → p b → p (f a b)) (px : p x) (p_s : ∀ a ∈ s, p a) :
    p (foldr f x s) :=
  foldr_induction' f x p p s p_f px p_s

theorem foldl_induction' (f : β → α → β) [RightCommutative f] (x : β) (q : α → Prop)
    (p : β → Prop) (s : Multiset α) (hpqf : ∀ a b, q a → p b → p (f b a)) (px : p x)
    (q_s : ∀ a ∈ s, q a) : p (foldl f x s) := by
  rw [foldl_swap]
  exact foldr_induction' (fun x y => f y x) x q p s hpqf px q_s

theorem foldl_induction (f : α → α → α) [RightCommutative f] (x : α) (p : α → Prop)
    (s : Multiset α) (p_f : ∀ a b, p a → p b → p (f b a)) (px : p x) (p_s : ∀ a ∈ s, p a) :
    p (foldl f x s) :=
  foldl_induction' f x p p s p_f px p_s

/-! ### Map for partial functions -/


/-- Lift of the list `pmap` operation. Map a partial function `f` over a multiset
  `s` whose elements are all in the domain of `f`. -/
nonrec def pmap {p : α → Prop} (f : ∀ a, p a → β) (s : Multiset α) : (∀ a ∈ s, p a) → Multiset β :=
  Quot.recOn s (fun l H => ↑(pmap f l H)) fun l₁ l₂ (pp : l₁ ~ l₂) =>
    funext fun H₂ : ∀ a ∈ l₂, p a =>
      have H₁ : ∀ a ∈ l₁, p a := fun a h => H₂ a (pp.subset h)
      have : ∀ {s₂ e H}, @Eq.ndrec (Multiset α) l₁ (fun s => (∀ a ∈ s, p a) → Multiset β)
          (fun _ => ↑(pmap f l₁ H₁)) s₂ e H = ↑(pmap f l₁ H₁) := by
        intro s₂ e _; subst e; rfl
      this.trans <| Quot.sound <| pp.pmap f

@[simp]
theorem coe_pmap {p : α → Prop} (f : ∀ a, p a → β) (l : List α) (H : ∀ a ∈ l, p a) :
    pmap f l H = l.pmap f H :=
  rfl

@[simp]
theorem pmap_zero {p : α → Prop} (f : ∀ a, p a → β) (h : ∀ a ∈ (0 : Multiset α), p a) :
    pmap f 0 h = 0 :=
  rfl

@[simp]
theorem pmap_cons {p : α → Prop} (f : ∀ a, p a → β) (a : α) (m : Multiset α) :
    ∀ h : ∀ b ∈ a ::ₘ m, p b,
      pmap f (a ::ₘ m) h =
        f a (h a (mem_cons_self a m)) ::ₘ pmap f m fun a ha => h a <| mem_cons_of_mem ha :=
  Quotient.inductionOn m fun _l _h => rfl

/-- "Attach" a proof that `a ∈ s` to each element `a` in `s` to produce
  a multiset on `{x // x ∈ s}`. -/
def attach (s : Multiset α) : Multiset { x // x ∈ s } :=
  pmap Subtype.mk s fun _a => id

@[simp]
theorem coe_attach (l : List α) : @Eq (Multiset { x // x ∈ l }) (@attach α l) l.attach :=
  rfl

set_option linter.deprecated false in
@[deprecated "Deprecated without replacement." (since := "2025-02-07")]
theorem sizeOf_lt_sizeOf_of_mem [SizeOf α] {x : α} {s : Multiset α} (hx : x ∈ s) :
    SizeOf.sizeOf x < SizeOf.sizeOf s := by
  induction' s using Quot.inductionOn with l a b
  exact List.sizeOf_lt_sizeOf_of_mem hx

theorem pmap_eq_map (p : α → Prop) (f : α → β) (s : Multiset α) :
    ∀ H, @pmap _ _ p (fun a _ => f a) s H = map f s :=
  Quot.inductionOn s fun l H => congr_arg _ <| List.pmap_eq_map p f l H

theorem pmap_congr {p q : α → Prop} {f : ∀ a, p a → β} {g : ∀ a, q a → β} (s : Multiset α) :
    ∀ {H₁ H₂}, (∀ a ∈ s, ∀ (h₁ h₂), f a h₁ = g a h₂) → pmap f s H₁ = pmap g s H₂ :=
  @(Quot.inductionOn s (fun l _H₁ _H₂ h => congr_arg _ <| List.pmap_congr_left l h))

theorem map_pmap {p : α → Prop} (g : β → γ) (f : ∀ a, p a → β) (s) :
    ∀ H, map g (pmap f s H) = pmap (fun a h => g (f a h)) s H :=
  Quot.inductionOn s fun l H => congr_arg _ <| List.map_pmap g f l H

theorem pmap_eq_map_attach {p : α → Prop} (f : ∀ a, p a → β) (s) :
    ∀ H, pmap f s H = s.attach.map fun x => f x.1 (H _ x.2) :=
  Quot.inductionOn s fun l H => congr_arg _ <| List.pmap_eq_map_attach f l H

-- @[simp] -- Porting note: Left hand does not simplify
theorem attach_map_val' (s : Multiset α) (f : α → β) : (s.attach.map fun i => f i.val) = s.map f :=
  Quot.inductionOn s fun l => congr_arg _ <| List.attach_map_val l f

@[simp]
theorem attach_map_val (s : Multiset α) : s.attach.map Subtype.val = s :=
  (attach_map_val' _ _).trans s.map_id

@[simp]
theorem mem_attach (s : Multiset α) : ∀ x, x ∈ s.attach :=
  Quot.inductionOn s fun _l => List.mem_attach _

@[simp]
theorem mem_pmap {p : α → Prop} {f : ∀ a, p a → β} {s H b} :
    b ∈ pmap f s H ↔ ∃ (a : _) (h : a ∈ s), f a (H a h) = b :=
  Quot.inductionOn s (fun _l _H => List.mem_pmap) H

@[simp]
theorem card_pmap {p : α → Prop} (f : ∀ a, p a → β) (s H) : card (pmap f s H) = card s :=
  Quot.inductionOn s (fun _l _H => length_pmap) H

@[simp]
theorem card_attach {m : Multiset α} : card (attach m) = card m :=
  card_pmap _ _ _

@[simp]
theorem attach_zero : (0 : Multiset α).attach = 0 :=
  rfl

theorem attach_cons (a : α) (m : Multiset α) :
    (a ::ₘ m).attach =
      ⟨a, mem_cons_self a m⟩ ::ₘ m.attach.map fun p => ⟨p.1, mem_cons_of_mem p.2⟩ :=
  Quotient.inductionOn m fun l =>
    congr_arg _ <|
      congr_arg (List.cons _) <| by
        rw [List.map_pmap]; exact List.pmap_congr_left _ fun _ _ _ _ => Subtype.eq rfl

section DecidablePiExists

variable {m : Multiset α}

/-- If `p` is a decidable predicate,
so is the predicate that all elements of a multiset satisfy `p`. -/
protected def decidableForallMultiset {p : α → Prop} [∀ a, Decidable (p a)] :
    Decidable (∀ a ∈ m, p a) :=
  Quotient.recOnSubsingleton m fun l => decidable_of_iff (∀ a ∈ l, p a) <| by simp

instance decidableDforallMultiset {p : ∀ a ∈ m, Prop} [_hp : ∀ (a) (h : a ∈ m), Decidable (p a h)] :
    Decidable (∀ (a) (h : a ∈ m), p a h) :=
  @decidable_of_iff _ _
    (Iff.intro (fun h a ha => h ⟨a, ha⟩ (mem_attach _ _)) fun h ⟨_a, _ha⟩ _ => h _ _)
    (@Multiset.decidableForallMultiset _ m.attach (fun a => p a.1 a.2) _)

/-- decidable equality for functions whose domain is bounded by multisets -/
instance decidableEqPiMultiset {β : α → Type*} [∀ a, DecidableEq (β a)] :
    DecidableEq (∀ a ∈ m, β a) := fun f g =>
  decidable_of_iff (∀ (a) (h : a ∈ m), f a h = g a h) (by simp [funext_iff])

/-- If `p` is a decidable predicate,
so is the existence of an element in a multiset satisfying `p`. -/
protected def decidableExistsMultiset {p : α → Prop} [DecidablePred p] : Decidable (∃ x ∈ m, p x) :=
  Quotient.recOnSubsingleton m fun l => decidable_of_iff (∃ a ∈ l, p a) <| by simp

instance decidableDexistsMultiset {p : ∀ a ∈ m, Prop} [_hp : ∀ (a) (h : a ∈ m), Decidable (p a h)] :
    Decidable (∃ (a : _) (h : a ∈ m), p a h) :=
  @decidable_of_iff _ _
    (Iff.intro (fun ⟨⟨a, ha₁⟩, _, ha₂⟩ => ⟨a, ha₁, ha₂⟩) fun ⟨a, ha₁, ha₂⟩ =>
      ⟨⟨a, ha₁⟩, mem_attach _ _, ha₂⟩)
    (@Multiset.decidableExistsMultiset { a // a ∈ m } m.attach (fun a => p a.1 a.2) _)

end DecidablePiExists

/-! ### `Multiset.filter` -/


section

variable (p : α → Prop) [DecidablePred p]

/-- `Filter p s` returns the elements in `s` (with the same multiplicities)
  which satisfy `p`, and removes the rest. -/
def filter (s : Multiset α) : Multiset α :=
  Quot.liftOn s (fun l => (List.filter p l : Multiset α)) fun _l₁ _l₂ h => Quot.sound <| h.filter p

@[simp, norm_cast] lemma filter_coe (l : List α) : filter p l = l.filter p := rfl

@[simp]
theorem filter_zero : filter p 0 = 0 :=
  rfl

@[congr]
theorem filter_congr {p q : α → Prop} [DecidablePred p] [DecidablePred q] {s : Multiset α} :
    (∀ x ∈ s, p x ↔ q x) → filter p s = filter q s :=
  Quot.inductionOn s fun _l h => congr_arg ofList <| List.filter_congr <| by simpa using h

@[simp]
theorem filter_add (s t : Multiset α) : filter p (s + t) = filter p s + filter p t :=
  Quotient.inductionOn₂ s t fun _l₁ _l₂ => congr_arg ofList <| filter_append _ _

@[simp]
theorem filter_le (s : Multiset α) : filter p s ≤ s :=
  Quot.inductionOn s fun _l => (filter_sublist _).subperm

@[simp]
theorem filter_subset (s : Multiset α) : filter p s ⊆ s :=
  subset_of_le <| filter_le _ _

@[gcongr]
theorem filter_le_filter {s t} (h : s ≤ t) : filter p s ≤ filter p t :=
  leInductionOn h fun h => (h.filter (p ·)).subperm

theorem monotone_filter_left : Monotone (filter p) := fun _s _t => filter_le_filter p

theorem monotone_filter_right (s : Multiset α) ⦃p q : α → Prop⦄ [DecidablePred p] [DecidablePred q]
    (h : ∀ b, p b → q b) :
    s.filter p ≤ s.filter q :=
  Quotient.inductionOn s fun l => (l.monotone_filter_right <| by simpa using h).subperm

variable {p}

@[simp]
theorem filter_cons_of_pos {a : α} (s) : p a → filter p (a ::ₘ s) = a ::ₘ filter p s :=
  Quot.inductionOn s fun _ h => congr_arg ofList <| List.filter_cons_of_pos <| by simpa using h

@[simp]
theorem filter_cons_of_neg {a : α} (s) : ¬p a → filter p (a ::ₘ s) = filter p s :=
  Quot.inductionOn s fun _ h => congr_arg ofList <| List.filter_cons_of_neg <| by simpa using h

@[simp]
theorem mem_filter {a : α} {s} : a ∈ filter p s ↔ a ∈ s ∧ p a :=
  Quot.inductionOn s fun _l => by simp

theorem of_mem_filter {a : α} {s} (h : a ∈ filter p s) : p a :=
  (mem_filter.1 h).2

theorem mem_of_mem_filter {a : α} {s} (h : a ∈ filter p s) : a ∈ s :=
  (mem_filter.1 h).1

theorem mem_filter_of_mem {a : α} {l} (m : a ∈ l) (h : p a) : a ∈ filter p l :=
  mem_filter.2 ⟨m, h⟩

theorem filter_eq_self {s} : filter p s = s ↔ ∀ a ∈ s, p a :=
  Quot.inductionOn s fun _l =>
    Iff.trans ⟨fun h => (filter_sublist _).eq_of_length (congr_arg card h),
      congr_arg ofList⟩ <| by simp

theorem filter_eq_nil {s} : filter p s = 0 ↔ ∀ a ∈ s, ¬p a :=
  Quot.inductionOn s fun _l =>
    Iff.trans ⟨fun h => eq_nil_of_length_eq_zero (congr_arg card h), congr_arg ofList⟩ (by simp)

theorem le_filter {s t} : s ≤ filter p t ↔ s ≤ t ∧ ∀ a ∈ s, p a :=
  ⟨fun h => ⟨le_trans h (filter_le _ _), fun _a m => of_mem_filter (mem_of_le h m)⟩, fun ⟨h, al⟩ =>
    filter_eq_self.2 al ▸ filter_le_filter p h⟩

theorem filter_cons {a : α} (s : Multiset α) :
    filter p (a ::ₘ s) = (if p a then {a} else 0) + filter p s := by
  split_ifs with h
  · rw [filter_cons_of_pos _ h, singleton_add]
  · rw [filter_cons_of_neg _ h, Multiset.zero_add]

theorem filter_singleton {a : α} (p : α → Prop) [DecidablePred p] :
    filter p {a} = if p a then {a} else ∅ := by
  simp only [singleton, filter_cons, filter_zero, Multiset.add_zero, empty_eq_zero]

variable (p)

@[simp]
theorem filter_filter (q) [DecidablePred q] (s : Multiset α) :
    filter p (filter q s) = filter (fun a => p a ∧ q a) s :=
  Quot.inductionOn s fun l => by simp

lemma filter_comm (q) [DecidablePred q] (s : Multiset α) :
    filter p (filter q s) = filter q (filter p s) := by simp [and_comm]

theorem filter_add_filter (q) [DecidablePred q] (s : Multiset α) :
    filter p s + filter q s = filter (fun a => p a ∨ q a) s + filter (fun a => p a ∧ q a) s :=
  Multiset.induction_on s rfl fun a s IH => by by_cases p a <;> by_cases q a <;> simp [*]

theorem filter_add_not (s : Multiset α) : filter p s + filter (fun a => ¬p a) s = s := by
  rw [filter_add_filter, filter_eq_self.2, filter_eq_nil.2]
  · simp only [Multiset.add_zero]
  · simp [Decidable.em, -Bool.not_eq_true, -not_and, not_and_or, or_comm]
  · simp only [Bool.not_eq_true, decide_eq_true_eq, Bool.eq_false_or_eq_true,
      decide_true, implies_true, Decidable.em]

theorem filter_map (f : β → α) (s : Multiset β) : filter p (map f s) = map f (filter (p ∘ f) s) :=
  Quot.inductionOn s fun l => by simp [List.filter_map]; rfl

-- TODO: rename to `map_filter` when the deprecated alias above is removed.
lemma map_filter' {f : α → β} (hf : Injective f) (s : Multiset α)
    [DecidablePred fun b => ∃ a, p a ∧ f a = b] :
    (s.filter p).map f = (s.map f).filter fun b => ∃ a, p a ∧ f a = b := by
  simp [comp_def, filter_map, hf.eq_iff]

lemma card_filter_le_iff (s : Multiset α) (P : α → Prop) [DecidablePred P] (n : ℕ) :
    card (s.filter P) ≤ n ↔ ∀ s' ≤ s, n < card s' → ∃ a ∈ s', ¬ P a := by
  fconstructor
  · intro H s' hs' s'_card
    by_contra! rid
    have card := card_le_card (monotone_filter_left P hs') |>.trans H
    exact s'_card.not_le (filter_eq_self.mpr rid ▸ card)
  · contrapose!
    exact fun H ↦ ⟨s.filter P, filter_le _ _, H, fun a ha ↦ (mem_filter.mp ha).2⟩

/-! ### Simultaneously filter and map elements of a multiset -/


/-- `filterMap f s` is a combination filter/map operation on `s`.
  The function `f : α → Option β` is applied to each element of `s`;
  if `f a` is `some b` then `b` is added to the result, otherwise
  `a` is removed from the resulting multiset. -/
def filterMap (f : α → Option β) (s : Multiset α) : Multiset β :=
  Quot.liftOn s (fun l => (List.filterMap f l : Multiset β))
    fun _l₁ _l₂ h => Quot.sound <| h.filterMap f

@[simp, norm_cast]
lemma filterMap_coe (f : α → Option β) (l : List α) : filterMap f l = l.filterMap f := rfl

@[simp]
theorem filterMap_zero (f : α → Option β) : filterMap f 0 = 0 :=
  rfl

@[simp]
theorem filterMap_cons_none {f : α → Option β} (a : α) (s : Multiset α) (h : f a = none) :
    filterMap f (a ::ₘ s) = filterMap f s :=
  Quot.inductionOn s fun _ => congr_arg ofList <| List.filterMap_cons_none h

@[simp]
theorem filterMap_cons_some (f : α → Option β) (a : α) (s : Multiset α) {b : β}
    (h : f a = some b) : filterMap f (a ::ₘ s) = b ::ₘ filterMap f s :=
  Quot.inductionOn s fun _ => congr_arg ofList <| List.filterMap_cons_some h

theorem filterMap_eq_map (f : α → β) : filterMap (some ∘ f) = map f :=
  funext fun s =>
    Quot.inductionOn s fun l => congr_arg ofList <| congr_fun (List.filterMap_eq_map f) l

theorem filterMap_eq_filter : filterMap (Option.guard p) = filter p :=
  funext fun s =>
    Quot.inductionOn s fun l => congr_arg ofList <| by
      rw [← List.filterMap_eq_filter]
      congr; funext a; simp

theorem filterMap_filterMap (f : α → Option β) (g : β → Option γ) (s : Multiset α) :
    filterMap g (filterMap f s) = filterMap (fun x => (f x).bind g) s :=
  Quot.inductionOn s fun l => congr_arg ofList <| List.filterMap_filterMap f g l

theorem map_filterMap (f : α → Option β) (g : β → γ) (s : Multiset α) :
    map g (filterMap f s) = filterMap (fun x => (f x).map g) s :=
  Quot.inductionOn s fun l => congr_arg ofList <| List.map_filterMap f g l

theorem filterMap_map (f : α → β) (g : β → Option γ) (s : Multiset α) :
    filterMap g (map f s) = filterMap (g ∘ f) s :=
  Quot.inductionOn s fun l => congr_arg ofList <| List.filterMap_map f g l

theorem filter_filterMap (f : α → Option β) (p : β → Prop) [DecidablePred p] (s : Multiset α) :
    filter p (filterMap f s) = filterMap (fun x => (f x).filter p) s :=
  Quot.inductionOn s fun l => congr_arg ofList <| List.filter_filterMap f p l

theorem filterMap_filter (f : α → Option β) (s : Multiset α) :
    filterMap f (filter p s) = filterMap (fun x => if p x then f x else none) s :=
  Quot.inductionOn s fun l => congr_arg ofList <| by simpa using List.filterMap_filter p f l

@[simp]
theorem filterMap_some (s : Multiset α) : filterMap some s = s :=
  Quot.inductionOn s fun l => congr_arg ofList <| List.filterMap_some l

@[simp]
theorem mem_filterMap (f : α → Option β) (s : Multiset α) {b : β} :
    b ∈ filterMap f s ↔ ∃ a, a ∈ s ∧ f a = some b :=
  Quot.inductionOn s fun _ => List.mem_filterMap

theorem map_filterMap_of_inv (f : α → Option β) (g : β → α) (H : ∀ x : α, (f x).map g = some x)
    (s : Multiset α) : map g (filterMap f s) = s :=
  Quot.inductionOn s fun l => congr_arg ofList <| List.map_filterMap_of_inv f g H l

@[gcongr]
theorem filterMap_le_filterMap (f : α → Option β) {s t : Multiset α} (h : s ≤ t) :
    filterMap f s ≤ filterMap f t :=
  leInductionOn h fun h => (h.filterMap _).subperm

/-! ### countP -/


/-- `countP p s` counts the number of elements of `s` (with multiplicity) that
  satisfy `p`. -/
def countP (s : Multiset α) : ℕ :=
  Quot.liftOn s (List.countP p) fun _l₁ _l₂ => Perm.countP_eq (p ·)

@[simp]
theorem coe_countP (l : List α) : countP p l = l.countP p :=
  rfl

@[simp]
theorem countP_zero : countP p 0 = 0 :=
  rfl

variable {p}

@[simp]
theorem countP_cons_of_pos {a : α} (s) : p a → countP p (a ::ₘ s) = countP p s + 1 :=
  Quot.inductionOn s <| by simpa using List.countP_cons_of_pos (p ·)

@[simp]
theorem countP_cons_of_neg {a : α} (s) : ¬p a → countP p (a ::ₘ s) = countP p s :=
  Quot.inductionOn s <| by simpa using List.countP_cons_of_neg (p ·)

variable (p)

theorem countP_cons (b : α) (s) : countP p (b ::ₘ s) = countP p s + if p b then 1 else 0 :=
  Quot.inductionOn s <| by simp [List.countP_cons]

theorem countP_eq_card_filter (s) : countP p s = card (filter p s) :=
  Quot.inductionOn s fun l => l.countP_eq_length_filter (p ·)

theorem countP_le_card (s) : countP p s ≤ card s :=
  Quot.inductionOn s fun _l => countP_le_length (p ·)

@[simp]
theorem countP_add (s t) : countP p (s + t) = countP p s + countP p t := by
  simp [countP_eq_card_filter]

theorem card_eq_countP_add_countP (s) : card s = countP p s + countP (fun x => ¬p x) s :=
  Quot.inductionOn s fun l => by simp [l.length_eq_countP_add_countP p]

@[gcongr]
theorem countP_le_of_le {s t} (h : s ≤ t) : countP p s ≤ countP p t := by
  simpa [countP_eq_card_filter] using card_le_card (filter_le_filter p h)

@[simp]
theorem countP_filter (q) [DecidablePred q] (s : Multiset α) :
    countP p (filter q s) = countP (fun a => p a ∧ q a) s := by simp [countP_eq_card_filter]

theorem countP_eq_countP_filter_add (s) (p q : α → Prop) [DecidablePred p] [DecidablePred q] :
    countP p s = (filter q s).countP p + (filter (fun a => ¬q a) s).countP p :=
  Quot.inductionOn s fun l => by
    convert l.countP_eq_countP_filter_add (p ·) (q ·)
    simp [countP_filter]

@[simp]
theorem countP_True {s : Multiset α} : countP (fun _ => True) s = card s :=
  Quot.inductionOn s fun _l => congrFun List.countP_true _

@[simp]
theorem countP_False {s : Multiset α} : countP (fun _ => False) s = 0 :=
  Quot.inductionOn s fun _l => congrFun List.countP_false _

theorem countP_map (f : α → β) (s : Multiset α) (p : β → Prop) [DecidablePred p] :
    countP p (map f s) = card (s.filter fun a => p (f a)) := by
  refine Multiset.induction_on s ?_ fun a t IH => ?_
  · rw [map_zero, countP_zero, filter_zero, card_zero]
  · rw [map_cons, countP_cons, IH, filter_cons, card_add, apply_ite card, card_zero, card_singleton,
      Nat.add_comm]

-- Porting note: `Lean.Internal.coeM` forces us to type-ascript `{a // a ∈ s}`
lemma countP_attach (s : Multiset α) : s.attach.countP (fun a : {a // a ∈ s} ↦ p a) = s.countP p :=
  Quotient.inductionOn s fun l => by
    simp only [quot_mk_to_coe, coe_countP]
    -- Porting note: was
    -- rw [quot_mk_to_coe, coe_attach, coe_countP]
    -- exact List.countP_attach _ _
    rw [coe_attach]
    refine (coe_countP _ _).trans ?_
    convert List.countP_attach _ _
    rfl

lemma filter_attach (s : Multiset α) (p : α → Prop) [DecidablePred p] :
    (s.attach.filter fun a : {a // a ∈ s} ↦ p ↑a) =
      (s.filter p).attach.map (Subtype.map id fun _ ↦ Multiset.mem_of_mem_filter) :=
  Quotient.inductionOn s fun l ↦ congr_arg _ (List.filter_attach l p)

variable {p}

theorem countP_pos {s} : 0 < countP p s ↔ ∃ a ∈ s, p a :=
  Quot.inductionOn s fun _l => by simp

theorem countP_eq_zero {s} : countP p s = 0 ↔ ∀ a ∈ s, ¬p a :=
  Quot.inductionOn s fun _l => by simp [List.countP_eq_zero]

theorem countP_eq_card {s} : countP p s = card s ↔ ∀ a ∈ s, p a :=
  Quot.inductionOn s fun _l => by simp [List.countP_eq_length]

theorem countP_pos_of_mem {s a} (h : a ∈ s) (pa : p a) : 0 < countP p s :=
  countP_pos.2 ⟨_, h, pa⟩

@[congr]
theorem countP_congr {s s' : Multiset α} (hs : s = s')
    {p p' : α → Prop} [DecidablePred p] [DecidablePred p']
    (hp : ∀ x ∈ s, p x = p' x) : s.countP p = s'.countP p' := by
  revert hs hp
  exact Quot.induction_on₂ s s'
    (fun l l' hs hp => by
      simp only [quot_mk_to_coe'', coe_eq_coe] at hs
      apply hs.countP_congr
      simpa using hp)

end

/-! ### Multiplicity of an element -/


section

variable [DecidableEq α] {s t u : Multiset α}

/-- `count a s` is the multiplicity of `a` in `s`. -/
def count (a : α) : Multiset α → ℕ :=
  countP (a = ·)

@[simp]
theorem coe_count (a : α) (l : List α) : count a (ofList l) = l.count a := by
  simp_rw [count, List.count, coe_countP (a = ·) l, @eq_comm _ a]
  rfl

@[simp]
theorem count_zero (a : α) : count a 0 = 0 :=
  rfl

@[simp]
theorem count_cons_self (a : α) (s : Multiset α) : count a (a ::ₘ s) = count a s + 1 :=
  countP_cons_of_pos _ <| rfl

@[simp]
theorem count_cons_of_ne {a b : α} (h : a ≠ b) (s : Multiset α) : count a (b ::ₘ s) = count a s :=
  countP_cons_of_neg _ <| h

theorem count_le_card (a : α) (s) : count a s ≤ card s :=
  countP_le_card _ _

@[gcongr]
theorem count_le_of_le (a : α) {s t} : s ≤ t → count a s ≤ count a t :=
  countP_le_of_le _

theorem count_le_count_cons (a b : α) (s : Multiset α) : count a s ≤ count a (b ::ₘ s) :=
  count_le_of_le _ (le_cons_self _ _)

theorem count_cons (a b : α) (s : Multiset α) :
    count a (b ::ₘ s) = count a s + if a = b then 1 else 0 :=
  countP_cons (a = ·) _ _

theorem count_singleton_self (a : α) : count a ({a} : Multiset α) = 1 :=
  count_eq_one_of_mem (nodup_singleton a) <| mem_singleton_self a

theorem count_singleton (a b : α) : count a ({b} : Multiset α) = if a = b then 1 else 0 := by
  simp only [count_cons, ← cons_zero, count_zero, Nat.zero_add]

@[simp]
theorem count_add (a : α) : ∀ s t, count a (s + t) = count a s + count a t :=
  countP_add _

@[simp]
lemma count_attach (a : {x // x ∈ s}) : s.attach.count a = s.count ↑a :=
  Eq.trans (countP_congr rfl fun _ _ => by simp [Subtype.ext_iff]) <| countP_attach _ _

theorem count_pos {a : α} {s : Multiset α} : 0 < count a s ↔ a ∈ s := by simp [count, countP_pos]

theorem one_le_count_iff_mem {a : α} {s : Multiset α} : 1 ≤ count a s ↔ a ∈ s := by
  rw [succ_le_iff, count_pos]

@[simp]
theorem count_eq_zero_of_not_mem {a : α} {s : Multiset α} (h : a ∉ s) : count a s = 0 :=
  by_contradiction fun h' => h <| count_pos.1 (Nat.pos_of_ne_zero h')

lemma count_ne_zero {a : α} : count a s ≠ 0 ↔ a ∈ s := Nat.pos_iff_ne_zero.symm.trans count_pos

@[simp] lemma count_eq_zero {a : α} : count a s = 0 ↔ a ∉ s := count_ne_zero.not_right

theorem count_eq_card {a : α} {s} : count a s = card s ↔ ∀ x ∈ s, a = x := by
  simp [countP_eq_card, count, @eq_comm _ a]

@[simp]
theorem count_replicate_self (a : α) (n : ℕ) : count a (replicate n a) = n := by
  convert List.count_replicate_self a n
  rw [← coe_count, coe_replicate]

theorem count_replicate (a b : α) (n : ℕ) : count a (replicate n b) = if b = a then n else 0 := by
  convert List.count_replicate a b n
  · rw [← coe_count, coe_replicate]
  · simp

@[simp]
theorem count_erase_self (a : α) (s : Multiset α) : count a (erase s a) = count a s - 1 :=
  Quotient.inductionOn s fun l => by
    convert List.count_erase_self a l <;> rw [← coe_count] <;> simp

@[simp]
theorem count_erase_of_ne {a b : α} (ab : a ≠ b) (s : Multiset α) :
    count a (erase s b) = count a s :=
  Quotient.inductionOn s fun l => by
    convert List.count_erase_of_ne ab l <;> rw [← coe_count] <;> simp

theorem le_count_iff_replicate_le {a : α} {s : Multiset α} {n : ℕ} :
    n ≤ count a s ↔ replicate n a ≤ s :=
  Quot.inductionOn s fun _l => by
    simp only [quot_mk_to_coe'', mem_coe, coe_count]
    exact le_count_iff_replicate_sublist.trans replicate_le_coe.symm

@[simp]
theorem count_filter_of_pos {p} [DecidablePred p] {a} {s : Multiset α} (h : p a) :
    count a (filter p s) = count a s :=
  Quot.inductionOn s fun _l => by
    simp only [quot_mk_to_coe'', filter_coe, mem_coe, coe_count, decide_eq_true_eq]
    apply count_filter
    simpa using h

@[simp]
theorem count_filter_of_neg {p} [DecidablePred p] {a} {s : Multiset α} (h : ¬p a) :
    count a (filter p s) = 0 :=
  Multiset.count_eq_zero_of_not_mem fun t => h (of_mem_filter t)

theorem count_filter {p} [DecidablePred p] {a} {s : Multiset α} :
    count a (filter p s) = if p a then count a s else 0 := by
  split_ifs with h
  · exact count_filter_of_pos h
  · exact count_filter_of_neg h

theorem ext {s t : Multiset α} : s = t ↔ ∀ a, count a s = count a t :=
  Quotient.inductionOn₂ s t fun _l₁ _l₂ => Quotient.eq.trans <| by
    simp only [quot_mk_to_coe, filter_coe, mem_coe, coe_count, decide_eq_true_eq]
    apply perm_iff_count

@[ext]
theorem ext' {s t : Multiset α} : (∀ a, count a s = count a t) → s = t :=
  ext.2

lemma count_injective : Injective fun (s : Multiset α) a ↦ s.count a :=
  fun _s _t hst ↦ ext' <| congr_fun hst

theorem le_iff_count {s t : Multiset α} : s ≤ t ↔ ∀ a, count a s ≤ count a t :=
  Quotient.inductionOn₂ s t fun _ _ ↦ by simp [subperm_iff_count]

theorem count_map {α β : Type*} (f : α → β) (s : Multiset α) [DecidableEq β] (b : β) :
    count b (map f s) = card (s.filter fun a => b = f a) := by
  simp [Bool.beq_eq_decide_eq, eq_comm, count, countP_map]

/-- `Multiset.map f` preserves `count` if `f` is injective on the set of elements contained in
the multiset -/
theorem count_map_eq_count [DecidableEq β] (f : α → β) (s : Multiset α)
    (hf : Set.InjOn f { x : α | x ∈ s }) (x) (H : x ∈ s) : (s.map f).count (f x) = s.count x := by
  suffices (filter (fun a : α => f x = f a) s).count x = card (filter (fun a : α => f x = f a) s) by
    rw [count, countP_map, ← this]
    exact count_filter_of_pos <| rfl
  · rw [eq_replicate_card.2 fun b hb => (hf H (mem_filter.1 hb).left _).symm]
    · simp only [count_replicate, eq_self_iff_true, if_true, card_replicate]
    · simp only [mem_filter, beq_iff_eq, and_imp, @eq_comm _ (f x), imp_self, implies_true]

/-- `Multiset.map f` preserves `count` if `f` is injective -/
theorem count_map_eq_count' [DecidableEq β] (f : α → β) (s : Multiset α) (hf : Function.Injective f)
    (x : α) : (s.map f).count (f x) = s.count x := by
  by_cases H : x ∈ s
  · exact count_map_eq_count f _ hf.injOn _ H
  · rw [count_eq_zero_of_not_mem H, count_eq_zero, mem_map]
    rintro ⟨k, hks, hkx⟩
    rw [hf hkx] at hks
    contradiction

theorem filter_eq' (s : Multiset α) (b : α) : s.filter (· = b) = replicate (count b s) b :=
  Quotient.inductionOn s fun l => by
    simp only [quot_mk_to_coe, filter_coe, mem_coe, coe_count]
    rw [List.filter_eq l b, coe_replicate]

theorem filter_eq (s : Multiset α) (b : α) : s.filter (Eq b) = replicate (count b s) b := by
  simp_rw [← filter_eq', eq_comm]

lemma erase_attach_map_val (s : Multiset α) (x : {x // x ∈ s}) :
    (s.attach.erase x).map (↑) = s.erase x := by
  rw [Multiset.map_erase _ val_injective, attach_map_val]

lemma erase_attach_map (s : Multiset α) (f : α → β) (x : {x // x ∈ s}) :
    (s.attach.erase x).map (fun j : {x // x ∈ s} ↦ f j) = (s.erase x).map f := by
  simp only [← Function.comp_apply (f := f)]
  rw [← map_map, erase_attach_map_val]

omit [DecidableEq α] in
protected lemma add_left_inj : s + u = t + u ↔ s = t := by classical simp [Multiset.ext]

omit [DecidableEq α] in
protected lemma add_right_inj : s + t = s + u ↔ t = u := by classical simp [Multiset.ext]

end

/-! ### Subtraction -/

section sub
variable [DecidableEq α] {s t u : Multiset α} {a : α}

/-- `s - t` is the multiset such that `count a (s - t) = count a s - count a t` for all `a`.
(note that it is truncated subtraction, so `count a (s - t) = 0` if `count a s ≤ count a t`). -/
protected def sub (s t : Multiset α) : Multiset α :=
  (Quotient.liftOn₂ s t fun l₁ l₂ => (l₁.diff l₂ : Multiset α)) fun _v₁ _v₂ _w₁ _w₂ p₁ p₂ =>
    Quot.sound <| p₁.diff p₂

instance : Sub (Multiset α) := ⟨.sub⟩

@[simp]
lemma coe_sub (s t : List α) : (s - t : Multiset α) = s.diff t :=
  rfl

/-- This is a special case of `tsub_zero`, which should be used instead of this.
This is needed to prove `OrderedSub (Multiset α)`. -/
@[simp, nolint simpNF] -- We want to use this lemma earlier than the lemma simp can prove it with
protected lemma sub_zero (s : Multiset α) : s - 0 = s :=
  Quot.inductionOn s fun _l => rfl

@[simp]
lemma sub_cons (a : α) (s t : Multiset α) : s - a ::ₘ t = s.erase a - t :=
  Quotient.inductionOn₂ s t fun _l₁ _l₂ => congr_arg _ <| diff_cons _ _ _

protected lemma zero_sub (t : Multiset α) : 0 - t = 0 :=
  Multiset.induction_on t rfl fun a s ih => by simp [ih]

@[simp]
lemma countP_sub {s t : Multiset α} :
    t ≤ s → ∀ (p : α → Prop) [DecidablePred p], countP p (s - t) = countP p s - countP p t :=
  Quotient.inductionOn₂ s t fun _l₁ _l₂ hl _ _ ↦ List.countP_diff hl _

@[simp]
lemma count_sub (a : α) (s t : Multiset α) : count a (s - t) = count a s - count a t :=
  Quotient.inductionOn₂ s t <| by simp [List.count_diff]

/-- This is a special case of `tsub_le_iff_right`, which should be used instead of this.
This is needed to prove `OrderedSub (Multiset α)`. -/
protected lemma sub_le_iff_le_add : s - t ≤ u ↔ s ≤ u + t := by
  induction t using Multiset.induction_on generalizing s with
  | empty => simp [Multiset.sub_zero]
  | cons a s IH => simp [IH, erase_le_iff_le_cons]

/-- This is a special case of `tsub_le_iff_left`, which should be used instead of this. -/
protected lemma sub_le_iff_le_add' : s - t ≤ u ↔ s ≤ t + u := by
  rw [Multiset.sub_le_iff_le_add, Multiset.add_comm]

protected theorem sub_le_self (s t : Multiset α) : s - t ≤ s := by
  rw [Multiset.sub_le_iff_le_add]
  exact le_add_right _ _

protected lemma add_sub_assoc (hut : u ≤ t) : s + t - u = s + (t - u) := by
  ext a; simp [Nat.add_sub_assoc <| count_le_of_le _ hut]

protected lemma add_sub_cancel (hts : t ≤ s) : s - t + t = s := by
  ext a; simp [Nat.sub_add_cancel <| count_le_of_le _ hts]

protected lemma sub_add_cancel (hts : t ≤ s) : s - t + t = s := by
  ext a; simp [Nat.sub_add_cancel <| count_le_of_le _ hts]

protected lemma sub_add_eq_sub_sub : s - (t + u) = s - t - u := by ext; simp [Nat.sub_add_eq]

protected lemma le_sub_add : s ≤ s - t + t := Multiset.sub_le_iff_le_add.1 le_rfl
protected lemma le_add_sub : s ≤ t + (s - t) := Multiset.sub_le_iff_le_add'.1 le_rfl

protected lemma sub_le_sub_right (hst : s ≤ t) : s - u ≤ t - u :=
  Multiset.sub_le_iff_le_add'.mpr <| hst.trans Multiset.le_add_sub

protected lemma add_sub_cancel_right : s + t - t = s := by ext a; simp

protected lemma eq_sub_of_add_eq (hstu : s + t = u) : s = u - t := by
  rw [← hstu, Multiset.add_sub_cancel_right]

@[simp]
lemma filter_sub (p : α → Prop) [DecidablePred p] (s t : Multiset α) :
    filter p (s - t) = filter p s - filter p t := by
  revert s; refine Multiset.induction_on t (by simp) fun a t IH s => ?_
  rw [sub_cons, IH]
  by_cases h : p a
  · rw [filter_cons_of_pos _ h, sub_cons]
    congr
    by_cases m : a ∈ s
    · rw [← cons_inj_right a, ← filter_cons_of_pos _ h, cons_erase (mem_filter_of_mem m h),
        cons_erase m]
    · rw [erase_of_not_mem m, erase_of_not_mem (mt mem_of_mem_filter m)]
  · rw [filter_cons_of_neg _ h]
    by_cases m : a ∈ s
    · rw [(by rw [filter_cons_of_neg _ h] : filter p (erase s a) = filter p (a ::ₘ erase s a)),
        cons_erase m]
    · rw [erase_of_not_mem m]

@[simp]
lemma sub_filter_eq_filter_not (p : α → Prop) [DecidablePred p] (s : Multiset α) :
    s - s.filter p = s.filter fun a ↦ ¬ p a := by ext a; by_cases h : p a <;> simp [h]

lemma cons_sub_of_le (a : α) {s t : Multiset α} (h : t ≤ s) : a ::ₘ s - t = a ::ₘ (s - t) := by
  rw [← singleton_add, ← singleton_add, Multiset.add_sub_assoc h]

lemma sub_eq_fold_erase (s t : Multiset α) : s - t = foldl erase s t :=
  Quotient.inductionOn₂ s t fun l₁ l₂ => by
    show ofList (l₁.diff l₂) = foldl erase l₁ l₂
    rw [diff_eq_foldl l₁ l₂]
    symm
    exact foldl_hom _ _ _ _ _ fun x y => rfl

@[simp]
lemma card_sub {s t : Multiset α} (h : t ≤ s) : card (s - t) = card s - card t :=
  Nat.eq_sub_of_add_eq <| by rw [← card_add, Multiset.sub_add_cancel h]

/-! ### Union -/

/-- `s ∪ t` is the multiset such that the multiplicity of each `a` in it is the maximum of the
multiplicity of `a` in `s` and `t`. This is the supremum of multisets. -/
def union (s t : Multiset α) : Multiset α := s - t + t

instance : Union (Multiset α) :=
  ⟨union⟩

lemma union_def (s t : Multiset α) : s ∪ t = s - t + t := rfl

lemma le_union_left : s ≤ s ∪ t := Multiset.le_sub_add
lemma le_union_right : t ≤ s ∪ t := le_add_left _ _
lemma eq_union_left : t ≤ s → s ∪ t = s := Multiset.sub_add_cancel

@[gcongr]
lemma union_le_union_right (h : s ≤ t) (u) : s ∪ u ≤ t ∪ u :=
  Multiset.add_le_add_right <| Multiset.sub_le_sub_right h

lemma union_le (h₁ : s ≤ u) (h₂ : t ≤ u) : s ∪ t ≤ u := by
  rw [← eq_union_left h₂]; exact union_le_union_right h₁ t

@[simp]
lemma mem_union : a ∈ s ∪ t ↔ a ∈ s ∨ a ∈ t :=
  ⟨fun h => (mem_add.1 h).imp_left (mem_of_le <| Multiset.sub_le_self _ _),
    (Or.elim · (mem_of_le le_union_left) (mem_of_le le_union_right))⟩

@[simp]
lemma map_union [DecidableEq β] {f : α → β} (finj : Function.Injective f) {s t : Multiset α} :
    map f (s ∪ t) = map f s ∪ map f t :=
  Quotient.inductionOn₂ s t fun l₁ l₂ =>
    congr_arg ofList (by rw [List.map_append f, List.map_diff finj])

@[simp] lemma zero_union : 0 ∪ s = s := by simp [union_def, Multiset.zero_sub]
@[simp] lemma union_zero : s ∪ 0 = s := by simp [union_def]

@[simp]
lemma count_union (a : α) (s t : Multiset α) : count a (s ∪ t) = max (count a s) (count a t) := by
  simp [(· ∪ ·), union, Nat.sub_add_eq_max]

@[simp] lemma filter_union (p : α → Prop) [DecidablePred p] (s t : Multiset α) :
    filter p (s ∪ t) = filter p s ∪ filter p t := by simp [(· ∪ ·), union]

/-! ### Intersection -/

/-- `s ∩ t` is the multiset such that the multiplicity of each `a` in it is the minimum of the
multiplicity of `a` in `s` and `t`. This is the infimum of multisets. -/
def inter (s t : Multiset α) : Multiset α :=
  Quotient.liftOn₂ s t (fun l₁ l₂ => (l₁.bagInter l₂ : Multiset α)) fun _v₁ _v₂ _w₁ _w₂ p₁ p₂ =>
    Quot.sound <| p₁.bagInter p₂

instance : Inter (Multiset α) := ⟨inter⟩

@[simp] lemma inter_zero (s : Multiset α) : s ∩ 0 = 0 :=
  Quot.inductionOn s fun l => congr_arg ofList l.bagInter_nil

@[simp] lemma zero_inter (s : Multiset α) : 0 ∩ s = 0 :=
  Quot.inductionOn s fun l => congr_arg ofList l.nil_bagInter

@[simp]
lemma cons_inter_of_pos (s : Multiset α) : a ∈ t → (a ::ₘ s) ∩ t = a ::ₘ s ∩ t.erase a :=
  Quotient.inductionOn₂ s t fun _l₁ _l₂ h => congr_arg ofList <| cons_bagInter_of_pos _ h

@[simp]
lemma cons_inter_of_neg (s : Multiset α) : a ∉ t → (a ::ₘ s) ∩ t = s ∩ t :=
  Quotient.inductionOn₂ s t fun _l₁ _l₂ h => congr_arg ofList <| cons_bagInter_of_neg _ h

lemma inter_le_left : s ∩ t ≤ s :=
  Quotient.inductionOn₂ s t fun _l₁ _l₂ => (bagInter_sublist_left _ _).subperm

lemma inter_le_right : s ∩ t ≤ t := by
  induction' s using Multiset.induction_on with a s IH generalizing t
  · exact (zero_inter t).symm ▸ zero_le _
  by_cases h : a ∈ t
  · simpa [h] using cons_le_cons a (IH (t := t.erase a))
  · simp [h, IH]

lemma le_inter (h₁ : s ≤ t) (h₂ : s ≤ u) : s ≤ t ∩ u := by
  revert s u; refine @(Multiset.induction_on t ?_ fun a t IH => ?_) <;> intros s u h₁ h₂
  · simpa only [zero_inter] using h₁
  by_cases h : a ∈ u
  · rw [cons_inter_of_pos _ h, ← erase_le_iff_le_cons]
    exact IH (erase_le_iff_le_cons.2 h₁) (erase_le_erase _ h₂)
  · rw [cons_inter_of_neg _ h]
    exact IH ((le_cons_of_not_mem <| mt (mem_of_le h₂) h).1 h₁) h₂

@[simp]
lemma mem_inter : a ∈ s ∩ t ↔ a ∈ s ∧ a ∈ t :=
  ⟨fun h => ⟨mem_of_le inter_le_left h, mem_of_le inter_le_right h⟩, fun ⟨h₁, h₂⟩ => by
    rw [← cons_erase h₁, cons_inter_of_pos _ h₂]; apply mem_cons_self⟩

instance instLattice : Lattice (Multiset α) where
  sup := (· ∪ ·)
  sup_le _ _ _ := union_le
  le_sup_left _ _ := le_union_left
  le_sup_right _ _ := le_union_right
  inf := (· ∩ ·)
  le_inf _ _ _ := le_inter
  inf_le_left _ _ := inter_le_left
  inf_le_right _ _ := inter_le_right

@[simp] lemma sup_eq_union (s t : Multiset α) : s ⊔ t = s ∪ t := rfl
@[simp] lemma inf_eq_inter (s t : Multiset α) : s ⊓ t = s ∩ t := rfl

@[simp] lemma le_inter_iff : s ≤ t ∩ u ↔ s ≤ t ∧ s ≤ u := le_inf_iff
@[simp] lemma union_le_iff : s ∪ t ≤ u ↔ s ≤ u ∧ t ≤ u := sup_le_iff

lemma union_comm (s t : Multiset α) : s ∪ t = t ∪ s := sup_comm ..
lemma inter_comm (s t : Multiset α) : s ∩ t = t ∩ s := inf_comm ..

lemma eq_union_right (h : s ≤ t) : s ∪ t = t := by rw [union_comm, eq_union_left h]

@[gcongr] lemma union_le_union_left (h : s ≤ t) (u) : u ∪ s ≤ u ∪ t := sup_le_sup_left h _

lemma union_le_add (s t : Multiset α) : s ∪ t ≤ s + t := union_le (le_add_right ..) (le_add_left ..)

lemma union_add_distrib (s t u : Multiset α) : s ∪ t + u = s + u ∪ (t + u) := by
  simpa [(· ∪ ·), union, eq_comm, Multiset.add_assoc, Multiset.add_left_inj] using
    show s + u - (t + u) = s - t by
      rw [t.add_comm, Multiset.sub_add_eq_sub_sub, Multiset.add_sub_cancel_right]

lemma add_union_distrib (s t u : Multiset α) : s + (t ∪ u) = s + t ∪ (s + u) := by
  rw [Multiset.add_comm, union_add_distrib, s.add_comm, s.add_comm]

lemma cons_union_distrib (a : α) (s t : Multiset α) : a ::ₘ (s ∪ t) = a ::ₘ s ∪ a ::ₘ t := by
  simpa using add_union_distrib (a ::ₘ 0) s t

lemma inter_add_distrib (s t u : Multiset α) : s ∩ t + u = (s + u) ∩ (t + u) := by
  by_contra! h
  obtain ⟨a, ha⟩ := lt_iff_cons_le.1 <| h.lt_of_le <| le_inter
    (Multiset.add_le_add_right inter_le_left) (Multiset.add_le_add_right inter_le_right)
  rw [← cons_add] at ha
  exact (lt_cons_self (s ∩ t) a).not_le <| le_inter
    (Multiset.le_of_add_le_add_right (ha.trans inter_le_left))
    (Multiset.le_of_add_le_add_right (ha.trans inter_le_right))

lemma add_inter_distrib (s t u : Multiset α) : s + t ∩ u = (s + t) ∩ (s + u) := by
  rw [Multiset.add_comm, inter_add_distrib, s.add_comm, s.add_comm]

lemma cons_inter_distrib (a : α) (s t : Multiset α) : a ::ₘ s ∩ t = (a ::ₘ s) ∩ (a ::ₘ t) := by
  simp

lemma union_add_inter (s t : Multiset α) : s ∪ t + s ∩ t = s + t := by
  apply _root_.le_antisymm
  · rw [union_add_distrib]
    refine union_le (Multiset.add_le_add_left inter_le_right) ?_
    rw [Multiset.add_comm]
    exact Multiset.add_le_add_right inter_le_left
  · rw [Multiset.add_comm, add_inter_distrib]
    refine le_inter (Multiset.add_le_add_right le_union_right) ?_
    rw [Multiset.add_comm]
    exact Multiset.add_le_add_right le_union_left

lemma sub_add_inter (s t : Multiset α) : s - t + s ∩ t = s := by
  rw [inter_comm]
  revert s; refine Multiset.induction_on t (by simp) fun a t IH s => ?_
  by_cases h : a ∈ s
  · rw [cons_inter_of_pos _ h, sub_cons, add_cons, IH, cons_erase h]
  · rw [cons_inter_of_neg _ h, sub_cons, erase_of_not_mem h, IH]

lemma sub_inter (s t : Multiset α) : s - s ∩ t = s - t :=
  (Multiset.eq_sub_of_add_eq <| sub_add_inter ..).symm

@[simp]
lemma count_inter (a : α) (s t : Multiset α) : count a (s ∩ t) = min (count a s) (count a t) := by
  apply @Nat.add_left_cancel (count a (s - t))
  rw [← count_add, sub_add_inter, count_sub, Nat.sub_add_min_cancel]

@[simp]
lemma coe_inter (s t : List α) : (s ∩ t : Multiset α) = (s.bagInter t : List α) := by ext; simp

instance instDistribLattice : DistribLattice (Multiset α) where
  le_sup_inf s t u := ge_of_eq <| ext.2 fun a ↦ by
    simp only [max_min_distrib_left, Multiset.count_inter, Multiset.sup_eq_union,
      Multiset.count_union, Multiset.inf_eq_inter]

@[simp] lemma filter_inter (p : α → Prop) [DecidablePred p] (s t : Multiset α) :
    filter p (s ∩ t) = filter p s ∩ filter p t :=
  le_antisymm (le_inter (filter_le_filter _ inter_le_left) (filter_le_filter _ inter_le_right)) <|
    le_filter.2 ⟨inf_le_inf (filter_le _ _) (filter_le _ _), fun _a h =>
      of_mem_filter (mem_of_le inter_le_left h)⟩

@[simp]
theorem replicate_inter (n : ℕ) (x : α) (s : Multiset α) :
    replicate n x ∩ s = replicate (min n (s.count x)) x := by
  ext y
  rw [count_inter, count_replicate, count_replicate]
  by_cases h : x = y
  · simp only [h, if_true]
  · simp only [h, if_false, Nat.zero_min]

@[simp]
theorem inter_replicate (s : Multiset α) (n : ℕ) (x : α) :
    s ∩ replicate n x = replicate (min (s.count x) n) x := by
  rw [inter_comm, replicate_inter, min_comm]

end sub

section Embedding

@[simp]
theorem map_le_map_iff {f : α → β} (hf : Function.Injective f) {s t : Multiset α} :
    s.map f ≤ t.map f ↔ s ≤ t := by
  classical
    refine ⟨fun h => le_iff_count.mpr fun a => ?_, map_le_map⟩
    simpa [count_map_eq_count' f _ hf] using le_iff_count.mp h (f a)

/-- Associate to an embedding `f` from `α` to `β` the order embedding that maps a multiset to its
image under `f`. -/
@[simps!]
def mapEmbedding (f : α ↪ β) : Multiset α ↪o Multiset β :=
  OrderEmbedding.ofMapLEIff (map f) fun _ _ => map_le_map_iff f.inj'

end Embedding

theorem count_eq_card_filter_eq [DecidableEq α] (s : Multiset α) (a : α) :
    s.count a = card (s.filter (a = ·)) := by rw [count, countP_eq_card_filter]

/--
Mapping a multiset through a predicate and counting the `True`s yields the cardinality of the set
filtered by the predicate. Note that this uses the notion of a multiset of `Prop`s - due to the
decidability requirements of `count`, the decidability instance on the LHS is different from the
RHS. In particular, the decidability instance on the left leaks `Classical.decEq`.
See [here](https://github.com/leanprover-community/mathlib/pull/11306#discussion_r782286812)
for more discussion.
-/
@[simp]
theorem map_count_True_eq_filter_card (s : Multiset α) (p : α → Prop) [DecidablePred p] :
    (s.map p).count True = card (s.filter p) := by
  simp only [count_eq_card_filter_eq, filter_map, card_map, Function.id_comp,
    eq_true_eq_id, Function.comp_apply]

@[simp] theorem sub_singleton [DecidableEq α] (a : α) (s : Multiset α) : s - {a} = s.erase a := by
  ext
  simp only [count_sub, count_singleton]
  split <;> simp_all

theorem mem_sub [DecidableEq α] {a : α} {s t : Multiset α} :
    a ∈ s - t ↔ t.count a < s.count a := by
  rw [← count_pos, count_sub, Nat.sub_pos_iff_lt]

theorem inter_add_sub_of_add_eq_add [DecidableEq α] {M N P Q : Multiset α} (h : M + N = P + Q) :
    (N ∩ Q) + (P - M) = N := by
  ext x
  rw [Multiset.count_add, Multiset.count_inter, Multiset.count_sub]
  have h0 : M.count x + N.count x = P.count x + Q.count x := by
    rw [Multiset.ext] at h
    simp_all only [Multiset.mem_add, Multiset.count_add]
  omega

/-! ### Lift a relation to `Multiset`s -/


section Rel

/-- `Rel r s t` -- lift the relation `r` between two elements to a relation between `s` and `t`,
s.t. there is a one-to-one mapping between elements in `s` and `t` following `r`. -/
@[mk_iff]
inductive Rel (r : α → β → Prop) : Multiset α → Multiset β → Prop
  | zero : Rel r 0 0
  | cons {a b as bs} : r a b → Rel r as bs → Rel r (a ::ₘ as) (b ::ₘ bs)

variable {δ : Type*} {r : α → β → Prop} {p : γ → δ → Prop}

private theorem rel_flip_aux {s t} (h : Rel r s t) : Rel (flip r) t s :=
  Rel.recOn h Rel.zero fun h₀ _h₁ ih => Rel.cons h₀ ih

theorem rel_flip {s t} : Rel (flip r) s t ↔ Rel r t s :=
  ⟨rel_flip_aux, rel_flip_aux⟩

theorem rel_refl_of_refl_on {m : Multiset α} {r : α → α → Prop} : (∀ x ∈ m, r x x) → Rel r m m := by
  refine m.induction_on ?_ ?_
  · intros
    apply Rel.zero
  · intro a m ih h
    exact Rel.cons (h _ (mem_cons_self _ _)) (ih fun _ ha => h _ (mem_cons_of_mem ha))

theorem rel_eq_refl {s : Multiset α} : Rel (· = ·) s s :=
  rel_refl_of_refl_on fun _x _hx => rfl

theorem rel_eq {s t : Multiset α} : Rel (· = ·) s t ↔ s = t := by
  constructor
  · intro h
    induction h <;> simp [*]
  · intro h
    subst h
    exact rel_eq_refl

theorem Rel.mono {r p : α → β → Prop} {s t} (hst : Rel r s t)
    (h : ∀ a ∈ s, ∀ b ∈ t, r a b → p a b) : Rel p s t := by
  induction hst with
  | zero => exact Rel.zero
  | @cons a b s t hab _hst ih =>
    apply Rel.cons (h a (mem_cons_self _ _) b (mem_cons_self _ _) hab)
    exact ih fun a' ha' b' hb' h' => h a' (mem_cons_of_mem ha') b' (mem_cons_of_mem hb') h'

theorem Rel.add {s t u v} (hst : Rel r s t) (huv : Rel r u v) : Rel r (s + u) (t + v) := by
  induction hst with
  | zero => simpa using huv
  | cons hab hst ih => simpa using ih.cons hab

theorem rel_flip_eq {s t : Multiset α} : Rel (fun a b => b = a) s t ↔ s = t :=
  show Rel (flip (· = ·)) s t ↔ s = t by rw [rel_flip, rel_eq, eq_comm]

@[simp]
theorem rel_zero_left {b : Multiset β} : Rel r 0 b ↔ b = 0 := by rw [rel_iff]; simp

@[simp]
theorem rel_zero_right {a : Multiset α} : Rel r a 0 ↔ a = 0 := by rw [rel_iff]; simp

theorem rel_cons_left {a as bs} :
    Rel r (a ::ₘ as) bs ↔ ∃ b bs', r a b ∧ Rel r as bs' ∧ bs = b ::ₘ bs' := by
  constructor
  · generalize hm : a ::ₘ as = m
    intro h
    induction h generalizing as with
    | zero => simp at hm
    | @cons a' b as' bs ha'b h ih =>
      rcases cons_eq_cons.1 hm with (⟨eq₁, eq₂⟩ | ⟨_h, cs, eq₁, eq₂⟩)
      · subst eq₁
        subst eq₂
        exact ⟨b, bs, ha'b, h, rfl⟩
      · rcases ih eq₂.symm with ⟨b', bs', h₁, h₂, eq⟩
        exact ⟨b', b ::ₘ bs', h₁, eq₁.symm ▸ Rel.cons ha'b h₂, eq.symm ▸ cons_swap _ _ _⟩
  · exact fun ⟨b, bs', hab, h, Eq⟩ => Eq.symm ▸ Rel.cons hab h

theorem rel_cons_right {as b bs} :
    Rel r as (b ::ₘ bs) ↔ ∃ a as', r a b ∧ Rel r as' bs ∧ as = a ::ₘ as' := by
  rw [← rel_flip, rel_cons_left]
  refine exists₂_congr fun a as' => ?_
  rw [rel_flip, flip]

theorem rel_add_left {as₀ as₁} :
    ∀ {bs}, Rel r (as₀ + as₁) bs ↔ ∃ bs₀ bs₁, Rel r as₀ bs₀ ∧ Rel r as₁ bs₁ ∧ bs = bs₀ + bs₁ :=
  @(Multiset.induction_on as₀ (by simp) fun a s ih bs ↦ by
      simp only [ih, cons_add, rel_cons_left]
      constructor
      · intro h
        rcases h with ⟨b, bs', hab, h, rfl⟩
        rcases h with ⟨bs₀, bs₁, h₀, h₁, rfl⟩
        exact ⟨b ::ₘ bs₀, bs₁, ⟨b, bs₀, hab, h₀, rfl⟩, h₁, by simp⟩
      · intro h
        rcases h with ⟨bs₀, bs₁, h, h₁, rfl⟩
        rcases h with ⟨b, bs, hab, h₀, rfl⟩
        exact ⟨b, bs + bs₁, hab, ⟨bs, bs₁, h₀, h₁, rfl⟩, by simp⟩)

theorem rel_add_right {as bs₀ bs₁} :
    Rel r as (bs₀ + bs₁) ↔ ∃ as₀ as₁, Rel r as₀ bs₀ ∧ Rel r as₁ bs₁ ∧ as = as₀ + as₁ := by
  rw [← rel_flip, rel_add_left]; simp [rel_flip]

theorem rel_map_left {s : Multiset γ} {f : γ → α} :
    ∀ {t}, Rel r (s.map f) t ↔ Rel (fun a b => r (f a) b) s t :=
  @(Multiset.induction_on s (by simp) (by simp +contextual [rel_cons_left]))

theorem rel_map_right {s : Multiset α} {t : Multiset γ} {f : γ → β} :
    Rel r s (t.map f) ↔ Rel (fun a b => r a (f b)) s t := by
  rw [← rel_flip, rel_map_left, ← rel_flip]; rfl

theorem rel_map {s : Multiset α} {t : Multiset β} {f : α → γ} {g : β → δ} :
    Rel p (s.map f) (t.map g) ↔ Rel (fun a b => p (f a) (g b)) s t :=
  rel_map_left.trans rel_map_right

theorem card_eq_card_of_rel {r : α → β → Prop} {s : Multiset α} {t : Multiset β} (h : Rel r s t) :
    card s = card t := by induction h <;> simp [*]

theorem exists_mem_of_rel_of_mem {r : α → β → Prop} {s : Multiset α} {t : Multiset β}
    (h : Rel r s t) : ∀ {a : α}, a ∈ s → ∃ b ∈ t, r a b := by
  induction' h with x y s t hxy _hst ih
  · simp
  · intro a ha
    rcases mem_cons.1 ha with ha | ha
    · exact ⟨y, mem_cons_self _ _, ha.symm ▸ hxy⟩
    · rcases ih ha with ⟨b, hbt, hab⟩
      exact ⟨b, mem_cons.2 (Or.inr hbt), hab⟩

theorem rel_of_forall {m1 m2 : Multiset α} {r : α → α → Prop} (h : ∀ a b, a ∈ m1 → b ∈ m2 → r a b)
    (hc : card m1 = card m2) : m1.Rel r m2 := by
  revert m1
  refine @(m2.induction_on ?_ ?_)
  · intro m _h hc
    rw [rel_zero_right, ← card_eq_zero, hc, card_zero]
  · intro a t ih m h hc
    rw [card_cons] at hc
    obtain ⟨b, hb⟩ := card_pos_iff_exists_mem.1 (show 0 < card m from hc.symm ▸ Nat.succ_pos _)
    obtain ⟨m', rfl⟩ := exists_cons_of_mem hb
    refine rel_cons_right.mpr ⟨b, m', h _ _ hb (mem_cons_self _ _), ih ?_ ?_, rfl⟩
    · exact fun _ _ ha hb => h _ _ (mem_cons_of_mem ha) (mem_cons_of_mem hb)
    · simpa using hc

theorem rel_replicate_left {m : Multiset α} {a : α} {r : α → α → Prop} {n : ℕ} :
    (replicate n a).Rel r m ↔ card m = n ∧ ∀ x, x ∈ m → r a x :=
  ⟨fun h =>
    ⟨(card_eq_card_of_rel h).symm.trans (card_replicate _ _), fun x hx => by
      obtain ⟨b, hb1, hb2⟩ := exists_mem_of_rel_of_mem (rel_flip.2 h) hx
      rwa [eq_of_mem_replicate hb1] at hb2⟩,
    fun h =>
    rel_of_forall (fun _ _ hx hy => (eq_of_mem_replicate hx).symm ▸ h.2 _ hy)
      (Eq.trans (card_replicate _ _) h.1.symm)⟩

theorem rel_replicate_right {m : Multiset α} {a : α} {r : α → α → Prop} {n : ℕ} :
    m.Rel r (replicate n a) ↔ card m = n ∧ ∀ x, x ∈ m → r x a :=
  rel_flip.trans rel_replicate_left

protected nonrec -- Porting note: added
theorem Rel.trans (r : α → α → Prop) [IsTrans α r] {s t u : Multiset α} (r1 : Rel r s t)
    (r2 : Rel r t u) : Rel r s u := by
  induction' t using Multiset.induction_on with x t ih generalizing s u
  · rw [rel_zero_right.mp r1, rel_zero_left.mp r2, rel_zero_left]
  · obtain ⟨a, as, ha1, ha2, rfl⟩ := rel_cons_right.mp r1
    obtain ⟨b, bs, hb1, hb2, rfl⟩ := rel_cons_left.mp r2
    exact Multiset.Rel.cons (_root_.trans ha1 hb1) (ih ha2 hb2)

theorem Rel.countP_eq (r : α → α → Prop) [IsTrans α r] [IsSymm α r] {s t : Multiset α} (x : α)
    [DecidablePred (r x)] (h : Rel r s t) : countP (r x) s = countP (r x) t := by
  induction' s using Multiset.induction_on with y s ih generalizing t
  · rw [rel_zero_left.mp h]
  · obtain ⟨b, bs, hb1, hb2, rfl⟩ := rel_cons_left.mp h
    rw [countP_cons, countP_cons, ih hb2]
    simp only [decide_eq_true_eq, Nat.add_right_inj]
    exact (if_congr ⟨fun h => _root_.trans h hb1, fun h => _root_.trans h (symm hb1)⟩ rfl rfl)

end Rel

section Map

theorem map_eq_map {f : α → β} (hf : Function.Injective f) {s t : Multiset α} :
    s.map f = t.map f ↔ s = t := by
  rw [← rel_eq, ← rel_eq, rel_map]
  simp only [hf.eq_iff]

theorem map_injective {f : α → β} (hf : Function.Injective f) :
    Function.Injective (Multiset.map f) := fun _x _y => (map_eq_map hf).1

lemma filter_attach' (s : Multiset α) (p : {a // a ∈ s} → Prop) [DecidableEq α]
    [DecidablePred p] :
    s.attach.filter p =
      (s.filter fun x ↦ ∃ h, p ⟨x, h⟩).attach.map (Subtype.map id fun _ ↦ mem_of_mem_filter) := by
  classical
  refine Multiset.map_injective Subtype.val_injective ?_
  rw [map_filter' _ Subtype.val_injective]
  simp only [Function.comp, Subtype.exists, coe_mk, Subtype.map,
    exists_and_right, exists_eq_right, attach_map_val, map_map, map_coe, id]

end Map

section Quot

theorem map_mk_eq_map_mk_of_rel {r : α → α → Prop} {s t : Multiset α} (hst : s.Rel r t) :
    s.map (Quot.mk r) = t.map (Quot.mk r) :=
  Rel.recOn hst rfl fun hab _hst ih => by simp [ih, Quot.sound hab]

theorem exists_multiset_eq_map_quot_mk {r : α → α → Prop} (s : Multiset (Quot r)) :
    ∃ t : Multiset α, s = t.map (Quot.mk r) :=
  Multiset.induction_on s ⟨0, rfl⟩ fun a _s ⟨t, ht⟩ =>
    Quot.inductionOn a fun a => ht.symm ▸ ⟨a ::ₘ t, (map_cons _ _ _).symm⟩

theorem induction_on_multiset_quot {r : α → α → Prop} {p : Multiset (Quot r) → Prop}
    (s : Multiset (Quot r)) : (∀ s : Multiset α, p (s.map (Quot.mk r))) → p s :=
  match s, exists_multiset_eq_map_quot_mk s with
  | _, ⟨_t, rfl⟩ => fun h => h _

end Quot

/-! ### Disjoint multisets -/


/-- `Disjoint s t` means that `s` and `t` have no elements in common. -/
@[deprecated _root_.Disjoint (since := "2024-11-01")]
protected def Disjoint (s t : Multiset α) : Prop :=
  ∀ ⦃a⦄, a ∈ s → a ∈ t → False

theorem disjoint_left {s t : Multiset α} : Disjoint s t ↔ ∀ {a}, a ∈ s → a ∉ t := by
  refine ⟨fun h a hs ht ↦ ?_, fun h u hs ht ↦ ?_⟩
  · simpa using h (singleton_le.mpr hs) (singleton_le.mpr ht)
  · rw [le_bot_iff, bot_eq_zero, eq_zero_iff_forall_not_mem]
    exact fun a ha ↦ h (subset_of_le hs ha) (subset_of_le ht ha)

alias ⟨_root_.Disjoint.not_mem_of_mem_left_multiset, _⟩ := disjoint_left

@[simp, norm_cast]
theorem coe_disjoint (l₁ l₂ : List α) : Disjoint (l₁ : Multiset α) l₂ ↔ l₁.Disjoint l₂ :=
  disjoint_left

@[deprecated (since := "2024-11-01")] protected alias Disjoint.symm := _root_.Disjoint.symm
@[deprecated (since := "2024-11-01")] protected alias disjoint_comm := _root_.disjoint_comm

theorem disjoint_right {s t : Multiset α} : Disjoint s t ↔ ∀ {a}, a ∈ t → a ∉ s :=
  disjoint_comm.trans disjoint_left

alias ⟨_root_.Disjoint.not_mem_of_mem_right_multiset, _⟩ := disjoint_right

theorem disjoint_iff_ne {s t : Multiset α} : Disjoint s t ↔ ∀ a ∈ s, ∀ b ∈ t, a ≠ b := by
  simp [disjoint_left, imp_not_comm]

theorem disjoint_of_subset_left {s t u : Multiset α} (h : s ⊆ u) (d : Disjoint u t) :
    Disjoint s t :=
  disjoint_left.mpr fun ha ↦ disjoint_left.mp d <| h ha

theorem disjoint_of_subset_right {s t u : Multiset α} (h : t ⊆ u) (d : Disjoint s u) :
    Disjoint s t :=
  (disjoint_of_subset_left h d.symm).symm

@[deprecated (since := "2024-11-01")] protected alias disjoint_of_le_left := Disjoint.mono_left
@[deprecated (since := "2024-11-01")] protected alias disjoint_of_le_right := Disjoint.mono_right

@[simp]
theorem zero_disjoint (l : Multiset α) : Disjoint 0 l := disjoint_bot_left

@[simp]
theorem singleton_disjoint {l : Multiset α} {a : α} : Disjoint {a} l ↔ a ∉ l := by
  simp [disjoint_left]

@[simp]
theorem disjoint_singleton {l : Multiset α} {a : α} : Disjoint l {a} ↔ a ∉ l := by
  rw [_root_.disjoint_comm, singleton_disjoint]

@[simp]
theorem disjoint_add_left {s t u : Multiset α} :
    Disjoint (s + t) u ↔ Disjoint s u ∧ Disjoint t u := by simp [disjoint_left, or_imp, forall_and]

@[simp]
theorem disjoint_add_right {s t u : Multiset α} :
    Disjoint s (t + u) ↔ Disjoint s t ∧ Disjoint s u := by
  rw [_root_.disjoint_comm, disjoint_add_left]; tauto

@[simp]
theorem disjoint_cons_left {a : α} {s t : Multiset α} :
    Disjoint (a ::ₘ s) t ↔ a ∉ t ∧ Disjoint s t :=
  (@disjoint_add_left _ {a} s t).trans <| by rw [singleton_disjoint]

@[simp]
theorem disjoint_cons_right {a : α} {s t : Multiset α} :
    Disjoint s (a ::ₘ t) ↔ a ∉ s ∧ Disjoint s t := by
  rw [_root_.disjoint_comm, disjoint_cons_left]; tauto

theorem inter_eq_zero_iff_disjoint [DecidableEq α] {s t : Multiset α} :
    s ∩ t = 0 ↔ Disjoint s t := by rw [← subset_zero]; simp [subset_iff, disjoint_left]

@[simp]
theorem disjoint_union_left [DecidableEq α] {s t u : Multiset α} :
    Disjoint (s ∪ t) u ↔ Disjoint s u ∧ Disjoint t u :=  disjoint_sup_left

@[simp]
theorem disjoint_union_right [DecidableEq α] {s t u : Multiset α} :
    Disjoint s (t ∪ u) ↔ Disjoint s t ∧ Disjoint s u := disjoint_sup_right

theorem add_eq_union_iff_disjoint [DecidableEq α] {s t : Multiset α} :
    s + t = s ∪ t ↔ Disjoint s t := by
  simp_rw [← inter_eq_zero_iff_disjoint, ext, count_add, count_union, count_inter, count_zero,
    Nat.min_eq_zero_iff, Nat.add_eq_max_iff]

lemma add_eq_union_left_of_le [DecidableEq α] {s t u : Multiset α} (h : t ≤ s) :
    u + s = u ∪ t ↔ Disjoint u s ∧ s = t := by
  rw [← add_eq_union_iff_disjoint]
  refine ⟨fun h0 ↦ ?_, ?_⟩
  · rw [and_iff_right_of_imp]
    · exact (Multiset.le_of_add_le_add_left <| h0.trans_le <| union_le_add u t).antisymm h
    · rintro rfl
      exact h0
  · rintro ⟨h0, rfl⟩
    exact h0

lemma add_eq_union_right_of_le [DecidableEq α] {x y z : Multiset α} (h : z ≤ y) :
    x + y = x ∪ z ↔ y = z ∧ Disjoint x y := by
  simpa only [and_comm] using add_eq_union_left_of_le h

theorem disjoint_map_map {f : α → γ} {g : β → γ} {s : Multiset α} {t : Multiset β} :
    Disjoint (s.map f) (t.map g) ↔ ∀ a ∈ s, ∀ b ∈ t, f a ≠ g b := by
  simp [disjoint_iff_ne]

/-- `Pairwise r m` states that there exists a list of the elements s.t. `r` holds pairwise on this
list. -/
def Pairwise (r : α → α → Prop) (m : Multiset α) : Prop :=
  ∃ l : List α, m = l ∧ l.Pairwise r

@[simp]
theorem pairwise_zero (r : α → α → Prop) : Multiset.Pairwise r 0 :=
  ⟨[], rfl, List.Pairwise.nil⟩

theorem pairwise_coe_iff {r : α → α → Prop} {l : List α} :
    Multiset.Pairwise r l ↔ ∃ l' : List α, l ~ l' ∧ l'.Pairwise r :=
  exists_congr <| by simp

theorem pairwise_coe_iff_pairwise {r : α → α → Prop} (hr : Symmetric r) {l : List α} :
    Multiset.Pairwise r l ↔ l.Pairwise r :=
  Iff.intro (fun ⟨_l', Eq, h⟩ => ((Quotient.exact Eq).pairwise_iff @hr).2 h) fun h => ⟨l, rfl, h⟩

theorem map_set_pairwise {f : α → β} {r : β → β → Prop} {m : Multiset α}
    (h : { a | a ∈ m }.Pairwise fun a₁ a₂ => r (f a₁) (f a₂)) : { b | b ∈ m.map f }.Pairwise r :=
  fun b₁ h₁ b₂ h₂ hn => by
    obtain ⟨⟨a₁, H₁, rfl⟩, a₂, H₂, rfl⟩ := Multiset.mem_map.1 h₁, Multiset.mem_map.1 h₂
    exact h H₁ H₂ (mt (congr_arg f) hn)

end Multiset

namespace Multiset

section Choose

=======
>>>>>>> 9860b296
variable (p : α → Prop) [DecidablePred p] (l : Multiset α)

/-- Given a proof `hp` that there exists a unique `a ∈ l` such that `p a`, `chooseX p l hp` returns
that `a` together with proofs of `a ∈ l` and `p a`. -/
def chooseX : ∀ _hp : ∃! a, a ∈ l ∧ p a, { a // a ∈ l ∧ p a } :=
  Quotient.recOn l (fun l' ex_unique => List.chooseX p l' (ExistsUnique.exists ex_unique))
    (by
      intros a b _
      funext hp
      suffices all_equal : ∀ x y : { t // t ∈ b ∧ p t }, x = y by
        apply all_equal
      rintro ⟨x, px⟩ ⟨y, py⟩
      rcases hp with ⟨z, ⟨_z_mem_l, _pz⟩, z_unique⟩
      congr
      calc
        x = z := z_unique x px
        _ = y := (z_unique y py).symm
        )

/-- Given a proof `hp` that there exists a unique `a ∈ l` such that `p a`, `choose p l hp` returns
that `a`. -/
def choose (hp : ∃! a, a ∈ l ∧ p a) : α :=
  chooseX p l hp

theorem choose_spec (hp : ∃! a, a ∈ l ∧ p a) : choose p l hp ∈ l ∧ p (choose p l hp) :=
  (chooseX p l hp).property

theorem choose_mem (hp : ∃! a, a ∈ l ∧ p a) : choose p l hp ∈ l :=
  (choose_spec _ _ _).1

theorem choose_property (hp : ∃! a, a ∈ l ∧ p a) : p (choose p l hp) :=
  (choose_spec _ _ _).2

end Choose

variable (α)

/-- The equivalence between lists and multisets of a subsingleton type. -/
def subsingletonEquiv [Subsingleton α] : List α ≃ Multiset α where
  toFun := ofList
  invFun :=
    (Quot.lift id) fun (a b : List α) (h : a ~ b) =>
      (List.ext_get h.length_eq) fun _ _ _ => Subsingleton.elim _ _
  left_inv _ := rfl
  right_inv m := Quot.inductionOn m fun _ => rfl

variable {α}

@[simp]
theorem coe_subsingletonEquiv [Subsingleton α] :
    (subsingletonEquiv α : List α → Multiset α) = ofList :=
  rfl

section SizeOf

set_option linter.deprecated false in
@[deprecated "Deprecated without replacement." (since := "2025-02-07")]
theorem sizeOf_lt_sizeOf_of_mem [SizeOf α] {x : α} {s : Multiset α} (hx : x ∈ s) :
    SizeOf.sizeOf x < SizeOf.sizeOf s := by
  induction' s using Quot.inductionOn with l a b
  exact List.sizeOf_lt_sizeOf_of_mem hx

end SizeOf

end Multiset<|MERGE_RESOLUTION|>--- conflicted
+++ resolved
@@ -59,72 +59,7 @@
 theorem length_toList (s : Multiset α) : s.toList.length = card s := by
   rw [← coe_card, coe_toList]
 
-<<<<<<< HEAD
-@[simp]
-theorem card_zero : @card α 0 = 0 :=
-  rfl
-
-@[simp]
-theorem card_add (s t : Multiset α) : card (s + t) = card s + card t :=
-  Quotient.inductionOn₂ s t length_append
-
-@[simp]
-theorem card_cons (a : α) (s : Multiset α) : card (a ::ₘ s) = card s + 1 :=
-  Quot.inductionOn s fun _l => rfl
-
-@[simp]
-theorem card_singleton (a : α) : card ({a} : Multiset α) = 1 := by
-  simp only [← cons_zero, card_zero, eq_self_iff_true, Multiset.zero_add, card_cons]
-
-theorem card_pair (a b : α) : card {a, b} = 2 := by
-  rw [insert_eq_cons, card_cons, card_singleton]
-
-theorem card_eq_one {s : Multiset α} : card s = 1 ↔ ∃ a, s = {a} :=
-  ⟨Quot.inductionOn s fun _l h => (List.length_eq_one_iff.1 h).imp fun _a => congr_arg _,
-    fun ⟨_a, e⟩ => e.symm ▸ rfl⟩
-
-theorem card_le_card {s t : Multiset α} (h : s ≤ t) : card s ≤ card t :=
-  leInductionOn h Sublist.length_le
-
-@[mono]
-theorem card_mono : Monotone (@card α) := fun _a _b => card_le_card
-
-theorem eq_of_le_of_card_le {s t : Multiset α} (h : s ≤ t) : card t ≤ card s → s = t :=
-  leInductionOn h fun s h₂ => congr_arg _ <| s.eq_of_length_le h₂
-
-theorem card_lt_card {s t : Multiset α} (h : s < t) : card s < card t :=
-  lt_of_not_ge fun h₂ => _root_.ne_of_lt h <| eq_of_le_of_card_le (le_of_lt h) h₂
-
-lemma card_strictMono : StrictMono (card : Multiset α → ℕ) := fun _ _ ↦ card_lt_card
-
-theorem lt_iff_cons_le {s t : Multiset α} : s < t ↔ ∃ a, a ::ₘ s ≤ t :=
-  ⟨Quotient.inductionOn₂ s t fun _l₁ _l₂ h =>
-      Subperm.exists_of_length_lt (le_of_lt h) (card_lt_card h),
-    fun ⟨_a, h⟩ => lt_of_lt_of_le (lt_cons_self _ _) h⟩
-
-@[simp]
-theorem card_eq_zero {s : Multiset α} : card s = 0 ↔ s = 0 :=
-  ⟨fun h => (eq_of_le_of_card_le (zero_le _) (le_of_eq h)).symm, fun e => by simp [e]⟩
-
-theorem card_pos {s : Multiset α} : 0 < card s ↔ s ≠ 0 :=
-  Nat.pos_iff_ne_zero.trans <| not_congr card_eq_zero
-
-theorem card_pos_iff_exists_mem {s : Multiset α} : 0 < card s ↔ ∃ a, a ∈ s :=
-  Quot.inductionOn s fun _l => length_pos_iff_exists_mem
-
-theorem card_eq_two {s : Multiset α} : card s = 2 ↔ ∃ x y, s = {x, y} :=
-  ⟨Quot.inductionOn s fun _l h =>
-      (List.length_eq_two.mp h).imp fun _a => Exists.imp fun _b => congr_arg _,
-    fun ⟨_a, _b, e⟩ => e.symm ▸ rfl⟩
-
-theorem card_eq_three {s : Multiset α} : card s = 3 ↔ ∃ x y z, s = {x, y, z} :=
-  ⟨Quot.inductionOn s fun _l h =>
-      (List.length_eq_three.mp h).imp fun _a =>
-        Exists.imp fun _b => Exists.imp fun _c => congr_arg _,
-    fun ⟨_a, _b, _c, e⟩ => e.symm ▸ rfl⟩
-=======
 end ToList
->>>>>>> 9860b296
 
 /-! ### Induction principles -/
 
@@ -184,1815 +119,6 @@
 
 section Choose
 
-<<<<<<< HEAD
-theorem eq_replicate {a : α} {n} {s : Multiset α} :
-    s = replicate n a ↔ card s = n ∧ ∀ b ∈ s, b = a :=
-  ⟨fun h => h.symm ▸ ⟨card_replicate _ _, fun _b => eq_of_mem_replicate⟩,
-    fun ⟨e, al⟩ => e ▸ eq_replicate_of_mem al⟩
-
-theorem replicate_right_injective {n : ℕ} (hn : n ≠ 0) : Injective (@replicate α n) :=
-  fun _ _ h => (eq_replicate.1 h).2 _ <| mem_replicate.2 ⟨hn, rfl⟩
-
-@[simp] theorem replicate_right_inj {a b : α} {n : ℕ} (h : n ≠ 0) :
-    replicate n a = replicate n b ↔ a = b :=
-  (replicate_right_injective h).eq_iff
-
-theorem replicate_left_injective (a : α) : Injective (replicate · a) :=
-  -- Porting note: was `fun m n h => by rw [← (eq_replicate.1 h).1, card_replicate]`
-  LeftInverse.injective (card_replicate · a)
-
-theorem replicate_subset_singleton (n : ℕ) (a : α) : replicate n a ⊆ {a} :=
-  List.replicate_subset_singleton n a
-
-theorem replicate_le_coe {a : α} {n} {l : List α} : replicate n a ≤ l ↔ List.replicate n a <+ l :=
-  ⟨fun ⟨_l', p, s⟩ => perm_replicate.1 p ▸ s, Sublist.subperm⟩
-
-theorem replicate_le_replicate (a : α) {k n : ℕ} : replicate k a ≤ replicate n a ↔ k ≤ n :=
-  _root_.trans (by rw [← replicate_le_coe, coe_replicate]) (List.replicate_sublist_replicate a)
-
-@[gcongr]
-theorem replicate_mono (a : α) {k n : ℕ} (h : k ≤ n) : replicate k a ≤ replicate n a :=
-  (replicate_le_replicate a).2 h
-
-theorem le_replicate_iff {m : Multiset α} {a : α} {n : ℕ} :
-    m ≤ replicate n a ↔ ∃ k ≤ n, m = replicate k a :=
-  ⟨fun h => ⟨card m, (card_mono h).trans_eq (card_replicate _ _),
-      eq_replicate_card.2 fun _ hb => eq_of_mem_replicate <| subset_of_le h hb⟩,
-    fun ⟨_, hkn, hm⟩ => hm.symm ▸ (replicate_le_replicate _).2 hkn⟩
-
-theorem lt_replicate_succ {m : Multiset α} {x : α} {n : ℕ} :
-    m < replicate (n + 1) x ↔ m ≤ replicate n x := by
-  rw [lt_iff_cons_le]
-  constructor
-  · rintro ⟨x', hx'⟩
-    have := eq_of_mem_replicate (mem_of_le hx' (mem_cons_self _ _))
-    rwa [this, replicate_succ, cons_le_cons_iff] at hx'
-  · intro h
-    rw [replicate_succ]
-    exact ⟨x, cons_le_cons _ h⟩
-
-/-! ### Erasing one copy of an element -/
-
-section Erase
-
-variable [DecidableEq α] {s t : Multiset α} {a b : α}
-
-/-- `erase s a` is the multiset that subtracts 1 from the multiplicity of `a`. -/
-def erase (s : Multiset α) (a : α) : Multiset α :=
-  Quot.liftOn s (fun l => (l.erase a : Multiset α)) fun _l₁ _l₂ p => Quot.sound (p.erase a)
-
-@[simp]
-theorem coe_erase (l : List α) (a : α) : erase (l : Multiset α) a = l.erase a :=
-  rfl
-
-@[simp]
-theorem erase_zero (a : α) : (0 : Multiset α).erase a = 0 :=
-  rfl
-
-@[simp]
-theorem erase_cons_head (a : α) (s : Multiset α) : (a ::ₘ s).erase a = s :=
-  Quot.inductionOn s fun l => congr_arg _ <| List.erase_cons_head a l
-
-@[simp]
-theorem erase_cons_tail {a b : α} (s : Multiset α) (h : b ≠ a) :
-    (b ::ₘ s).erase a = b ::ₘ s.erase a :=
-  Quot.inductionOn s fun _ => congr_arg _ <| List.erase_cons_tail (not_beq_of_ne h)
-
-@[simp]
-theorem erase_singleton (a : α) : ({a} : Multiset α).erase a = 0 :=
-  erase_cons_head a 0
-
-@[simp]
-theorem erase_of_not_mem {a : α} {s : Multiset α} : a ∉ s → s.erase a = s :=
-  Quot.inductionOn s fun _l h => congr_arg _ <| List.erase_of_not_mem h
-
-@[simp]
-theorem cons_erase {s : Multiset α} {a : α} : a ∈ s → a ::ₘ s.erase a = s :=
-  Quot.inductionOn s fun _l h => Quot.sound (perm_cons_erase h).symm
-
-theorem erase_cons_tail_of_mem (h : a ∈ s) :
-    (b ::ₘ s).erase a = b ::ₘ s.erase a := by
-  rcases eq_or_ne a b with rfl | hab
-  · simp [cons_erase h]
-  · exact s.erase_cons_tail hab.symm
-
-theorem le_cons_erase (s : Multiset α) (a : α) : s ≤ a ::ₘ s.erase a :=
-  if h : a ∈ s then le_of_eq (cons_erase h).symm
-  else by rw [erase_of_not_mem h]; apply le_cons_self
-
-theorem add_singleton_eq_iff {s t : Multiset α} {a : α} : s + {a} = t ↔ a ∈ t ∧ s = t.erase a := by
-  rw [Multiset.add_comm, singleton_add]
-  constructor
-  · rintro rfl
-    exact ⟨s.mem_cons_self a, (s.erase_cons_head a).symm⟩
-  · rintro ⟨h, rfl⟩
-    exact cons_erase h
-
-theorem erase_add_left_pos {a : α} {s : Multiset α} (t) : a ∈ s → (s + t).erase a = s.erase a + t :=
-  Quotient.inductionOn₂ s t fun _l₁ l₂ h => congr_arg _ <| erase_append_left l₂ h
-
-theorem erase_add_right_pos {a : α} (s) (h : a ∈ t) : (s + t).erase a = s + t.erase a := by
-  rw [Multiset.add_comm, erase_add_left_pos s h, Multiset.add_comm]
-
-theorem erase_add_right_neg {a : α} {s : Multiset α} (t) :
-    a ∉ s → (s + t).erase a = s + t.erase a :=
-  Quotient.inductionOn₂ s t fun _l₁ l₂ h => congr_arg _ <| erase_append_right l₂ h
-
-theorem erase_add_left_neg {a : α} (s) (h : a ∉ t) : (s + t).erase a = s.erase a + t := by
-  rw [Multiset.add_comm, erase_add_right_neg s h, Multiset.add_comm]
-
-theorem erase_le (a : α) (s : Multiset α) : s.erase a ≤ s :=
-  Quot.inductionOn s fun l => (erase_sublist a l).subperm
-
-@[simp]
-theorem erase_lt {a : α} {s : Multiset α} : s.erase a < s ↔ a ∈ s :=
-  ⟨fun h => not_imp_comm.1 erase_of_not_mem (ne_of_lt h), fun h => by
-    simpa [h] using lt_cons_self (s.erase a) a⟩
-
-theorem erase_subset (a : α) (s : Multiset α) : s.erase a ⊆ s :=
-  subset_of_le (erase_le a s)
-
-theorem mem_erase_of_ne {a b : α} {s : Multiset α} (ab : a ≠ b) : a ∈ s.erase b ↔ a ∈ s :=
-  Quot.inductionOn s fun _l => List.mem_erase_of_ne ab
-
-theorem mem_of_mem_erase {a b : α} {s : Multiset α} : a ∈ s.erase b → a ∈ s :=
-  mem_of_subset (erase_subset _ _)
-
-theorem erase_comm (s : Multiset α) (a b : α) : (s.erase a).erase b = (s.erase b).erase a :=
-  Quot.inductionOn s fun l => congr_arg _ <| l.erase_comm a b
-
-instance : RightCommutative erase (α := α) := ⟨erase_comm⟩
-
-@[gcongr]
-theorem erase_le_erase {s t : Multiset α} (a : α) (h : s ≤ t) : s.erase a ≤ t.erase a :=
-  leInductionOn h fun h => (h.erase _).subperm
-
-theorem erase_le_iff_le_cons {s t : Multiset α} {a : α} : s.erase a ≤ t ↔ s ≤ a ::ₘ t :=
-  ⟨fun h => le_trans (le_cons_erase _ _) (cons_le_cons _ h), fun h =>
-    if m : a ∈ s then by rw [← cons_erase m] at h; exact (cons_le_cons_iff _).1 h
-    else le_trans (erase_le _ _) ((le_cons_of_not_mem m).1 h)⟩
-
-@[simp]
-theorem card_erase_of_mem {a : α} {s : Multiset α} : a ∈ s → card (s.erase a) = pred (card s) :=
-  Quot.inductionOn s fun _l => length_erase_of_mem
-
-@[simp]
-theorem card_erase_add_one {a : α} {s : Multiset α} : a ∈ s → card (s.erase a) + 1 = card s :=
-  Quot.inductionOn s fun _l => length_erase_add_one
-
-theorem card_erase_lt_of_mem {a : α} {s : Multiset α} : a ∈ s → card (s.erase a) < card s :=
-  fun h => card_lt_card (erase_lt.mpr h)
-
-theorem card_erase_le {a : α} {s : Multiset α} : card (s.erase a) ≤ card s :=
-  card_le_card (erase_le a s)
-
-theorem card_erase_eq_ite {a : α} {s : Multiset α} :
-    card (s.erase a) = if a ∈ s then pred (card s) else card s := by
-  by_cases h : a ∈ s
-  · rwa [card_erase_of_mem h, if_pos]
-  · rwa [erase_of_not_mem h, if_neg]
-
-end Erase
-
-@[simp]
-theorem coe_reverse (l : List α) : (reverse l : Multiset α) = l :=
-  Quot.sound <| reverse_perm _
-
-/-! ### `Multiset.map` -/
-
-
-/-- `map f s` is the lift of the list `map` operation. The multiplicity
-  of `b` in `map f s` is the number of `a ∈ s` (counting multiplicity)
-  such that `f a = b`. -/
-def map (f : α → β) (s : Multiset α) : Multiset β :=
-  Quot.liftOn s (fun l : List α => (l.map f : Multiset β)) fun _l₁ _l₂ p => Quot.sound (p.map f)
-
-@[congr]
-theorem map_congr {f g : α → β} {s t : Multiset α} :
-    s = t → (∀ x ∈ t, f x = g x) → map f s = map g t := by
-  rintro rfl h
-  induction s using Quot.inductionOn
-  exact congr_arg _ (List.map_congr_left h)
-
-theorem map_hcongr {β' : Type v} {m : Multiset α} {f : α → β} {f' : α → β'} (h : β = β')
-    (hf : ∀ a ∈ m, HEq (f a) (f' a)) : HEq (map f m) (map f' m) := by
-  subst h; simp at hf
-  simp [map_congr rfl hf]
-
-theorem forall_mem_map_iff {f : α → β} {p : β → Prop} {s : Multiset α} :
-    (∀ y ∈ s.map f, p y) ↔ ∀ x ∈ s, p (f x) :=
-  Quotient.inductionOn' s fun _L => List.forall_mem_map
-
-@[simp, norm_cast] lemma map_coe (f : α → β) (l : List α) : map f l = l.map f := rfl
-
-@[simp]
-theorem map_zero (f : α → β) : map f 0 = 0 :=
-  rfl
-
-@[simp]
-theorem map_cons (f : α → β) (a s) : map f (a ::ₘ s) = f a ::ₘ map f s :=
-  Quot.inductionOn s fun _l => rfl
-
-theorem map_comp_cons (f : α → β) (t) : map f ∘ cons t = cons (f t) ∘ map f := by
-  ext
-  simp
-
-@[simp]
-theorem map_singleton (f : α → β) (a : α) : ({a} : Multiset α).map f = {f a} :=
-  rfl
-
-@[simp]
-theorem map_replicate (f : α → β) (k : ℕ) (a : α) : (replicate k a).map f = replicate k (f a) := by
-  simp only [← coe_replicate, map_coe, List.map_replicate]
-
-@[simp]
-theorem map_add (f : α → β) (s t) : map f (s + t) = map f s + map f t :=
-  Quotient.inductionOn₂ s t fun _l₁ _l₂ => congr_arg _ <| map_append _ _ _
-
-/-- If each element of `s : Multiset α` can be lifted to `β`, then `s` can be lifted to
-`Multiset β`. -/
-instance canLift (c) (p) [CanLift α β c p] :
-    CanLift (Multiset α) (Multiset β) (map c) fun s => ∀ x ∈ s, p x where
-  prf := by
-    rintro ⟨l⟩ hl
-    lift l to List β using hl
-    exact ⟨l, map_coe _ _⟩
-
-@[simp]
-theorem mem_map {f : α → β} {b : β} {s : Multiset α} : b ∈ map f s ↔ ∃ a, a ∈ s ∧ f a = b :=
-  Quot.inductionOn s fun _l => List.mem_map
-
-@[simp]
-theorem card_map (f : α → β) (s) : card (map f s) = card s :=
-  Quot.inductionOn s fun _l => length_map _ _
-
-@[simp]
-theorem map_eq_zero {s : Multiset α} {f : α → β} : s.map f = 0 ↔ s = 0 := by
-  rw [← Multiset.card_eq_zero, Multiset.card_map, Multiset.card_eq_zero]
-
-theorem mem_map_of_mem (f : α → β) {a : α} {s : Multiset α} (h : a ∈ s) : f a ∈ map f s :=
-  mem_map.2 ⟨_, h, rfl⟩
-
-theorem map_eq_singleton {f : α → β} {s : Multiset α} {b : β} :
-    map f s = {b} ↔ ∃ a : α, s = {a} ∧ f a = b := by
-  constructor
-  · intro h
-    obtain ⟨a, ha⟩ : ∃ a, s = {a} := by rw [← card_eq_one, ← card_map, h, card_singleton]
-    refine ⟨a, ha, ?_⟩
-    rw [← mem_singleton, ← h, ha, map_singleton, mem_singleton]
-  · rintro ⟨a, rfl, rfl⟩
-    simp
-
-theorem map_eq_cons [DecidableEq α] (f : α → β) (s : Multiset α) (t : Multiset β) (b : β) :
-    (∃ a ∈ s, f a = b ∧ (s.erase a).map f = t) ↔ s.map f = b ::ₘ t := by
-  constructor
-  · rintro ⟨a, ha, rfl, rfl⟩
-    rw [← map_cons, Multiset.cons_erase ha]
-  · intro h
-    have : b ∈ s.map f := by
-      rw [h]
-      exact mem_cons_self _ _
-    obtain ⟨a, h1, rfl⟩ := mem_map.mp this
-    obtain ⟨u, rfl⟩ := exists_cons_of_mem h1
-    rw [map_cons, cons_inj_right] at h
-    refine ⟨a, mem_cons_self _ _, rfl, ?_⟩
-    rw [Multiset.erase_cons_head, h]
-
--- The simpNF linter says that the LHS can be simplified via `Multiset.mem_map`.
--- However this is a higher priority lemma.
--- https://github.com/leanprover/std4/issues/207
-@[simp 1100, nolint simpNF]
-theorem mem_map_of_injective {f : α → β} (H : Function.Injective f) {a : α} {s : Multiset α} :
-    f a ∈ map f s ↔ a ∈ s :=
-  Quot.inductionOn s fun _l => List.mem_map_of_injective H
-
-@[simp]
-theorem map_map (g : β → γ) (f : α → β) (s : Multiset α) : map g (map f s) = map (g ∘ f) s :=
-  Quot.inductionOn s fun _l => congr_arg _ <| List.map_map _ _ _
-
-theorem map_id (s : Multiset α) : map id s = s :=
-  Quot.inductionOn s fun _l => congr_arg _ <| List.map_id _
-
-@[simp]
-theorem map_id' (s : Multiset α) : map (fun x => x) s = s :=
-  map_id s
-
--- Porting note: was a `simp` lemma in mathlib3
-theorem map_const (s : Multiset α) (b : β) : map (const α b) s = replicate (card s) b :=
-  Quot.inductionOn s fun _ => congr_arg _ <| List.map_const' _ _
-
--- Porting note: was not a `simp` lemma in mathlib3 because `Function.const` was reducible
-@[simp] theorem map_const' (s : Multiset α) (b : β) : map (fun _ ↦ b) s = replicate (card s) b :=
-  map_const _ _
-
-theorem eq_of_mem_map_const {b₁ b₂ : β} {l : List α} (h : b₁ ∈ map (Function.const α b₂) l) :
-    b₁ = b₂ :=
-  eq_of_mem_replicate (n := card (l : Multiset α)) <| by rwa [map_const] at h
-
-@[simp, gcongr]
-theorem map_le_map {f : α → β} {s t : Multiset α} (h : s ≤ t) : map f s ≤ map f t :=
-  leInductionOn h fun h => (h.map f).subperm
-
-@[simp, gcongr]
-theorem map_lt_map {f : α → β} {s t : Multiset α} (h : s < t) : s.map f < t.map f := by
-  refine (map_le_map h.le).lt_of_not_le fun H => h.ne <| eq_of_le_of_card_le h.le ?_
-  rw [← s.card_map f, ← t.card_map f]
-  exact card_le_card H
-
-theorem map_mono (f : α → β) : Monotone (map f) := fun _ _ => map_le_map
-
-theorem map_strictMono (f : α → β) : StrictMono (map f) := fun _ _ => map_lt_map
-
-@[simp, gcongr]
-theorem map_subset_map {f : α → β} {s t : Multiset α} (H : s ⊆ t) : map f s ⊆ map f t := fun _b m =>
-  let ⟨a, h, e⟩ := mem_map.1 m
-  mem_map.2 ⟨a, H h, e⟩
-
-theorem map_erase [DecidableEq α] [DecidableEq β] (f : α → β) (hf : Function.Injective f) (x : α)
-    (s : Multiset α) : (s.erase x).map f = (s.map f).erase (f x) := by
-  induction' s using Multiset.induction_on with y s ih
-  · simp
-  by_cases hxy : y = x
-  · cases hxy
-    simp
-  · rw [s.erase_cons_tail hxy, map_cons, map_cons, (s.map f).erase_cons_tail (hf.ne hxy), ih]
-
-theorem map_erase_of_mem [DecidableEq α] [DecidableEq β] (f : α → β)
-    (s : Multiset α) {x : α} (h : x ∈ s) : (s.erase x).map f = (s.map f).erase (f x) := by
-  induction' s using Multiset.induction_on with y s ih
-  · simp
-  rcases eq_or_ne y x with rfl | hxy
-  · simp
-  replace h : x ∈ s := by simpa [hxy.symm] using h
-  rw [s.erase_cons_tail hxy, map_cons, map_cons, ih h, erase_cons_tail_of_mem (mem_map_of_mem f h)]
-
-theorem map_surjective_of_surjective {f : α → β} (hf : Function.Surjective f) :
-    Function.Surjective (map f) := by
-  intro s
-  induction' s using Multiset.induction_on with x s ih
-  · exact ⟨0, map_zero _⟩
-  · obtain ⟨y, rfl⟩ := hf x
-    obtain ⟨t, rfl⟩ := ih
-    exact ⟨y ::ₘ t, map_cons _ _ _⟩
-
-/-! ### `Multiset.fold` -/
-
-
-section foldl
-
-/-- `foldl f H b s` is the lift of the list operation `foldl f b l`,
-  which folds `f` over the multiset. It is well defined when `f` is right-commutative,
-  that is, `f (f b a₁) a₂ = f (f b a₂) a₁`. -/
-def foldl (f : β → α → β) [RightCommutative f] (b : β) (s : Multiset α) : β :=
-  Quot.liftOn s (fun l => List.foldl f b l) fun _l₁ _l₂ p => p.foldl_eq b
-
-variable (f : β → α → β) [RightCommutative f]
-
-@[simp]
-theorem foldl_zero (b) : foldl f b 0 = b :=
-  rfl
-
-@[simp]
-theorem foldl_cons (b a s) : foldl f b (a ::ₘ s) = foldl f (f b a) s :=
-  Quot.inductionOn s fun _l => rfl
-
-@[simp]
-theorem foldl_add (b s t) : foldl f b (s + t) = foldl f (foldl f b s) t :=
-  Quotient.inductionOn₂ s t fun _l₁ _l₂ => foldl_append _ _ _ _
-
-end foldl
-
-section foldr
-
-/-- `foldr f H b s` is the lift of the list operation `foldr f b l`,
-  which folds `f` over the multiset. It is well defined when `f` is left-commutative,
-  that is, `f a₁ (f a₂ b) = f a₂ (f a₁ b)`. -/
-def foldr (f : α → β → β) [LeftCommutative f] (b : β) (s : Multiset α) : β :=
-  Quot.liftOn s (fun l => List.foldr f b l) fun _l₁ _l₂ p => p.foldr_eq b
-
-variable (f : α → β → β) [LeftCommutative f]
-
-@[simp]
-theorem foldr_zero (b) : foldr f b 0 = b :=
-  rfl
-
-@[simp]
-theorem foldr_cons (b a s) : foldr f b (a ::ₘ s) = f a (foldr f b s) :=
-  Quot.inductionOn s fun _l => rfl
-
-@[simp]
-theorem foldr_singleton (b a) : foldr f b ({a} : Multiset α) = f a b :=
-  rfl
-
-@[simp]
-theorem foldr_add (b s t) : foldr f b (s + t) = foldr f (foldr f b t) s :=
-  Quotient.inductionOn₂ s t fun _l₁ _l₂ => foldr_append _ _ _ _
-
-end foldr
-
-@[simp]
-theorem coe_foldr (f : α → β → β) [LeftCommutative f] (b : β) (l : List α) :
-    foldr f b l = l.foldr f b :=
-  rfl
-
-@[simp]
-theorem coe_foldl (f : β → α → β) [RightCommutative f] (b : β) (l : List α) :
-    foldl f b l = l.foldl f b :=
-  rfl
-
-theorem coe_foldr_swap (f : α → β → β) [LeftCommutative f] (b : β) (l : List α) :
-    foldr f b l = l.foldl (fun x y => f y x) b :=
-  (congr_arg (foldr f b) (coe_reverse l)).symm.trans <| foldr_reverse _ _ _
-
-theorem foldr_swap (f : α → β → β) [LeftCommutative f] (b : β) (s : Multiset α) :
-    foldr f b s = foldl (fun x y => f y x) b s :=
-  Quot.inductionOn s fun _l => coe_foldr_swap _ _ _
-
-theorem foldl_swap (f : β → α → β) [RightCommutative f] (b : β) (s : Multiset α) :
-    foldl f b s = foldr (fun x y => f y x) b s :=
-  (foldr_swap _ _ _).symm
-
-theorem foldr_induction' (f : α → β → β) [LeftCommutative f] (x : β) (q : α → Prop)
-    (p : β → Prop) (s : Multiset α) (hpqf : ∀ a b, q a → p b → p (f a b)) (px : p x)
-    (q_s : ∀ a ∈ s, q a) : p (foldr f x s) := by
-  induction s using Multiset.induction with
-  | empty => simpa
-  | cons a s ihs =>
-    simp only [forall_mem_cons, foldr_cons] at q_s ⊢
-    exact hpqf _ _ q_s.1 (ihs q_s.2)
-
-theorem foldr_induction (f : α → α → α) [LeftCommutative f] (x : α) (p : α → Prop)
-    (s : Multiset α) (p_f : ∀ a b, p a → p b → p (f a b)) (px : p x) (p_s : ∀ a ∈ s, p a) :
-    p (foldr f x s) :=
-  foldr_induction' f x p p s p_f px p_s
-
-theorem foldl_induction' (f : β → α → β) [RightCommutative f] (x : β) (q : α → Prop)
-    (p : β → Prop) (s : Multiset α) (hpqf : ∀ a b, q a → p b → p (f b a)) (px : p x)
-    (q_s : ∀ a ∈ s, q a) : p (foldl f x s) := by
-  rw [foldl_swap]
-  exact foldr_induction' (fun x y => f y x) x q p s hpqf px q_s
-
-theorem foldl_induction (f : α → α → α) [RightCommutative f] (x : α) (p : α → Prop)
-    (s : Multiset α) (p_f : ∀ a b, p a → p b → p (f b a)) (px : p x) (p_s : ∀ a ∈ s, p a) :
-    p (foldl f x s) :=
-  foldl_induction' f x p p s p_f px p_s
-
-/-! ### Map for partial functions -/
-
-
-/-- Lift of the list `pmap` operation. Map a partial function `f` over a multiset
-  `s` whose elements are all in the domain of `f`. -/
-nonrec def pmap {p : α → Prop} (f : ∀ a, p a → β) (s : Multiset α) : (∀ a ∈ s, p a) → Multiset β :=
-  Quot.recOn s (fun l H => ↑(pmap f l H)) fun l₁ l₂ (pp : l₁ ~ l₂) =>
-    funext fun H₂ : ∀ a ∈ l₂, p a =>
-      have H₁ : ∀ a ∈ l₁, p a := fun a h => H₂ a (pp.subset h)
-      have : ∀ {s₂ e H}, @Eq.ndrec (Multiset α) l₁ (fun s => (∀ a ∈ s, p a) → Multiset β)
-          (fun _ => ↑(pmap f l₁ H₁)) s₂ e H = ↑(pmap f l₁ H₁) := by
-        intro s₂ e _; subst e; rfl
-      this.trans <| Quot.sound <| pp.pmap f
-
-@[simp]
-theorem coe_pmap {p : α → Prop} (f : ∀ a, p a → β) (l : List α) (H : ∀ a ∈ l, p a) :
-    pmap f l H = l.pmap f H :=
-  rfl
-
-@[simp]
-theorem pmap_zero {p : α → Prop} (f : ∀ a, p a → β) (h : ∀ a ∈ (0 : Multiset α), p a) :
-    pmap f 0 h = 0 :=
-  rfl
-
-@[simp]
-theorem pmap_cons {p : α → Prop} (f : ∀ a, p a → β) (a : α) (m : Multiset α) :
-    ∀ h : ∀ b ∈ a ::ₘ m, p b,
-      pmap f (a ::ₘ m) h =
-        f a (h a (mem_cons_self a m)) ::ₘ pmap f m fun a ha => h a <| mem_cons_of_mem ha :=
-  Quotient.inductionOn m fun _l _h => rfl
-
-/-- "Attach" a proof that `a ∈ s` to each element `a` in `s` to produce
-  a multiset on `{x // x ∈ s}`. -/
-def attach (s : Multiset α) : Multiset { x // x ∈ s } :=
-  pmap Subtype.mk s fun _a => id
-
-@[simp]
-theorem coe_attach (l : List α) : @Eq (Multiset { x // x ∈ l }) (@attach α l) l.attach :=
-  rfl
-
-set_option linter.deprecated false in
-@[deprecated "Deprecated without replacement." (since := "2025-02-07")]
-theorem sizeOf_lt_sizeOf_of_mem [SizeOf α] {x : α} {s : Multiset α} (hx : x ∈ s) :
-    SizeOf.sizeOf x < SizeOf.sizeOf s := by
-  induction' s using Quot.inductionOn with l a b
-  exact List.sizeOf_lt_sizeOf_of_mem hx
-
-theorem pmap_eq_map (p : α → Prop) (f : α → β) (s : Multiset α) :
-    ∀ H, @pmap _ _ p (fun a _ => f a) s H = map f s :=
-  Quot.inductionOn s fun l H => congr_arg _ <| List.pmap_eq_map p f l H
-
-theorem pmap_congr {p q : α → Prop} {f : ∀ a, p a → β} {g : ∀ a, q a → β} (s : Multiset α) :
-    ∀ {H₁ H₂}, (∀ a ∈ s, ∀ (h₁ h₂), f a h₁ = g a h₂) → pmap f s H₁ = pmap g s H₂ :=
-  @(Quot.inductionOn s (fun l _H₁ _H₂ h => congr_arg _ <| List.pmap_congr_left l h))
-
-theorem map_pmap {p : α → Prop} (g : β → γ) (f : ∀ a, p a → β) (s) :
-    ∀ H, map g (pmap f s H) = pmap (fun a h => g (f a h)) s H :=
-  Quot.inductionOn s fun l H => congr_arg _ <| List.map_pmap g f l H
-
-theorem pmap_eq_map_attach {p : α → Prop} (f : ∀ a, p a → β) (s) :
-    ∀ H, pmap f s H = s.attach.map fun x => f x.1 (H _ x.2) :=
-  Quot.inductionOn s fun l H => congr_arg _ <| List.pmap_eq_map_attach f l H
-
--- @[simp] -- Porting note: Left hand does not simplify
-theorem attach_map_val' (s : Multiset α) (f : α → β) : (s.attach.map fun i => f i.val) = s.map f :=
-  Quot.inductionOn s fun l => congr_arg _ <| List.attach_map_val l f
-
-@[simp]
-theorem attach_map_val (s : Multiset α) : s.attach.map Subtype.val = s :=
-  (attach_map_val' _ _).trans s.map_id
-
-@[simp]
-theorem mem_attach (s : Multiset α) : ∀ x, x ∈ s.attach :=
-  Quot.inductionOn s fun _l => List.mem_attach _
-
-@[simp]
-theorem mem_pmap {p : α → Prop} {f : ∀ a, p a → β} {s H b} :
-    b ∈ pmap f s H ↔ ∃ (a : _) (h : a ∈ s), f a (H a h) = b :=
-  Quot.inductionOn s (fun _l _H => List.mem_pmap) H
-
-@[simp]
-theorem card_pmap {p : α → Prop} (f : ∀ a, p a → β) (s H) : card (pmap f s H) = card s :=
-  Quot.inductionOn s (fun _l _H => length_pmap) H
-
-@[simp]
-theorem card_attach {m : Multiset α} : card (attach m) = card m :=
-  card_pmap _ _ _
-
-@[simp]
-theorem attach_zero : (0 : Multiset α).attach = 0 :=
-  rfl
-
-theorem attach_cons (a : α) (m : Multiset α) :
-    (a ::ₘ m).attach =
-      ⟨a, mem_cons_self a m⟩ ::ₘ m.attach.map fun p => ⟨p.1, mem_cons_of_mem p.2⟩ :=
-  Quotient.inductionOn m fun l =>
-    congr_arg _ <|
-      congr_arg (List.cons _) <| by
-        rw [List.map_pmap]; exact List.pmap_congr_left _ fun _ _ _ _ => Subtype.eq rfl
-
-section DecidablePiExists
-
-variable {m : Multiset α}
-
-/-- If `p` is a decidable predicate,
-so is the predicate that all elements of a multiset satisfy `p`. -/
-protected def decidableForallMultiset {p : α → Prop} [∀ a, Decidable (p a)] :
-    Decidable (∀ a ∈ m, p a) :=
-  Quotient.recOnSubsingleton m fun l => decidable_of_iff (∀ a ∈ l, p a) <| by simp
-
-instance decidableDforallMultiset {p : ∀ a ∈ m, Prop} [_hp : ∀ (a) (h : a ∈ m), Decidable (p a h)] :
-    Decidable (∀ (a) (h : a ∈ m), p a h) :=
-  @decidable_of_iff _ _
-    (Iff.intro (fun h a ha => h ⟨a, ha⟩ (mem_attach _ _)) fun h ⟨_a, _ha⟩ _ => h _ _)
-    (@Multiset.decidableForallMultiset _ m.attach (fun a => p a.1 a.2) _)
-
-/-- decidable equality for functions whose domain is bounded by multisets -/
-instance decidableEqPiMultiset {β : α → Type*} [∀ a, DecidableEq (β a)] :
-    DecidableEq (∀ a ∈ m, β a) := fun f g =>
-  decidable_of_iff (∀ (a) (h : a ∈ m), f a h = g a h) (by simp [funext_iff])
-
-/-- If `p` is a decidable predicate,
-so is the existence of an element in a multiset satisfying `p`. -/
-protected def decidableExistsMultiset {p : α → Prop} [DecidablePred p] : Decidable (∃ x ∈ m, p x) :=
-  Quotient.recOnSubsingleton m fun l => decidable_of_iff (∃ a ∈ l, p a) <| by simp
-
-instance decidableDexistsMultiset {p : ∀ a ∈ m, Prop} [_hp : ∀ (a) (h : a ∈ m), Decidable (p a h)] :
-    Decidable (∃ (a : _) (h : a ∈ m), p a h) :=
-  @decidable_of_iff _ _
-    (Iff.intro (fun ⟨⟨a, ha₁⟩, _, ha₂⟩ => ⟨a, ha₁, ha₂⟩) fun ⟨a, ha₁, ha₂⟩ =>
-      ⟨⟨a, ha₁⟩, mem_attach _ _, ha₂⟩)
-    (@Multiset.decidableExistsMultiset { a // a ∈ m } m.attach (fun a => p a.1 a.2) _)
-
-end DecidablePiExists
-
-/-! ### `Multiset.filter` -/
-
-
-section
-
-variable (p : α → Prop) [DecidablePred p]
-
-/-- `Filter p s` returns the elements in `s` (with the same multiplicities)
-  which satisfy `p`, and removes the rest. -/
-def filter (s : Multiset α) : Multiset α :=
-  Quot.liftOn s (fun l => (List.filter p l : Multiset α)) fun _l₁ _l₂ h => Quot.sound <| h.filter p
-
-@[simp, norm_cast] lemma filter_coe (l : List α) : filter p l = l.filter p := rfl
-
-@[simp]
-theorem filter_zero : filter p 0 = 0 :=
-  rfl
-
-@[congr]
-theorem filter_congr {p q : α → Prop} [DecidablePred p] [DecidablePred q] {s : Multiset α} :
-    (∀ x ∈ s, p x ↔ q x) → filter p s = filter q s :=
-  Quot.inductionOn s fun _l h => congr_arg ofList <| List.filter_congr <| by simpa using h
-
-@[simp]
-theorem filter_add (s t : Multiset α) : filter p (s + t) = filter p s + filter p t :=
-  Quotient.inductionOn₂ s t fun _l₁ _l₂ => congr_arg ofList <| filter_append _ _
-
-@[simp]
-theorem filter_le (s : Multiset α) : filter p s ≤ s :=
-  Quot.inductionOn s fun _l => (filter_sublist _).subperm
-
-@[simp]
-theorem filter_subset (s : Multiset α) : filter p s ⊆ s :=
-  subset_of_le <| filter_le _ _
-
-@[gcongr]
-theorem filter_le_filter {s t} (h : s ≤ t) : filter p s ≤ filter p t :=
-  leInductionOn h fun h => (h.filter (p ·)).subperm
-
-theorem monotone_filter_left : Monotone (filter p) := fun _s _t => filter_le_filter p
-
-theorem monotone_filter_right (s : Multiset α) ⦃p q : α → Prop⦄ [DecidablePred p] [DecidablePred q]
-    (h : ∀ b, p b → q b) :
-    s.filter p ≤ s.filter q :=
-  Quotient.inductionOn s fun l => (l.monotone_filter_right <| by simpa using h).subperm
-
-variable {p}
-
-@[simp]
-theorem filter_cons_of_pos {a : α} (s) : p a → filter p (a ::ₘ s) = a ::ₘ filter p s :=
-  Quot.inductionOn s fun _ h => congr_arg ofList <| List.filter_cons_of_pos <| by simpa using h
-
-@[simp]
-theorem filter_cons_of_neg {a : α} (s) : ¬p a → filter p (a ::ₘ s) = filter p s :=
-  Quot.inductionOn s fun _ h => congr_arg ofList <| List.filter_cons_of_neg <| by simpa using h
-
-@[simp]
-theorem mem_filter {a : α} {s} : a ∈ filter p s ↔ a ∈ s ∧ p a :=
-  Quot.inductionOn s fun _l => by simp
-
-theorem of_mem_filter {a : α} {s} (h : a ∈ filter p s) : p a :=
-  (mem_filter.1 h).2
-
-theorem mem_of_mem_filter {a : α} {s} (h : a ∈ filter p s) : a ∈ s :=
-  (mem_filter.1 h).1
-
-theorem mem_filter_of_mem {a : α} {l} (m : a ∈ l) (h : p a) : a ∈ filter p l :=
-  mem_filter.2 ⟨m, h⟩
-
-theorem filter_eq_self {s} : filter p s = s ↔ ∀ a ∈ s, p a :=
-  Quot.inductionOn s fun _l =>
-    Iff.trans ⟨fun h => (filter_sublist _).eq_of_length (congr_arg card h),
-      congr_arg ofList⟩ <| by simp
-
-theorem filter_eq_nil {s} : filter p s = 0 ↔ ∀ a ∈ s, ¬p a :=
-  Quot.inductionOn s fun _l =>
-    Iff.trans ⟨fun h => eq_nil_of_length_eq_zero (congr_arg card h), congr_arg ofList⟩ (by simp)
-
-theorem le_filter {s t} : s ≤ filter p t ↔ s ≤ t ∧ ∀ a ∈ s, p a :=
-  ⟨fun h => ⟨le_trans h (filter_le _ _), fun _a m => of_mem_filter (mem_of_le h m)⟩, fun ⟨h, al⟩ =>
-    filter_eq_self.2 al ▸ filter_le_filter p h⟩
-
-theorem filter_cons {a : α} (s : Multiset α) :
-    filter p (a ::ₘ s) = (if p a then {a} else 0) + filter p s := by
-  split_ifs with h
-  · rw [filter_cons_of_pos _ h, singleton_add]
-  · rw [filter_cons_of_neg _ h, Multiset.zero_add]
-
-theorem filter_singleton {a : α} (p : α → Prop) [DecidablePred p] :
-    filter p {a} = if p a then {a} else ∅ := by
-  simp only [singleton, filter_cons, filter_zero, Multiset.add_zero, empty_eq_zero]
-
-variable (p)
-
-@[simp]
-theorem filter_filter (q) [DecidablePred q] (s : Multiset α) :
-    filter p (filter q s) = filter (fun a => p a ∧ q a) s :=
-  Quot.inductionOn s fun l => by simp
-
-lemma filter_comm (q) [DecidablePred q] (s : Multiset α) :
-    filter p (filter q s) = filter q (filter p s) := by simp [and_comm]
-
-theorem filter_add_filter (q) [DecidablePred q] (s : Multiset α) :
-    filter p s + filter q s = filter (fun a => p a ∨ q a) s + filter (fun a => p a ∧ q a) s :=
-  Multiset.induction_on s rfl fun a s IH => by by_cases p a <;> by_cases q a <;> simp [*]
-
-theorem filter_add_not (s : Multiset α) : filter p s + filter (fun a => ¬p a) s = s := by
-  rw [filter_add_filter, filter_eq_self.2, filter_eq_nil.2]
-  · simp only [Multiset.add_zero]
-  · simp [Decidable.em, -Bool.not_eq_true, -not_and, not_and_or, or_comm]
-  · simp only [Bool.not_eq_true, decide_eq_true_eq, Bool.eq_false_or_eq_true,
-      decide_true, implies_true, Decidable.em]
-
-theorem filter_map (f : β → α) (s : Multiset β) : filter p (map f s) = map f (filter (p ∘ f) s) :=
-  Quot.inductionOn s fun l => by simp [List.filter_map]; rfl
-
--- TODO: rename to `map_filter` when the deprecated alias above is removed.
-lemma map_filter' {f : α → β} (hf : Injective f) (s : Multiset α)
-    [DecidablePred fun b => ∃ a, p a ∧ f a = b] :
-    (s.filter p).map f = (s.map f).filter fun b => ∃ a, p a ∧ f a = b := by
-  simp [comp_def, filter_map, hf.eq_iff]
-
-lemma card_filter_le_iff (s : Multiset α) (P : α → Prop) [DecidablePred P] (n : ℕ) :
-    card (s.filter P) ≤ n ↔ ∀ s' ≤ s, n < card s' → ∃ a ∈ s', ¬ P a := by
-  fconstructor
-  · intro H s' hs' s'_card
-    by_contra! rid
-    have card := card_le_card (monotone_filter_left P hs') |>.trans H
-    exact s'_card.not_le (filter_eq_self.mpr rid ▸ card)
-  · contrapose!
-    exact fun H ↦ ⟨s.filter P, filter_le _ _, H, fun a ha ↦ (mem_filter.mp ha).2⟩
-
-/-! ### Simultaneously filter and map elements of a multiset -/
-
-
-/-- `filterMap f s` is a combination filter/map operation on `s`.
-  The function `f : α → Option β` is applied to each element of `s`;
-  if `f a` is `some b` then `b` is added to the result, otherwise
-  `a` is removed from the resulting multiset. -/
-def filterMap (f : α → Option β) (s : Multiset α) : Multiset β :=
-  Quot.liftOn s (fun l => (List.filterMap f l : Multiset β))
-    fun _l₁ _l₂ h => Quot.sound <| h.filterMap f
-
-@[simp, norm_cast]
-lemma filterMap_coe (f : α → Option β) (l : List α) : filterMap f l = l.filterMap f := rfl
-
-@[simp]
-theorem filterMap_zero (f : α → Option β) : filterMap f 0 = 0 :=
-  rfl
-
-@[simp]
-theorem filterMap_cons_none {f : α → Option β} (a : α) (s : Multiset α) (h : f a = none) :
-    filterMap f (a ::ₘ s) = filterMap f s :=
-  Quot.inductionOn s fun _ => congr_arg ofList <| List.filterMap_cons_none h
-
-@[simp]
-theorem filterMap_cons_some (f : α → Option β) (a : α) (s : Multiset α) {b : β}
-    (h : f a = some b) : filterMap f (a ::ₘ s) = b ::ₘ filterMap f s :=
-  Quot.inductionOn s fun _ => congr_arg ofList <| List.filterMap_cons_some h
-
-theorem filterMap_eq_map (f : α → β) : filterMap (some ∘ f) = map f :=
-  funext fun s =>
-    Quot.inductionOn s fun l => congr_arg ofList <| congr_fun (List.filterMap_eq_map f) l
-
-theorem filterMap_eq_filter : filterMap (Option.guard p) = filter p :=
-  funext fun s =>
-    Quot.inductionOn s fun l => congr_arg ofList <| by
-      rw [← List.filterMap_eq_filter]
-      congr; funext a; simp
-
-theorem filterMap_filterMap (f : α → Option β) (g : β → Option γ) (s : Multiset α) :
-    filterMap g (filterMap f s) = filterMap (fun x => (f x).bind g) s :=
-  Quot.inductionOn s fun l => congr_arg ofList <| List.filterMap_filterMap f g l
-
-theorem map_filterMap (f : α → Option β) (g : β → γ) (s : Multiset α) :
-    map g (filterMap f s) = filterMap (fun x => (f x).map g) s :=
-  Quot.inductionOn s fun l => congr_arg ofList <| List.map_filterMap f g l
-
-theorem filterMap_map (f : α → β) (g : β → Option γ) (s : Multiset α) :
-    filterMap g (map f s) = filterMap (g ∘ f) s :=
-  Quot.inductionOn s fun l => congr_arg ofList <| List.filterMap_map f g l
-
-theorem filter_filterMap (f : α → Option β) (p : β → Prop) [DecidablePred p] (s : Multiset α) :
-    filter p (filterMap f s) = filterMap (fun x => (f x).filter p) s :=
-  Quot.inductionOn s fun l => congr_arg ofList <| List.filter_filterMap f p l
-
-theorem filterMap_filter (f : α → Option β) (s : Multiset α) :
-    filterMap f (filter p s) = filterMap (fun x => if p x then f x else none) s :=
-  Quot.inductionOn s fun l => congr_arg ofList <| by simpa using List.filterMap_filter p f l
-
-@[simp]
-theorem filterMap_some (s : Multiset α) : filterMap some s = s :=
-  Quot.inductionOn s fun l => congr_arg ofList <| List.filterMap_some l
-
-@[simp]
-theorem mem_filterMap (f : α → Option β) (s : Multiset α) {b : β} :
-    b ∈ filterMap f s ↔ ∃ a, a ∈ s ∧ f a = some b :=
-  Quot.inductionOn s fun _ => List.mem_filterMap
-
-theorem map_filterMap_of_inv (f : α → Option β) (g : β → α) (H : ∀ x : α, (f x).map g = some x)
-    (s : Multiset α) : map g (filterMap f s) = s :=
-  Quot.inductionOn s fun l => congr_arg ofList <| List.map_filterMap_of_inv f g H l
-
-@[gcongr]
-theorem filterMap_le_filterMap (f : α → Option β) {s t : Multiset α} (h : s ≤ t) :
-    filterMap f s ≤ filterMap f t :=
-  leInductionOn h fun h => (h.filterMap _).subperm
-
-/-! ### countP -/
-
-
-/-- `countP p s` counts the number of elements of `s` (with multiplicity) that
-  satisfy `p`. -/
-def countP (s : Multiset α) : ℕ :=
-  Quot.liftOn s (List.countP p) fun _l₁ _l₂ => Perm.countP_eq (p ·)
-
-@[simp]
-theorem coe_countP (l : List α) : countP p l = l.countP p :=
-  rfl
-
-@[simp]
-theorem countP_zero : countP p 0 = 0 :=
-  rfl
-
-variable {p}
-
-@[simp]
-theorem countP_cons_of_pos {a : α} (s) : p a → countP p (a ::ₘ s) = countP p s + 1 :=
-  Quot.inductionOn s <| by simpa using List.countP_cons_of_pos (p ·)
-
-@[simp]
-theorem countP_cons_of_neg {a : α} (s) : ¬p a → countP p (a ::ₘ s) = countP p s :=
-  Quot.inductionOn s <| by simpa using List.countP_cons_of_neg (p ·)
-
-variable (p)
-
-theorem countP_cons (b : α) (s) : countP p (b ::ₘ s) = countP p s + if p b then 1 else 0 :=
-  Quot.inductionOn s <| by simp [List.countP_cons]
-
-theorem countP_eq_card_filter (s) : countP p s = card (filter p s) :=
-  Quot.inductionOn s fun l => l.countP_eq_length_filter (p ·)
-
-theorem countP_le_card (s) : countP p s ≤ card s :=
-  Quot.inductionOn s fun _l => countP_le_length (p ·)
-
-@[simp]
-theorem countP_add (s t) : countP p (s + t) = countP p s + countP p t := by
-  simp [countP_eq_card_filter]
-
-theorem card_eq_countP_add_countP (s) : card s = countP p s + countP (fun x => ¬p x) s :=
-  Quot.inductionOn s fun l => by simp [l.length_eq_countP_add_countP p]
-
-@[gcongr]
-theorem countP_le_of_le {s t} (h : s ≤ t) : countP p s ≤ countP p t := by
-  simpa [countP_eq_card_filter] using card_le_card (filter_le_filter p h)
-
-@[simp]
-theorem countP_filter (q) [DecidablePred q] (s : Multiset α) :
-    countP p (filter q s) = countP (fun a => p a ∧ q a) s := by simp [countP_eq_card_filter]
-
-theorem countP_eq_countP_filter_add (s) (p q : α → Prop) [DecidablePred p] [DecidablePred q] :
-    countP p s = (filter q s).countP p + (filter (fun a => ¬q a) s).countP p :=
-  Quot.inductionOn s fun l => by
-    convert l.countP_eq_countP_filter_add (p ·) (q ·)
-    simp [countP_filter]
-
-@[simp]
-theorem countP_True {s : Multiset α} : countP (fun _ => True) s = card s :=
-  Quot.inductionOn s fun _l => congrFun List.countP_true _
-
-@[simp]
-theorem countP_False {s : Multiset α} : countP (fun _ => False) s = 0 :=
-  Quot.inductionOn s fun _l => congrFun List.countP_false _
-
-theorem countP_map (f : α → β) (s : Multiset α) (p : β → Prop) [DecidablePred p] :
-    countP p (map f s) = card (s.filter fun a => p (f a)) := by
-  refine Multiset.induction_on s ?_ fun a t IH => ?_
-  · rw [map_zero, countP_zero, filter_zero, card_zero]
-  · rw [map_cons, countP_cons, IH, filter_cons, card_add, apply_ite card, card_zero, card_singleton,
-      Nat.add_comm]
-
--- Porting note: `Lean.Internal.coeM` forces us to type-ascript `{a // a ∈ s}`
-lemma countP_attach (s : Multiset α) : s.attach.countP (fun a : {a // a ∈ s} ↦ p a) = s.countP p :=
-  Quotient.inductionOn s fun l => by
-    simp only [quot_mk_to_coe, coe_countP]
-    -- Porting note: was
-    -- rw [quot_mk_to_coe, coe_attach, coe_countP]
-    -- exact List.countP_attach _ _
-    rw [coe_attach]
-    refine (coe_countP _ _).trans ?_
-    convert List.countP_attach _ _
-    rfl
-
-lemma filter_attach (s : Multiset α) (p : α → Prop) [DecidablePred p] :
-    (s.attach.filter fun a : {a // a ∈ s} ↦ p ↑a) =
-      (s.filter p).attach.map (Subtype.map id fun _ ↦ Multiset.mem_of_mem_filter) :=
-  Quotient.inductionOn s fun l ↦ congr_arg _ (List.filter_attach l p)
-
-variable {p}
-
-theorem countP_pos {s} : 0 < countP p s ↔ ∃ a ∈ s, p a :=
-  Quot.inductionOn s fun _l => by simp
-
-theorem countP_eq_zero {s} : countP p s = 0 ↔ ∀ a ∈ s, ¬p a :=
-  Quot.inductionOn s fun _l => by simp [List.countP_eq_zero]
-
-theorem countP_eq_card {s} : countP p s = card s ↔ ∀ a ∈ s, p a :=
-  Quot.inductionOn s fun _l => by simp [List.countP_eq_length]
-
-theorem countP_pos_of_mem {s a} (h : a ∈ s) (pa : p a) : 0 < countP p s :=
-  countP_pos.2 ⟨_, h, pa⟩
-
-@[congr]
-theorem countP_congr {s s' : Multiset α} (hs : s = s')
-    {p p' : α → Prop} [DecidablePred p] [DecidablePred p']
-    (hp : ∀ x ∈ s, p x = p' x) : s.countP p = s'.countP p' := by
-  revert hs hp
-  exact Quot.induction_on₂ s s'
-    (fun l l' hs hp => by
-      simp only [quot_mk_to_coe'', coe_eq_coe] at hs
-      apply hs.countP_congr
-      simpa using hp)
-
-end
-
-/-! ### Multiplicity of an element -/
-
-
-section
-
-variable [DecidableEq α] {s t u : Multiset α}
-
-/-- `count a s` is the multiplicity of `a` in `s`. -/
-def count (a : α) : Multiset α → ℕ :=
-  countP (a = ·)
-
-@[simp]
-theorem coe_count (a : α) (l : List α) : count a (ofList l) = l.count a := by
-  simp_rw [count, List.count, coe_countP (a = ·) l, @eq_comm _ a]
-  rfl
-
-@[simp]
-theorem count_zero (a : α) : count a 0 = 0 :=
-  rfl
-
-@[simp]
-theorem count_cons_self (a : α) (s : Multiset α) : count a (a ::ₘ s) = count a s + 1 :=
-  countP_cons_of_pos _ <| rfl
-
-@[simp]
-theorem count_cons_of_ne {a b : α} (h : a ≠ b) (s : Multiset α) : count a (b ::ₘ s) = count a s :=
-  countP_cons_of_neg _ <| h
-
-theorem count_le_card (a : α) (s) : count a s ≤ card s :=
-  countP_le_card _ _
-
-@[gcongr]
-theorem count_le_of_le (a : α) {s t} : s ≤ t → count a s ≤ count a t :=
-  countP_le_of_le _
-
-theorem count_le_count_cons (a b : α) (s : Multiset α) : count a s ≤ count a (b ::ₘ s) :=
-  count_le_of_le _ (le_cons_self _ _)
-
-theorem count_cons (a b : α) (s : Multiset α) :
-    count a (b ::ₘ s) = count a s + if a = b then 1 else 0 :=
-  countP_cons (a = ·) _ _
-
-theorem count_singleton_self (a : α) : count a ({a} : Multiset α) = 1 :=
-  count_eq_one_of_mem (nodup_singleton a) <| mem_singleton_self a
-
-theorem count_singleton (a b : α) : count a ({b} : Multiset α) = if a = b then 1 else 0 := by
-  simp only [count_cons, ← cons_zero, count_zero, Nat.zero_add]
-
-@[simp]
-theorem count_add (a : α) : ∀ s t, count a (s + t) = count a s + count a t :=
-  countP_add _
-
-@[simp]
-lemma count_attach (a : {x // x ∈ s}) : s.attach.count a = s.count ↑a :=
-  Eq.trans (countP_congr rfl fun _ _ => by simp [Subtype.ext_iff]) <| countP_attach _ _
-
-theorem count_pos {a : α} {s : Multiset α} : 0 < count a s ↔ a ∈ s := by simp [count, countP_pos]
-
-theorem one_le_count_iff_mem {a : α} {s : Multiset α} : 1 ≤ count a s ↔ a ∈ s := by
-  rw [succ_le_iff, count_pos]
-
-@[simp]
-theorem count_eq_zero_of_not_mem {a : α} {s : Multiset α} (h : a ∉ s) : count a s = 0 :=
-  by_contradiction fun h' => h <| count_pos.1 (Nat.pos_of_ne_zero h')
-
-lemma count_ne_zero {a : α} : count a s ≠ 0 ↔ a ∈ s := Nat.pos_iff_ne_zero.symm.trans count_pos
-
-@[simp] lemma count_eq_zero {a : α} : count a s = 0 ↔ a ∉ s := count_ne_zero.not_right
-
-theorem count_eq_card {a : α} {s} : count a s = card s ↔ ∀ x ∈ s, a = x := by
-  simp [countP_eq_card, count, @eq_comm _ a]
-
-@[simp]
-theorem count_replicate_self (a : α) (n : ℕ) : count a (replicate n a) = n := by
-  convert List.count_replicate_self a n
-  rw [← coe_count, coe_replicate]
-
-theorem count_replicate (a b : α) (n : ℕ) : count a (replicate n b) = if b = a then n else 0 := by
-  convert List.count_replicate a b n
-  · rw [← coe_count, coe_replicate]
-  · simp
-
-@[simp]
-theorem count_erase_self (a : α) (s : Multiset α) : count a (erase s a) = count a s - 1 :=
-  Quotient.inductionOn s fun l => by
-    convert List.count_erase_self a l <;> rw [← coe_count] <;> simp
-
-@[simp]
-theorem count_erase_of_ne {a b : α} (ab : a ≠ b) (s : Multiset α) :
-    count a (erase s b) = count a s :=
-  Quotient.inductionOn s fun l => by
-    convert List.count_erase_of_ne ab l <;> rw [← coe_count] <;> simp
-
-theorem le_count_iff_replicate_le {a : α} {s : Multiset α} {n : ℕ} :
-    n ≤ count a s ↔ replicate n a ≤ s :=
-  Quot.inductionOn s fun _l => by
-    simp only [quot_mk_to_coe'', mem_coe, coe_count]
-    exact le_count_iff_replicate_sublist.trans replicate_le_coe.symm
-
-@[simp]
-theorem count_filter_of_pos {p} [DecidablePred p] {a} {s : Multiset α} (h : p a) :
-    count a (filter p s) = count a s :=
-  Quot.inductionOn s fun _l => by
-    simp only [quot_mk_to_coe'', filter_coe, mem_coe, coe_count, decide_eq_true_eq]
-    apply count_filter
-    simpa using h
-
-@[simp]
-theorem count_filter_of_neg {p} [DecidablePred p] {a} {s : Multiset α} (h : ¬p a) :
-    count a (filter p s) = 0 :=
-  Multiset.count_eq_zero_of_not_mem fun t => h (of_mem_filter t)
-
-theorem count_filter {p} [DecidablePred p] {a} {s : Multiset α} :
-    count a (filter p s) = if p a then count a s else 0 := by
-  split_ifs with h
-  · exact count_filter_of_pos h
-  · exact count_filter_of_neg h
-
-theorem ext {s t : Multiset α} : s = t ↔ ∀ a, count a s = count a t :=
-  Quotient.inductionOn₂ s t fun _l₁ _l₂ => Quotient.eq.trans <| by
-    simp only [quot_mk_to_coe, filter_coe, mem_coe, coe_count, decide_eq_true_eq]
-    apply perm_iff_count
-
-@[ext]
-theorem ext' {s t : Multiset α} : (∀ a, count a s = count a t) → s = t :=
-  ext.2
-
-lemma count_injective : Injective fun (s : Multiset α) a ↦ s.count a :=
-  fun _s _t hst ↦ ext' <| congr_fun hst
-
-theorem le_iff_count {s t : Multiset α} : s ≤ t ↔ ∀ a, count a s ≤ count a t :=
-  Quotient.inductionOn₂ s t fun _ _ ↦ by simp [subperm_iff_count]
-
-theorem count_map {α β : Type*} (f : α → β) (s : Multiset α) [DecidableEq β] (b : β) :
-    count b (map f s) = card (s.filter fun a => b = f a) := by
-  simp [Bool.beq_eq_decide_eq, eq_comm, count, countP_map]
-
-/-- `Multiset.map f` preserves `count` if `f` is injective on the set of elements contained in
-the multiset -/
-theorem count_map_eq_count [DecidableEq β] (f : α → β) (s : Multiset α)
-    (hf : Set.InjOn f { x : α | x ∈ s }) (x) (H : x ∈ s) : (s.map f).count (f x) = s.count x := by
-  suffices (filter (fun a : α => f x = f a) s).count x = card (filter (fun a : α => f x = f a) s) by
-    rw [count, countP_map, ← this]
-    exact count_filter_of_pos <| rfl
-  · rw [eq_replicate_card.2 fun b hb => (hf H (mem_filter.1 hb).left _).symm]
-    · simp only [count_replicate, eq_self_iff_true, if_true, card_replicate]
-    · simp only [mem_filter, beq_iff_eq, and_imp, @eq_comm _ (f x), imp_self, implies_true]
-
-/-- `Multiset.map f` preserves `count` if `f` is injective -/
-theorem count_map_eq_count' [DecidableEq β] (f : α → β) (s : Multiset α) (hf : Function.Injective f)
-    (x : α) : (s.map f).count (f x) = s.count x := by
-  by_cases H : x ∈ s
-  · exact count_map_eq_count f _ hf.injOn _ H
-  · rw [count_eq_zero_of_not_mem H, count_eq_zero, mem_map]
-    rintro ⟨k, hks, hkx⟩
-    rw [hf hkx] at hks
-    contradiction
-
-theorem filter_eq' (s : Multiset α) (b : α) : s.filter (· = b) = replicate (count b s) b :=
-  Quotient.inductionOn s fun l => by
-    simp only [quot_mk_to_coe, filter_coe, mem_coe, coe_count]
-    rw [List.filter_eq l b, coe_replicate]
-
-theorem filter_eq (s : Multiset α) (b : α) : s.filter (Eq b) = replicate (count b s) b := by
-  simp_rw [← filter_eq', eq_comm]
-
-lemma erase_attach_map_val (s : Multiset α) (x : {x // x ∈ s}) :
-    (s.attach.erase x).map (↑) = s.erase x := by
-  rw [Multiset.map_erase _ val_injective, attach_map_val]
-
-lemma erase_attach_map (s : Multiset α) (f : α → β) (x : {x // x ∈ s}) :
-    (s.attach.erase x).map (fun j : {x // x ∈ s} ↦ f j) = (s.erase x).map f := by
-  simp only [← Function.comp_apply (f := f)]
-  rw [← map_map, erase_attach_map_val]
-
-omit [DecidableEq α] in
-protected lemma add_left_inj : s + u = t + u ↔ s = t := by classical simp [Multiset.ext]
-
-omit [DecidableEq α] in
-protected lemma add_right_inj : s + t = s + u ↔ t = u := by classical simp [Multiset.ext]
-
-end
-
-/-! ### Subtraction -/
-
-section sub
-variable [DecidableEq α] {s t u : Multiset α} {a : α}
-
-/-- `s - t` is the multiset such that `count a (s - t) = count a s - count a t` for all `a`.
-(note that it is truncated subtraction, so `count a (s - t) = 0` if `count a s ≤ count a t`). -/
-protected def sub (s t : Multiset α) : Multiset α :=
-  (Quotient.liftOn₂ s t fun l₁ l₂ => (l₁.diff l₂ : Multiset α)) fun _v₁ _v₂ _w₁ _w₂ p₁ p₂ =>
-    Quot.sound <| p₁.diff p₂
-
-instance : Sub (Multiset α) := ⟨.sub⟩
-
-@[simp]
-lemma coe_sub (s t : List α) : (s - t : Multiset α) = s.diff t :=
-  rfl
-
-/-- This is a special case of `tsub_zero`, which should be used instead of this.
-This is needed to prove `OrderedSub (Multiset α)`. -/
-@[simp, nolint simpNF] -- We want to use this lemma earlier than the lemma simp can prove it with
-protected lemma sub_zero (s : Multiset α) : s - 0 = s :=
-  Quot.inductionOn s fun _l => rfl
-
-@[simp]
-lemma sub_cons (a : α) (s t : Multiset α) : s - a ::ₘ t = s.erase a - t :=
-  Quotient.inductionOn₂ s t fun _l₁ _l₂ => congr_arg _ <| diff_cons _ _ _
-
-protected lemma zero_sub (t : Multiset α) : 0 - t = 0 :=
-  Multiset.induction_on t rfl fun a s ih => by simp [ih]
-
-@[simp]
-lemma countP_sub {s t : Multiset α} :
-    t ≤ s → ∀ (p : α → Prop) [DecidablePred p], countP p (s - t) = countP p s - countP p t :=
-  Quotient.inductionOn₂ s t fun _l₁ _l₂ hl _ _ ↦ List.countP_diff hl _
-
-@[simp]
-lemma count_sub (a : α) (s t : Multiset α) : count a (s - t) = count a s - count a t :=
-  Quotient.inductionOn₂ s t <| by simp [List.count_diff]
-
-/-- This is a special case of `tsub_le_iff_right`, which should be used instead of this.
-This is needed to prove `OrderedSub (Multiset α)`. -/
-protected lemma sub_le_iff_le_add : s - t ≤ u ↔ s ≤ u + t := by
-  induction t using Multiset.induction_on generalizing s with
-  | empty => simp [Multiset.sub_zero]
-  | cons a s IH => simp [IH, erase_le_iff_le_cons]
-
-/-- This is a special case of `tsub_le_iff_left`, which should be used instead of this. -/
-protected lemma sub_le_iff_le_add' : s - t ≤ u ↔ s ≤ t + u := by
-  rw [Multiset.sub_le_iff_le_add, Multiset.add_comm]
-
-protected theorem sub_le_self (s t : Multiset α) : s - t ≤ s := by
-  rw [Multiset.sub_le_iff_le_add]
-  exact le_add_right _ _
-
-protected lemma add_sub_assoc (hut : u ≤ t) : s + t - u = s + (t - u) := by
-  ext a; simp [Nat.add_sub_assoc <| count_le_of_le _ hut]
-
-protected lemma add_sub_cancel (hts : t ≤ s) : s - t + t = s := by
-  ext a; simp [Nat.sub_add_cancel <| count_le_of_le _ hts]
-
-protected lemma sub_add_cancel (hts : t ≤ s) : s - t + t = s := by
-  ext a; simp [Nat.sub_add_cancel <| count_le_of_le _ hts]
-
-protected lemma sub_add_eq_sub_sub : s - (t + u) = s - t - u := by ext; simp [Nat.sub_add_eq]
-
-protected lemma le_sub_add : s ≤ s - t + t := Multiset.sub_le_iff_le_add.1 le_rfl
-protected lemma le_add_sub : s ≤ t + (s - t) := Multiset.sub_le_iff_le_add'.1 le_rfl
-
-protected lemma sub_le_sub_right (hst : s ≤ t) : s - u ≤ t - u :=
-  Multiset.sub_le_iff_le_add'.mpr <| hst.trans Multiset.le_add_sub
-
-protected lemma add_sub_cancel_right : s + t - t = s := by ext a; simp
-
-protected lemma eq_sub_of_add_eq (hstu : s + t = u) : s = u - t := by
-  rw [← hstu, Multiset.add_sub_cancel_right]
-
-@[simp]
-lemma filter_sub (p : α → Prop) [DecidablePred p] (s t : Multiset α) :
-    filter p (s - t) = filter p s - filter p t := by
-  revert s; refine Multiset.induction_on t (by simp) fun a t IH s => ?_
-  rw [sub_cons, IH]
-  by_cases h : p a
-  · rw [filter_cons_of_pos _ h, sub_cons]
-    congr
-    by_cases m : a ∈ s
-    · rw [← cons_inj_right a, ← filter_cons_of_pos _ h, cons_erase (mem_filter_of_mem m h),
-        cons_erase m]
-    · rw [erase_of_not_mem m, erase_of_not_mem (mt mem_of_mem_filter m)]
-  · rw [filter_cons_of_neg _ h]
-    by_cases m : a ∈ s
-    · rw [(by rw [filter_cons_of_neg _ h] : filter p (erase s a) = filter p (a ::ₘ erase s a)),
-        cons_erase m]
-    · rw [erase_of_not_mem m]
-
-@[simp]
-lemma sub_filter_eq_filter_not (p : α → Prop) [DecidablePred p] (s : Multiset α) :
-    s - s.filter p = s.filter fun a ↦ ¬ p a := by ext a; by_cases h : p a <;> simp [h]
-
-lemma cons_sub_of_le (a : α) {s t : Multiset α} (h : t ≤ s) : a ::ₘ s - t = a ::ₘ (s - t) := by
-  rw [← singleton_add, ← singleton_add, Multiset.add_sub_assoc h]
-
-lemma sub_eq_fold_erase (s t : Multiset α) : s - t = foldl erase s t :=
-  Quotient.inductionOn₂ s t fun l₁ l₂ => by
-    show ofList (l₁.diff l₂) = foldl erase l₁ l₂
-    rw [diff_eq_foldl l₁ l₂]
-    symm
-    exact foldl_hom _ _ _ _ _ fun x y => rfl
-
-@[simp]
-lemma card_sub {s t : Multiset α} (h : t ≤ s) : card (s - t) = card s - card t :=
-  Nat.eq_sub_of_add_eq <| by rw [← card_add, Multiset.sub_add_cancel h]
-
-/-! ### Union -/
-
-/-- `s ∪ t` is the multiset such that the multiplicity of each `a` in it is the maximum of the
-multiplicity of `a` in `s` and `t`. This is the supremum of multisets. -/
-def union (s t : Multiset α) : Multiset α := s - t + t
-
-instance : Union (Multiset α) :=
-  ⟨union⟩
-
-lemma union_def (s t : Multiset α) : s ∪ t = s - t + t := rfl
-
-lemma le_union_left : s ≤ s ∪ t := Multiset.le_sub_add
-lemma le_union_right : t ≤ s ∪ t := le_add_left _ _
-lemma eq_union_left : t ≤ s → s ∪ t = s := Multiset.sub_add_cancel
-
-@[gcongr]
-lemma union_le_union_right (h : s ≤ t) (u) : s ∪ u ≤ t ∪ u :=
-  Multiset.add_le_add_right <| Multiset.sub_le_sub_right h
-
-lemma union_le (h₁ : s ≤ u) (h₂ : t ≤ u) : s ∪ t ≤ u := by
-  rw [← eq_union_left h₂]; exact union_le_union_right h₁ t
-
-@[simp]
-lemma mem_union : a ∈ s ∪ t ↔ a ∈ s ∨ a ∈ t :=
-  ⟨fun h => (mem_add.1 h).imp_left (mem_of_le <| Multiset.sub_le_self _ _),
-    (Or.elim · (mem_of_le le_union_left) (mem_of_le le_union_right))⟩
-
-@[simp]
-lemma map_union [DecidableEq β] {f : α → β} (finj : Function.Injective f) {s t : Multiset α} :
-    map f (s ∪ t) = map f s ∪ map f t :=
-  Quotient.inductionOn₂ s t fun l₁ l₂ =>
-    congr_arg ofList (by rw [List.map_append f, List.map_diff finj])
-
-@[simp] lemma zero_union : 0 ∪ s = s := by simp [union_def, Multiset.zero_sub]
-@[simp] lemma union_zero : s ∪ 0 = s := by simp [union_def]
-
-@[simp]
-lemma count_union (a : α) (s t : Multiset α) : count a (s ∪ t) = max (count a s) (count a t) := by
-  simp [(· ∪ ·), union, Nat.sub_add_eq_max]
-
-@[simp] lemma filter_union (p : α → Prop) [DecidablePred p] (s t : Multiset α) :
-    filter p (s ∪ t) = filter p s ∪ filter p t := by simp [(· ∪ ·), union]
-
-/-! ### Intersection -/
-
-/-- `s ∩ t` is the multiset such that the multiplicity of each `a` in it is the minimum of the
-multiplicity of `a` in `s` and `t`. This is the infimum of multisets. -/
-def inter (s t : Multiset α) : Multiset α :=
-  Quotient.liftOn₂ s t (fun l₁ l₂ => (l₁.bagInter l₂ : Multiset α)) fun _v₁ _v₂ _w₁ _w₂ p₁ p₂ =>
-    Quot.sound <| p₁.bagInter p₂
-
-instance : Inter (Multiset α) := ⟨inter⟩
-
-@[simp] lemma inter_zero (s : Multiset α) : s ∩ 0 = 0 :=
-  Quot.inductionOn s fun l => congr_arg ofList l.bagInter_nil
-
-@[simp] lemma zero_inter (s : Multiset α) : 0 ∩ s = 0 :=
-  Quot.inductionOn s fun l => congr_arg ofList l.nil_bagInter
-
-@[simp]
-lemma cons_inter_of_pos (s : Multiset α) : a ∈ t → (a ::ₘ s) ∩ t = a ::ₘ s ∩ t.erase a :=
-  Quotient.inductionOn₂ s t fun _l₁ _l₂ h => congr_arg ofList <| cons_bagInter_of_pos _ h
-
-@[simp]
-lemma cons_inter_of_neg (s : Multiset α) : a ∉ t → (a ::ₘ s) ∩ t = s ∩ t :=
-  Quotient.inductionOn₂ s t fun _l₁ _l₂ h => congr_arg ofList <| cons_bagInter_of_neg _ h
-
-lemma inter_le_left : s ∩ t ≤ s :=
-  Quotient.inductionOn₂ s t fun _l₁ _l₂ => (bagInter_sublist_left _ _).subperm
-
-lemma inter_le_right : s ∩ t ≤ t := by
-  induction' s using Multiset.induction_on with a s IH generalizing t
-  · exact (zero_inter t).symm ▸ zero_le _
-  by_cases h : a ∈ t
-  · simpa [h] using cons_le_cons a (IH (t := t.erase a))
-  · simp [h, IH]
-
-lemma le_inter (h₁ : s ≤ t) (h₂ : s ≤ u) : s ≤ t ∩ u := by
-  revert s u; refine @(Multiset.induction_on t ?_ fun a t IH => ?_) <;> intros s u h₁ h₂
-  · simpa only [zero_inter] using h₁
-  by_cases h : a ∈ u
-  · rw [cons_inter_of_pos _ h, ← erase_le_iff_le_cons]
-    exact IH (erase_le_iff_le_cons.2 h₁) (erase_le_erase _ h₂)
-  · rw [cons_inter_of_neg _ h]
-    exact IH ((le_cons_of_not_mem <| mt (mem_of_le h₂) h).1 h₁) h₂
-
-@[simp]
-lemma mem_inter : a ∈ s ∩ t ↔ a ∈ s ∧ a ∈ t :=
-  ⟨fun h => ⟨mem_of_le inter_le_left h, mem_of_le inter_le_right h⟩, fun ⟨h₁, h₂⟩ => by
-    rw [← cons_erase h₁, cons_inter_of_pos _ h₂]; apply mem_cons_self⟩
-
-instance instLattice : Lattice (Multiset α) where
-  sup := (· ∪ ·)
-  sup_le _ _ _ := union_le
-  le_sup_left _ _ := le_union_left
-  le_sup_right _ _ := le_union_right
-  inf := (· ∩ ·)
-  le_inf _ _ _ := le_inter
-  inf_le_left _ _ := inter_le_left
-  inf_le_right _ _ := inter_le_right
-
-@[simp] lemma sup_eq_union (s t : Multiset α) : s ⊔ t = s ∪ t := rfl
-@[simp] lemma inf_eq_inter (s t : Multiset α) : s ⊓ t = s ∩ t := rfl
-
-@[simp] lemma le_inter_iff : s ≤ t ∩ u ↔ s ≤ t ∧ s ≤ u := le_inf_iff
-@[simp] lemma union_le_iff : s ∪ t ≤ u ↔ s ≤ u ∧ t ≤ u := sup_le_iff
-
-lemma union_comm (s t : Multiset α) : s ∪ t = t ∪ s := sup_comm ..
-lemma inter_comm (s t : Multiset α) : s ∩ t = t ∩ s := inf_comm ..
-
-lemma eq_union_right (h : s ≤ t) : s ∪ t = t := by rw [union_comm, eq_union_left h]
-
-@[gcongr] lemma union_le_union_left (h : s ≤ t) (u) : u ∪ s ≤ u ∪ t := sup_le_sup_left h _
-
-lemma union_le_add (s t : Multiset α) : s ∪ t ≤ s + t := union_le (le_add_right ..) (le_add_left ..)
-
-lemma union_add_distrib (s t u : Multiset α) : s ∪ t + u = s + u ∪ (t + u) := by
-  simpa [(· ∪ ·), union, eq_comm, Multiset.add_assoc, Multiset.add_left_inj] using
-    show s + u - (t + u) = s - t by
-      rw [t.add_comm, Multiset.sub_add_eq_sub_sub, Multiset.add_sub_cancel_right]
-
-lemma add_union_distrib (s t u : Multiset α) : s + (t ∪ u) = s + t ∪ (s + u) := by
-  rw [Multiset.add_comm, union_add_distrib, s.add_comm, s.add_comm]
-
-lemma cons_union_distrib (a : α) (s t : Multiset α) : a ::ₘ (s ∪ t) = a ::ₘ s ∪ a ::ₘ t := by
-  simpa using add_union_distrib (a ::ₘ 0) s t
-
-lemma inter_add_distrib (s t u : Multiset α) : s ∩ t + u = (s + u) ∩ (t + u) := by
-  by_contra! h
-  obtain ⟨a, ha⟩ := lt_iff_cons_le.1 <| h.lt_of_le <| le_inter
-    (Multiset.add_le_add_right inter_le_left) (Multiset.add_le_add_right inter_le_right)
-  rw [← cons_add] at ha
-  exact (lt_cons_self (s ∩ t) a).not_le <| le_inter
-    (Multiset.le_of_add_le_add_right (ha.trans inter_le_left))
-    (Multiset.le_of_add_le_add_right (ha.trans inter_le_right))
-
-lemma add_inter_distrib (s t u : Multiset α) : s + t ∩ u = (s + t) ∩ (s + u) := by
-  rw [Multiset.add_comm, inter_add_distrib, s.add_comm, s.add_comm]
-
-lemma cons_inter_distrib (a : α) (s t : Multiset α) : a ::ₘ s ∩ t = (a ::ₘ s) ∩ (a ::ₘ t) := by
-  simp
-
-lemma union_add_inter (s t : Multiset α) : s ∪ t + s ∩ t = s + t := by
-  apply _root_.le_antisymm
-  · rw [union_add_distrib]
-    refine union_le (Multiset.add_le_add_left inter_le_right) ?_
-    rw [Multiset.add_comm]
-    exact Multiset.add_le_add_right inter_le_left
-  · rw [Multiset.add_comm, add_inter_distrib]
-    refine le_inter (Multiset.add_le_add_right le_union_right) ?_
-    rw [Multiset.add_comm]
-    exact Multiset.add_le_add_right le_union_left
-
-lemma sub_add_inter (s t : Multiset α) : s - t + s ∩ t = s := by
-  rw [inter_comm]
-  revert s; refine Multiset.induction_on t (by simp) fun a t IH s => ?_
-  by_cases h : a ∈ s
-  · rw [cons_inter_of_pos _ h, sub_cons, add_cons, IH, cons_erase h]
-  · rw [cons_inter_of_neg _ h, sub_cons, erase_of_not_mem h, IH]
-
-lemma sub_inter (s t : Multiset α) : s - s ∩ t = s - t :=
-  (Multiset.eq_sub_of_add_eq <| sub_add_inter ..).symm
-
-@[simp]
-lemma count_inter (a : α) (s t : Multiset α) : count a (s ∩ t) = min (count a s) (count a t) := by
-  apply @Nat.add_left_cancel (count a (s - t))
-  rw [← count_add, sub_add_inter, count_sub, Nat.sub_add_min_cancel]
-
-@[simp]
-lemma coe_inter (s t : List α) : (s ∩ t : Multiset α) = (s.bagInter t : List α) := by ext; simp
-
-instance instDistribLattice : DistribLattice (Multiset α) where
-  le_sup_inf s t u := ge_of_eq <| ext.2 fun a ↦ by
-    simp only [max_min_distrib_left, Multiset.count_inter, Multiset.sup_eq_union,
-      Multiset.count_union, Multiset.inf_eq_inter]
-
-@[simp] lemma filter_inter (p : α → Prop) [DecidablePred p] (s t : Multiset α) :
-    filter p (s ∩ t) = filter p s ∩ filter p t :=
-  le_antisymm (le_inter (filter_le_filter _ inter_le_left) (filter_le_filter _ inter_le_right)) <|
-    le_filter.2 ⟨inf_le_inf (filter_le _ _) (filter_le _ _), fun _a h =>
-      of_mem_filter (mem_of_le inter_le_left h)⟩
-
-@[simp]
-theorem replicate_inter (n : ℕ) (x : α) (s : Multiset α) :
-    replicate n x ∩ s = replicate (min n (s.count x)) x := by
-  ext y
-  rw [count_inter, count_replicate, count_replicate]
-  by_cases h : x = y
-  · simp only [h, if_true]
-  · simp only [h, if_false, Nat.zero_min]
-
-@[simp]
-theorem inter_replicate (s : Multiset α) (n : ℕ) (x : α) :
-    s ∩ replicate n x = replicate (min (s.count x) n) x := by
-  rw [inter_comm, replicate_inter, min_comm]
-
-end sub
-
-section Embedding
-
-@[simp]
-theorem map_le_map_iff {f : α → β} (hf : Function.Injective f) {s t : Multiset α} :
-    s.map f ≤ t.map f ↔ s ≤ t := by
-  classical
-    refine ⟨fun h => le_iff_count.mpr fun a => ?_, map_le_map⟩
-    simpa [count_map_eq_count' f _ hf] using le_iff_count.mp h (f a)
-
-/-- Associate to an embedding `f` from `α` to `β` the order embedding that maps a multiset to its
-image under `f`. -/
-@[simps!]
-def mapEmbedding (f : α ↪ β) : Multiset α ↪o Multiset β :=
-  OrderEmbedding.ofMapLEIff (map f) fun _ _ => map_le_map_iff f.inj'
-
-end Embedding
-
-theorem count_eq_card_filter_eq [DecidableEq α] (s : Multiset α) (a : α) :
-    s.count a = card (s.filter (a = ·)) := by rw [count, countP_eq_card_filter]
-
-/--
-Mapping a multiset through a predicate and counting the `True`s yields the cardinality of the set
-filtered by the predicate. Note that this uses the notion of a multiset of `Prop`s - due to the
-decidability requirements of `count`, the decidability instance on the LHS is different from the
-RHS. In particular, the decidability instance on the left leaks `Classical.decEq`.
-See [here](https://github.com/leanprover-community/mathlib/pull/11306#discussion_r782286812)
-for more discussion.
--/
-@[simp]
-theorem map_count_True_eq_filter_card (s : Multiset α) (p : α → Prop) [DecidablePred p] :
-    (s.map p).count True = card (s.filter p) := by
-  simp only [count_eq_card_filter_eq, filter_map, card_map, Function.id_comp,
-    eq_true_eq_id, Function.comp_apply]
-
-@[simp] theorem sub_singleton [DecidableEq α] (a : α) (s : Multiset α) : s - {a} = s.erase a := by
-  ext
-  simp only [count_sub, count_singleton]
-  split <;> simp_all
-
-theorem mem_sub [DecidableEq α] {a : α} {s t : Multiset α} :
-    a ∈ s - t ↔ t.count a < s.count a := by
-  rw [← count_pos, count_sub, Nat.sub_pos_iff_lt]
-
-theorem inter_add_sub_of_add_eq_add [DecidableEq α] {M N P Q : Multiset α} (h : M + N = P + Q) :
-    (N ∩ Q) + (P - M) = N := by
-  ext x
-  rw [Multiset.count_add, Multiset.count_inter, Multiset.count_sub]
-  have h0 : M.count x + N.count x = P.count x + Q.count x := by
-    rw [Multiset.ext] at h
-    simp_all only [Multiset.mem_add, Multiset.count_add]
-  omega
-
-/-! ### Lift a relation to `Multiset`s -/
-
-
-section Rel
-
-/-- `Rel r s t` -- lift the relation `r` between two elements to a relation between `s` and `t`,
-s.t. there is a one-to-one mapping between elements in `s` and `t` following `r`. -/
-@[mk_iff]
-inductive Rel (r : α → β → Prop) : Multiset α → Multiset β → Prop
-  | zero : Rel r 0 0
-  | cons {a b as bs} : r a b → Rel r as bs → Rel r (a ::ₘ as) (b ::ₘ bs)
-
-variable {δ : Type*} {r : α → β → Prop} {p : γ → δ → Prop}
-
-private theorem rel_flip_aux {s t} (h : Rel r s t) : Rel (flip r) t s :=
-  Rel.recOn h Rel.zero fun h₀ _h₁ ih => Rel.cons h₀ ih
-
-theorem rel_flip {s t} : Rel (flip r) s t ↔ Rel r t s :=
-  ⟨rel_flip_aux, rel_flip_aux⟩
-
-theorem rel_refl_of_refl_on {m : Multiset α} {r : α → α → Prop} : (∀ x ∈ m, r x x) → Rel r m m := by
-  refine m.induction_on ?_ ?_
-  · intros
-    apply Rel.zero
-  · intro a m ih h
-    exact Rel.cons (h _ (mem_cons_self _ _)) (ih fun _ ha => h _ (mem_cons_of_mem ha))
-
-theorem rel_eq_refl {s : Multiset α} : Rel (· = ·) s s :=
-  rel_refl_of_refl_on fun _x _hx => rfl
-
-theorem rel_eq {s t : Multiset α} : Rel (· = ·) s t ↔ s = t := by
-  constructor
-  · intro h
-    induction h <;> simp [*]
-  · intro h
-    subst h
-    exact rel_eq_refl
-
-theorem Rel.mono {r p : α → β → Prop} {s t} (hst : Rel r s t)
-    (h : ∀ a ∈ s, ∀ b ∈ t, r a b → p a b) : Rel p s t := by
-  induction hst with
-  | zero => exact Rel.zero
-  | @cons a b s t hab _hst ih =>
-    apply Rel.cons (h a (mem_cons_self _ _) b (mem_cons_self _ _) hab)
-    exact ih fun a' ha' b' hb' h' => h a' (mem_cons_of_mem ha') b' (mem_cons_of_mem hb') h'
-
-theorem Rel.add {s t u v} (hst : Rel r s t) (huv : Rel r u v) : Rel r (s + u) (t + v) := by
-  induction hst with
-  | zero => simpa using huv
-  | cons hab hst ih => simpa using ih.cons hab
-
-theorem rel_flip_eq {s t : Multiset α} : Rel (fun a b => b = a) s t ↔ s = t :=
-  show Rel (flip (· = ·)) s t ↔ s = t by rw [rel_flip, rel_eq, eq_comm]
-
-@[simp]
-theorem rel_zero_left {b : Multiset β} : Rel r 0 b ↔ b = 0 := by rw [rel_iff]; simp
-
-@[simp]
-theorem rel_zero_right {a : Multiset α} : Rel r a 0 ↔ a = 0 := by rw [rel_iff]; simp
-
-theorem rel_cons_left {a as bs} :
-    Rel r (a ::ₘ as) bs ↔ ∃ b bs', r a b ∧ Rel r as bs' ∧ bs = b ::ₘ bs' := by
-  constructor
-  · generalize hm : a ::ₘ as = m
-    intro h
-    induction h generalizing as with
-    | zero => simp at hm
-    | @cons a' b as' bs ha'b h ih =>
-      rcases cons_eq_cons.1 hm with (⟨eq₁, eq₂⟩ | ⟨_h, cs, eq₁, eq₂⟩)
-      · subst eq₁
-        subst eq₂
-        exact ⟨b, bs, ha'b, h, rfl⟩
-      · rcases ih eq₂.symm with ⟨b', bs', h₁, h₂, eq⟩
-        exact ⟨b', b ::ₘ bs', h₁, eq₁.symm ▸ Rel.cons ha'b h₂, eq.symm ▸ cons_swap _ _ _⟩
-  · exact fun ⟨b, bs', hab, h, Eq⟩ => Eq.symm ▸ Rel.cons hab h
-
-theorem rel_cons_right {as b bs} :
-    Rel r as (b ::ₘ bs) ↔ ∃ a as', r a b ∧ Rel r as' bs ∧ as = a ::ₘ as' := by
-  rw [← rel_flip, rel_cons_left]
-  refine exists₂_congr fun a as' => ?_
-  rw [rel_flip, flip]
-
-theorem rel_add_left {as₀ as₁} :
-    ∀ {bs}, Rel r (as₀ + as₁) bs ↔ ∃ bs₀ bs₁, Rel r as₀ bs₀ ∧ Rel r as₁ bs₁ ∧ bs = bs₀ + bs₁ :=
-  @(Multiset.induction_on as₀ (by simp) fun a s ih bs ↦ by
-      simp only [ih, cons_add, rel_cons_left]
-      constructor
-      · intro h
-        rcases h with ⟨b, bs', hab, h, rfl⟩
-        rcases h with ⟨bs₀, bs₁, h₀, h₁, rfl⟩
-        exact ⟨b ::ₘ bs₀, bs₁, ⟨b, bs₀, hab, h₀, rfl⟩, h₁, by simp⟩
-      · intro h
-        rcases h with ⟨bs₀, bs₁, h, h₁, rfl⟩
-        rcases h with ⟨b, bs, hab, h₀, rfl⟩
-        exact ⟨b, bs + bs₁, hab, ⟨bs, bs₁, h₀, h₁, rfl⟩, by simp⟩)
-
-theorem rel_add_right {as bs₀ bs₁} :
-    Rel r as (bs₀ + bs₁) ↔ ∃ as₀ as₁, Rel r as₀ bs₀ ∧ Rel r as₁ bs₁ ∧ as = as₀ + as₁ := by
-  rw [← rel_flip, rel_add_left]; simp [rel_flip]
-
-theorem rel_map_left {s : Multiset γ} {f : γ → α} :
-    ∀ {t}, Rel r (s.map f) t ↔ Rel (fun a b => r (f a) b) s t :=
-  @(Multiset.induction_on s (by simp) (by simp +contextual [rel_cons_left]))
-
-theorem rel_map_right {s : Multiset α} {t : Multiset γ} {f : γ → β} :
-    Rel r s (t.map f) ↔ Rel (fun a b => r a (f b)) s t := by
-  rw [← rel_flip, rel_map_left, ← rel_flip]; rfl
-
-theorem rel_map {s : Multiset α} {t : Multiset β} {f : α → γ} {g : β → δ} :
-    Rel p (s.map f) (t.map g) ↔ Rel (fun a b => p (f a) (g b)) s t :=
-  rel_map_left.trans rel_map_right
-
-theorem card_eq_card_of_rel {r : α → β → Prop} {s : Multiset α} {t : Multiset β} (h : Rel r s t) :
-    card s = card t := by induction h <;> simp [*]
-
-theorem exists_mem_of_rel_of_mem {r : α → β → Prop} {s : Multiset α} {t : Multiset β}
-    (h : Rel r s t) : ∀ {a : α}, a ∈ s → ∃ b ∈ t, r a b := by
-  induction' h with x y s t hxy _hst ih
-  · simp
-  · intro a ha
-    rcases mem_cons.1 ha with ha | ha
-    · exact ⟨y, mem_cons_self _ _, ha.symm ▸ hxy⟩
-    · rcases ih ha with ⟨b, hbt, hab⟩
-      exact ⟨b, mem_cons.2 (Or.inr hbt), hab⟩
-
-theorem rel_of_forall {m1 m2 : Multiset α} {r : α → α → Prop} (h : ∀ a b, a ∈ m1 → b ∈ m2 → r a b)
-    (hc : card m1 = card m2) : m1.Rel r m2 := by
-  revert m1
-  refine @(m2.induction_on ?_ ?_)
-  · intro m _h hc
-    rw [rel_zero_right, ← card_eq_zero, hc, card_zero]
-  · intro a t ih m h hc
-    rw [card_cons] at hc
-    obtain ⟨b, hb⟩ := card_pos_iff_exists_mem.1 (show 0 < card m from hc.symm ▸ Nat.succ_pos _)
-    obtain ⟨m', rfl⟩ := exists_cons_of_mem hb
-    refine rel_cons_right.mpr ⟨b, m', h _ _ hb (mem_cons_self _ _), ih ?_ ?_, rfl⟩
-    · exact fun _ _ ha hb => h _ _ (mem_cons_of_mem ha) (mem_cons_of_mem hb)
-    · simpa using hc
-
-theorem rel_replicate_left {m : Multiset α} {a : α} {r : α → α → Prop} {n : ℕ} :
-    (replicate n a).Rel r m ↔ card m = n ∧ ∀ x, x ∈ m → r a x :=
-  ⟨fun h =>
-    ⟨(card_eq_card_of_rel h).symm.trans (card_replicate _ _), fun x hx => by
-      obtain ⟨b, hb1, hb2⟩ := exists_mem_of_rel_of_mem (rel_flip.2 h) hx
-      rwa [eq_of_mem_replicate hb1] at hb2⟩,
-    fun h =>
-    rel_of_forall (fun _ _ hx hy => (eq_of_mem_replicate hx).symm ▸ h.2 _ hy)
-      (Eq.trans (card_replicate _ _) h.1.symm)⟩
-
-theorem rel_replicate_right {m : Multiset α} {a : α} {r : α → α → Prop} {n : ℕ} :
-    m.Rel r (replicate n a) ↔ card m = n ∧ ∀ x, x ∈ m → r x a :=
-  rel_flip.trans rel_replicate_left
-
-protected nonrec -- Porting note: added
-theorem Rel.trans (r : α → α → Prop) [IsTrans α r] {s t u : Multiset α} (r1 : Rel r s t)
-    (r2 : Rel r t u) : Rel r s u := by
-  induction' t using Multiset.induction_on with x t ih generalizing s u
-  · rw [rel_zero_right.mp r1, rel_zero_left.mp r2, rel_zero_left]
-  · obtain ⟨a, as, ha1, ha2, rfl⟩ := rel_cons_right.mp r1
-    obtain ⟨b, bs, hb1, hb2, rfl⟩ := rel_cons_left.mp r2
-    exact Multiset.Rel.cons (_root_.trans ha1 hb1) (ih ha2 hb2)
-
-theorem Rel.countP_eq (r : α → α → Prop) [IsTrans α r] [IsSymm α r] {s t : Multiset α} (x : α)
-    [DecidablePred (r x)] (h : Rel r s t) : countP (r x) s = countP (r x) t := by
-  induction' s using Multiset.induction_on with y s ih generalizing t
-  · rw [rel_zero_left.mp h]
-  · obtain ⟨b, bs, hb1, hb2, rfl⟩ := rel_cons_left.mp h
-    rw [countP_cons, countP_cons, ih hb2]
-    simp only [decide_eq_true_eq, Nat.add_right_inj]
-    exact (if_congr ⟨fun h => _root_.trans h hb1, fun h => _root_.trans h (symm hb1)⟩ rfl rfl)
-
-end Rel
-
-section Map
-
-theorem map_eq_map {f : α → β} (hf : Function.Injective f) {s t : Multiset α} :
-    s.map f = t.map f ↔ s = t := by
-  rw [← rel_eq, ← rel_eq, rel_map]
-  simp only [hf.eq_iff]
-
-theorem map_injective {f : α → β} (hf : Function.Injective f) :
-    Function.Injective (Multiset.map f) := fun _x _y => (map_eq_map hf).1
-
-lemma filter_attach' (s : Multiset α) (p : {a // a ∈ s} → Prop) [DecidableEq α]
-    [DecidablePred p] :
-    s.attach.filter p =
-      (s.filter fun x ↦ ∃ h, p ⟨x, h⟩).attach.map (Subtype.map id fun _ ↦ mem_of_mem_filter) := by
-  classical
-  refine Multiset.map_injective Subtype.val_injective ?_
-  rw [map_filter' _ Subtype.val_injective]
-  simp only [Function.comp, Subtype.exists, coe_mk, Subtype.map,
-    exists_and_right, exists_eq_right, attach_map_val, map_map, map_coe, id]
-
-end Map
-
-section Quot
-
-theorem map_mk_eq_map_mk_of_rel {r : α → α → Prop} {s t : Multiset α} (hst : s.Rel r t) :
-    s.map (Quot.mk r) = t.map (Quot.mk r) :=
-  Rel.recOn hst rfl fun hab _hst ih => by simp [ih, Quot.sound hab]
-
-theorem exists_multiset_eq_map_quot_mk {r : α → α → Prop} (s : Multiset (Quot r)) :
-    ∃ t : Multiset α, s = t.map (Quot.mk r) :=
-  Multiset.induction_on s ⟨0, rfl⟩ fun a _s ⟨t, ht⟩ =>
-    Quot.inductionOn a fun a => ht.symm ▸ ⟨a ::ₘ t, (map_cons _ _ _).symm⟩
-
-theorem induction_on_multiset_quot {r : α → α → Prop} {p : Multiset (Quot r) → Prop}
-    (s : Multiset (Quot r)) : (∀ s : Multiset α, p (s.map (Quot.mk r))) → p s :=
-  match s, exists_multiset_eq_map_quot_mk s with
-  | _, ⟨_t, rfl⟩ => fun h => h _
-
-end Quot
-
-/-! ### Disjoint multisets -/
-
-
-/-- `Disjoint s t` means that `s` and `t` have no elements in common. -/
-@[deprecated _root_.Disjoint (since := "2024-11-01")]
-protected def Disjoint (s t : Multiset α) : Prop :=
-  ∀ ⦃a⦄, a ∈ s → a ∈ t → False
-
-theorem disjoint_left {s t : Multiset α} : Disjoint s t ↔ ∀ {a}, a ∈ s → a ∉ t := by
-  refine ⟨fun h a hs ht ↦ ?_, fun h u hs ht ↦ ?_⟩
-  · simpa using h (singleton_le.mpr hs) (singleton_le.mpr ht)
-  · rw [le_bot_iff, bot_eq_zero, eq_zero_iff_forall_not_mem]
-    exact fun a ha ↦ h (subset_of_le hs ha) (subset_of_le ht ha)
-
-alias ⟨_root_.Disjoint.not_mem_of_mem_left_multiset, _⟩ := disjoint_left
-
-@[simp, norm_cast]
-theorem coe_disjoint (l₁ l₂ : List α) : Disjoint (l₁ : Multiset α) l₂ ↔ l₁.Disjoint l₂ :=
-  disjoint_left
-
-@[deprecated (since := "2024-11-01")] protected alias Disjoint.symm := _root_.Disjoint.symm
-@[deprecated (since := "2024-11-01")] protected alias disjoint_comm := _root_.disjoint_comm
-
-theorem disjoint_right {s t : Multiset α} : Disjoint s t ↔ ∀ {a}, a ∈ t → a ∉ s :=
-  disjoint_comm.trans disjoint_left
-
-alias ⟨_root_.Disjoint.not_mem_of_mem_right_multiset, _⟩ := disjoint_right
-
-theorem disjoint_iff_ne {s t : Multiset α} : Disjoint s t ↔ ∀ a ∈ s, ∀ b ∈ t, a ≠ b := by
-  simp [disjoint_left, imp_not_comm]
-
-theorem disjoint_of_subset_left {s t u : Multiset α} (h : s ⊆ u) (d : Disjoint u t) :
-    Disjoint s t :=
-  disjoint_left.mpr fun ha ↦ disjoint_left.mp d <| h ha
-
-theorem disjoint_of_subset_right {s t u : Multiset α} (h : t ⊆ u) (d : Disjoint s u) :
-    Disjoint s t :=
-  (disjoint_of_subset_left h d.symm).symm
-
-@[deprecated (since := "2024-11-01")] protected alias disjoint_of_le_left := Disjoint.mono_left
-@[deprecated (since := "2024-11-01")] protected alias disjoint_of_le_right := Disjoint.mono_right
-
-@[simp]
-theorem zero_disjoint (l : Multiset α) : Disjoint 0 l := disjoint_bot_left
-
-@[simp]
-theorem singleton_disjoint {l : Multiset α} {a : α} : Disjoint {a} l ↔ a ∉ l := by
-  simp [disjoint_left]
-
-@[simp]
-theorem disjoint_singleton {l : Multiset α} {a : α} : Disjoint l {a} ↔ a ∉ l := by
-  rw [_root_.disjoint_comm, singleton_disjoint]
-
-@[simp]
-theorem disjoint_add_left {s t u : Multiset α} :
-    Disjoint (s + t) u ↔ Disjoint s u ∧ Disjoint t u := by simp [disjoint_left, or_imp, forall_and]
-
-@[simp]
-theorem disjoint_add_right {s t u : Multiset α} :
-    Disjoint s (t + u) ↔ Disjoint s t ∧ Disjoint s u := by
-  rw [_root_.disjoint_comm, disjoint_add_left]; tauto
-
-@[simp]
-theorem disjoint_cons_left {a : α} {s t : Multiset α} :
-    Disjoint (a ::ₘ s) t ↔ a ∉ t ∧ Disjoint s t :=
-  (@disjoint_add_left _ {a} s t).trans <| by rw [singleton_disjoint]
-
-@[simp]
-theorem disjoint_cons_right {a : α} {s t : Multiset α} :
-    Disjoint s (a ::ₘ t) ↔ a ∉ s ∧ Disjoint s t := by
-  rw [_root_.disjoint_comm, disjoint_cons_left]; tauto
-
-theorem inter_eq_zero_iff_disjoint [DecidableEq α] {s t : Multiset α} :
-    s ∩ t = 0 ↔ Disjoint s t := by rw [← subset_zero]; simp [subset_iff, disjoint_left]
-
-@[simp]
-theorem disjoint_union_left [DecidableEq α] {s t u : Multiset α} :
-    Disjoint (s ∪ t) u ↔ Disjoint s u ∧ Disjoint t u :=  disjoint_sup_left
-
-@[simp]
-theorem disjoint_union_right [DecidableEq α] {s t u : Multiset α} :
-    Disjoint s (t ∪ u) ↔ Disjoint s t ∧ Disjoint s u := disjoint_sup_right
-
-theorem add_eq_union_iff_disjoint [DecidableEq α] {s t : Multiset α} :
-    s + t = s ∪ t ↔ Disjoint s t := by
-  simp_rw [← inter_eq_zero_iff_disjoint, ext, count_add, count_union, count_inter, count_zero,
-    Nat.min_eq_zero_iff, Nat.add_eq_max_iff]
-
-lemma add_eq_union_left_of_le [DecidableEq α] {s t u : Multiset α} (h : t ≤ s) :
-    u + s = u ∪ t ↔ Disjoint u s ∧ s = t := by
-  rw [← add_eq_union_iff_disjoint]
-  refine ⟨fun h0 ↦ ?_, ?_⟩
-  · rw [and_iff_right_of_imp]
-    · exact (Multiset.le_of_add_le_add_left <| h0.trans_le <| union_le_add u t).antisymm h
-    · rintro rfl
-      exact h0
-  · rintro ⟨h0, rfl⟩
-    exact h0
-
-lemma add_eq_union_right_of_le [DecidableEq α] {x y z : Multiset α} (h : z ≤ y) :
-    x + y = x ∪ z ↔ y = z ∧ Disjoint x y := by
-  simpa only [and_comm] using add_eq_union_left_of_le h
-
-theorem disjoint_map_map {f : α → γ} {g : β → γ} {s : Multiset α} {t : Multiset β} :
-    Disjoint (s.map f) (t.map g) ↔ ∀ a ∈ s, ∀ b ∈ t, f a ≠ g b := by
-  simp [disjoint_iff_ne]
-
-/-- `Pairwise r m` states that there exists a list of the elements s.t. `r` holds pairwise on this
-list. -/
-def Pairwise (r : α → α → Prop) (m : Multiset α) : Prop :=
-  ∃ l : List α, m = l ∧ l.Pairwise r
-
-@[simp]
-theorem pairwise_zero (r : α → α → Prop) : Multiset.Pairwise r 0 :=
-  ⟨[], rfl, List.Pairwise.nil⟩
-
-theorem pairwise_coe_iff {r : α → α → Prop} {l : List α} :
-    Multiset.Pairwise r l ↔ ∃ l' : List α, l ~ l' ∧ l'.Pairwise r :=
-  exists_congr <| by simp
-
-theorem pairwise_coe_iff_pairwise {r : α → α → Prop} (hr : Symmetric r) {l : List α} :
-    Multiset.Pairwise r l ↔ l.Pairwise r :=
-  Iff.intro (fun ⟨_l', Eq, h⟩ => ((Quotient.exact Eq).pairwise_iff @hr).2 h) fun h => ⟨l, rfl, h⟩
-
-theorem map_set_pairwise {f : α → β} {r : β → β → Prop} {m : Multiset α}
-    (h : { a | a ∈ m }.Pairwise fun a₁ a₂ => r (f a₁) (f a₂)) : { b | b ∈ m.map f }.Pairwise r :=
-  fun b₁ h₁ b₂ h₂ hn => by
-    obtain ⟨⟨a₁, H₁, rfl⟩, a₂, H₂, rfl⟩ := Multiset.mem_map.1 h₁, Multiset.mem_map.1 h₂
-    exact h H₁ H₂ (mt (congr_arg f) hn)
-
-end Multiset
-
-namespace Multiset
-
-section Choose
-
-=======
->>>>>>> 9860b296
 variable (p : α → Prop) [DecidablePred p] (l : Multiset α)
 
 /-- Given a proof `hp` that there exists a unique `a ∈ l` such that `p a`, `chooseX p l hp` returns
