--- conflicted
+++ resolved
@@ -376,18 +376,6 @@
 
 /-- Extension for the `positivity` tactic: a square root is nonnegative, and is strictly positive if
 its input is. -/
-<<<<<<< HEAD
-@[positivity NthRoot.nthRoot 2 _]
-def evalSqrt : PositivityExt where eval {_ _} _zα _pα e := do
-  let (.app _ (a : Q(Real))) ← whnfR e | throwError "not Real.sqrt"
-  let zα' ← synthInstanceQ (q(Zero Real) : Q(Type))
-  let pα' ← synthInstanceQ (q(PartialOrder Real) : Q(Type))
-  let ra ← catchNone <| core zα' pα' a
-  assertInstancesCommute
-  match ra with
-  | .positive pa => pure (.positive (q(Real.sqrt_pos_of_pos $pa) : Expr))
-  | _ => pure (.nonnegative (q(Real.sqrt_nonneg $a) : Expr))
-=======
 @[positivity Real.sqrt _]
 def evalSqrt : PositivityExt where eval {u α} _zα _pα e := do
   match u, α, e with
@@ -398,7 +386,6 @@
     | .positive pa => pure (.positive q(Real.sqrt_pos_of_pos $pa))
     | _ => pure (.nonnegative q(Real.sqrt_nonneg $a))
   | _, _, _ => throwError "not Real.sqrt"
->>>>>>> 2ee70d2c
 
 end Mathlib.Meta.Positivity
 
@@ -407,13 +394,8 @@
 variable {x y : ℝ}
 
 @[simp]
-<<<<<<< HEAD
 theorem sqrt_mul (hx : 0 ≤ x) (y : ℝ) : √(x * y) = √x * √y := by
-  simp_rw [sqrt_def, ← NNReal.coe_mul, NNReal.coe_eq, Real.toNNReal_mul hx, NNReal.sqrt_mul]
-=======
-theorem sqrt_mul (hx : 0 ≤ x) (y : ℝ) : sqrt (x * y) = sqrt x * sqrt y := by
-  simp_rw [sqrt, ← NNReal.coe_mul, NNReal.coe_inj, Real.toNNReal_mul hx, NNReal.sqrt_mul]
->>>>>>> 2ee70d2c
+  simp_rw [sqrt_def, ← NNReal.coe_mul, NNReal.coe_inj, Real.toNNReal_mul hx, NNReal.sqrt_mul]
 #align real.sqrt_mul Real.sqrt_mul
 
 @[simp]
