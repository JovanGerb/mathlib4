/-
Copyright (c) 2023 Amelia Livingston. All rights reserved.
Released under Apache 2.0 license as described in the file LICENSE.
Authors: Amelia Livingston
-/
import Mathlib.Algebra.Homology.Opposite
import Mathlib.RepresentationTheory.GroupCohomology.Resolution

#align_import representation_theory.group_cohomology.basic from "leanprover-community/mathlib"@"cc5dd6244981976cc9da7afc4eee5682b037a013"

/-!
# The group cohomology of a `k`-linear `G`-representation

Let `k` be a commutative ring and `G` a group. This file defines the group cohomology of
`A : Rep k G` to be the cohomology of the complex
$$0 \to \mathrm{Fun}(G^0, A) \to \mathrm{Fun}(G^1, A) \to \mathrm{Fun}(G^2, A) \to \dots$$
with differential $d^n$ sending $f: G^n \to A$ to the function mapping $(g_0, \dots, g_n)$ to
$$\rho(g_0)(f(g_1, \dots, g_n))
+ \sum_{i = 0}^{n - 1} (-1)^{i + 1}\cdot f(g_0, \dots, g_ig_{i + 1}, \dots, g_n)$$
$$+ (-1)^{n + 1}\cdot f(g_0, \dots, g_{n - 1})$$ (where `ρ` is the representation attached to `A`).

We have a `k`-linear isomorphism $\mathrm{Fun}(G^n, A) \cong \mathrm{Hom}(k[G^{n + 1}], A)$, where
the righthand side is morphisms in `Rep k G`, and the representation on $k[G^{n + 1}]$
is induced by the diagonal action of `G`. If we conjugate the $n$th differential in
$\mathrm{Hom}(P, A)$ by this isomorphism, where `P` is the standard resolution of `k` as a trivial
`k`-linear `G`-representation, then the resulting map agrees with the differential $d^n$ defined
above, a fact we prove.

This gives us for free a proof that our $d^n$ squares to zero. It also gives us an isomorphism
$\mathrm{H}^n(G, A) \cong \mathrm{Ext}^n(k, A),$ where $\mathrm{Ext}$ is taken in the category
`Rep k G`.

## Main definitions

* `GroupCohomology.linearYonedaObjResolution A`: a complex whose objects are the representation
morphisms $\mathrm{Hom}(k[G^{n + 1}], A)$ and whose cohomology is the group cohomology
$\mathrm{H}^n(G, A)$.
* `GroupCohomology.inhomogeneousCochains A`: a complex whose objects are
$\mathrm{Fun}(G^n, A)$ and whose cohomology is the group cohomology $\mathrm{H}^n(G, A).$
* `GroupCohomology.inhomogeneousCochainsIso A`: an isomorphism between the above two complexes.
* `group_cohomology A n`: this is $\mathrm{H}^n(G, A),$ defined as the $n$th cohomology of the
second complex, `inhomogeneousCochains A`.
* `groupCohomologyIsoExt A n`: an isomorphism $\mathrm{H}^n(G, A) \cong \mathrm{Ext}^n(k, A)$
(where $\mathrm{Ext}$ is taken in the category `Rep k G`) induced by `inhomogeneousCochainsIso A`.

## Implementation notes

Group cohomology is typically stated for `G`-modules, or equivalently modules over the group ring
`ℤ[G].` However, `ℤ` can be generalized to any commutative ring `k`, which is what we use.
Moreover, we express `k[G]`-module structures on a module `k`-module `A` using the `Rep`
definition. We avoid using instances `Module (MonoidAlgebra k G) A` so that we do not run into
possible scalar action diamonds.

## TODO

* API for cohomology in low degree: $\mathrm{H}^0, \mathrm{H}^1$ and $\mathrm{H}^2.$ For example,
the inflation-restriction exact sequence.
* The long exact sequence in cohomology attached to a short exact sequence of representations.
* Upgrading `groupCohomologyIsoExt` to an isomorphism of derived functors.
* Profinite cohomology.

Longer term:
* The Hochschild-Serre spectral sequence (this is perhaps a good toy example for the theory of
spectral sequences in general).
-/


noncomputable section

universe u

variable {k G : Type u} [CommRing k] {n : ℕ}

open CategoryTheory

namespace GroupCohomology

variable [Monoid G]

/-- The complex `Hom(P, A)`, where `P` is the standard resolution of `k` as a trivial `k`-linear
`G`-representation. -/
abbrev linearYonedaObjResolution (A : Rep k G) : CochainComplex (ModuleCat.{u} k) ℕ :=
  HomologicalComplex.unop
    ((((linearYoneda k (Rep k G)).obj A).rightOp.mapHomologicalComplex _).obj (resolution k G))
#align group_cohomology.linear_yoneda_obj_resolution GroupCohomology.linearYonedaObjResolution

theorem linearYonedaObjResolution_d_apply {A : Rep k G} (i j : ℕ) (x : (resolution k G).X i ⟶ A) :
    (linearYonedaObjResolution A).d i j x = (resolution k G).d j i ≫ x :=
  rfl
#align group_cohomology.linear_yoneda_obj_resolution_d_apply GroupCohomology.linearYonedaObjResolution_d_apply

end GroupCohomology

namespace InhomogeneousCochains

open Rep GroupCohomology

/-- The differential in the complex of inhomogeneous cochains used to
calculate group cohomology. -/
@[simps]
def d [Monoid G] (n : ℕ) (A : Rep k G) : ((Fin n → G) → A) →ₗ[k] (Fin (n + 1) → G) → A where
  toFun f g :=
    A.ρ (g 0) (f fun i => g i.succ) +
      Finset.univ.sum fun j : Fin (n + 1) =>
        (-1 : k) ^ ((j : ℕ) + 1) • f (Fin.contractNth j (· * ·) g)
  map_add' f g := by
    ext x
/- Porting note: changed from `simp only` which needed extra heartbeats -/
    simp_rw [Pi.add_apply, map_add, smul_add, Finset.sum_add_distrib, add_add_add_comm]
  map_smul' r f := by
    ext x
/- Porting note: changed from `simp only` which needed extra heartbeats -/
    simp_rw [Pi.smul_apply, RingHom.id_apply, map_smul, smul_add, Finset.smul_sum, ← smul_assoc,
      smul_eq_mul, mul_comm r]
#align inhomogeneous_cochains.d InhomogeneousCochains.d

variable [Group G] (n) (A : Rep k G)

/- Porting note: linter says the statement doesn't typecheck, so we add `@[nolint checkType]` -/
/-- The theorem that our isomorphism `Fun(Gⁿ, A) ≅ Hom(k[Gⁿ⁺¹], A)` (where the righthand side is
morphisms in `Rep k G`) commutes with the differentials in the complex of inhomogeneous cochains
and the homogeneous `linearYonedaObjResolution`. -/
@[nolint checkType] theorem d_eq :
    d n A =
      (diagonalHomEquiv n A).toModuleIso.inv ≫
        (linearYonedaObjResolution A).d n (n + 1) ≫
          (diagonalHomEquiv (n + 1) A).toModuleIso.hom := by
  ext f g
/- Porting note: broken proof was
  simp only [ModuleCat.coe_comp, LinearEquiv.coe_coe, Function.comp_apply,
    LinearEquiv.toModuleIso_inv, linearYonedaObjResolution_d_apply, LinearEquiv.toModuleIso_hom,
    diagonalHomEquiv_apply, Action.comp_hom, Resolution.d_eq k G n,
    Resolution.d_of (Fin.partialProd g), LinearMap.map_sum,
    ←Finsupp.smul_single_one _ ((-1 : k) ^ _), map_smul, d_apply]
  simp only [@Fin.sum_univ_succ _ _ (n + 1), Fin.val_zero, pow_zero, one_smul, Fin.succAbove_zero,
    diagonalHomEquiv_symm_apply f (Fin.partialProd g ∘ @Fin.succ (n + 1)), Function.comp_apply,
    Fin.partialProd_succ, Fin.castSucc_zero, Fin.partialProd_zero, one_mul]
  congr 1
  · congr
    ext
    have := Fin.partialProd_right_inv g (Fin.castSucc x)
    simp only [mul_inv_rev, Fin.castSucc_fin_succ] at *
    rw [mul_assoc, ← mul_assoc _ _ (g x.succ), this, inv_mul_cancel_left]
  · exact Finset.sum_congr rfl fun j hj => by
      rw [diagonalHomEquiv_symm_partialProd_succ, Fin.val_succ] -/
  -- https://github.com/leanprover-community/mathlib4/issues/5026
  -- https://github.com/leanprover-community/mathlib4/issues/5164
  change d n A f g = diagonalHomEquiv (n + 1) A
    ((resolution k G).d (n + 1) n ≫ (diagonalHomEquiv n A).symm f) g
  -- This used to be `rw`, but we need `erw` after leanprover/lean4#2644
  erw [diagonalHomEquiv_apply, Action.comp_hom, ModuleCat.comp_def, LinearMap.comp_apply,
    Resolution.d_eq]
  erw [Resolution.d_of (Fin.partialProd g)]
  rw [map_sum]
  simp only [←Finsupp.smul_single_one _ ((-1 : k) ^ _)]
  -- This used to be `rw`, but we need `erw` after leanprover/lean4#2644
  erw [d_apply, @Fin.sum_univ_succ _ _ (n + 1), Fin.val_zero, pow_zero, one_smul,
    Fin.succAbove_zero, diagonalHomEquiv_symm_apply f (Fin.partialProd g ∘ @Fin.succ (n + 1))]
  simp_rw [Function.comp_apply, Fin.partialProd_succ, Fin.castSucc_zero,
    Fin.partialProd_zero, one_mul]
  rcongr x
  · have := Fin.partialProd_right_inv g (Fin.castSucc x)
    simp only [mul_inv_rev, Fin.castSucc_fin_succ] at this ⊢
    rw [mul_assoc, ← mul_assoc _ _ (g x.succ), this, inv_mul_cancel_left]
  · -- This used to be `rw`, but we need `erw` after leanprover/lean4#2644
    erw [map_smul, diagonalHomEquiv_symm_partialProd_succ, Fin.val_succ]
#align inhomogeneous_cochains.d_eq InhomogeneousCochains.d_eq

end InhomogeneousCochains

namespace GroupCohomology

variable [Group G] (n) (A : Rep k G)

open InhomogeneousCochains

/-- Given a `k`-linear `G`-representation `A`, this is the complex of inhomogeneous cochains
$$0 \to \mathrm{Fun}(G^0, A) \to \mathrm{Fun}(G^1, A) \to \mathrm{Fun}(G^2, A) \to \dots$$
which calculates the group cohomology of `A`. -/
noncomputable abbrev inhomogeneousCochains : CochainComplex (ModuleCat k) ℕ :=
  CochainComplex.of (fun n => ModuleCat.of k ((Fin n → G) → A))
    (fun n => InhomogeneousCochains.d n A) fun n => by
/- Porting note: broken proof was
    ext x y
    have := LinearMap.ext_iff.1 ((linearYonedaObjResolution A).d_comp_d n (n + 1) (n + 2))
    simp only [ModuleCat.coe_comp, Function.comp_apply] at this
    simp only [ModuleCat.coe_comp, Function.comp_apply, d_eq, LinearEquiv.toModuleIso_hom,
      LinearEquiv.toModuleIso_inv, LinearEquiv.coe_coe, LinearEquiv.symm_apply_apply, this,
      LinearMap.zero_apply, map_zero, Pi.zero_apply] -/
    ext x
    have := LinearMap.ext_iff.1 ((linearYonedaObjResolution A).d_comp_d n (n + 1) (n + 2))
    simp only [ModuleCat.comp_def, LinearMap.comp_apply] at this
    dsimp only
    simp only [d_eq, LinearEquiv.toModuleIso_inv, LinearEquiv.toModuleIso_hom, ModuleCat.coe_comp,
      Function.comp_apply]
    /- Porting note: I can see I need to rewrite `LinearEquiv.coe_coe` twice to at
      least reduce the need for `symm_apply_apply` to be an `erw`. However, even `erw` refuses to
      rewrite the second `coe_coe`... -/
    erw [LinearEquiv.symm_apply_apply, this]
    exact map_zero _
#align group_cohomology.inhomogeneous_cochains GroupCohomology.inhomogeneousCochains

/-- Given a `k`-linear `G`-representation `A`, the complex of inhomogeneous cochains is isomorphic
to `Hom(P, A)`, where `P` is the standard resolution of `k` as a trivial `G`-representation. -/
def inhomogeneousCochainsIso : inhomogeneousCochains A ≅ linearYonedaObjResolution A := by
/- Porting note: just needs a `refine'` now, instead of term mode -/
  refine' HomologicalComplex.Hom.isoOfComponents (fun i =>
    (Rep.diagonalHomEquiv i A).toModuleIso.symm) _
  rintro i j (h : i + 1 = j)
  subst h
  simp only [CochainComplex.of_d, d_eq, Category.assoc, Iso.symm_hom, Iso.hom_inv_id,
    Category.comp_id]
#align group_cohomology.inhomogeneous_cochains_iso GroupCohomology.inhomogeneousCochainsIso

end GroupCohomology

open GroupCohomology

/-- The group cohomology of a `k`-linear `G`-representation `A`, as the cohomology of its complex
of inhomogeneous cochains. -/
def groupCohomology [Group G] (A : Rep k G) (n : ℕ) : ModuleCat k :=
  (inhomogeneousCochains A).homology n
#align group_cohomology groupCohomology

<<<<<<< HEAD
--set_option maxHeartbeats 3200000 in
=======
>>>>>>> d6a06632
/-- The `n`th group cohomology of a `k`-linear `G`-representation `A` is isomorphic to
`Extⁿ(k, A)` (taken in `Rep k G`), where `k` is a trivial `k`-linear `G`-representation. -/
def groupCohomologyIsoExt [Group G] (A : Rep k G) (n : ℕ) :
    groupCohomology A n ≅ ((Ext k (Rep k G) n).obj (Opposite.op <| Rep.trivial k G k)).obj A :=
  (HomologicalComplex.homologyFunctor _ _ n).mapIso (inhomogeneousCochainsIso A) ≪≫
    (extIso k G A n).symm<|MERGE_RESOLUTION|>--- conflicted
+++ resolved
@@ -222,10 +222,6 @@
   (inhomogeneousCochains A).homology n
 #align group_cohomology groupCohomology
 
-<<<<<<< HEAD
---set_option maxHeartbeats 3200000 in
-=======
->>>>>>> d6a06632
 /-- The `n`th group cohomology of a `k`-linear `G`-representation `A` is isomorphic to
 `Extⁿ(k, A)` (taken in `Rep k G`), where `k` is a trivial `k`-linear `G`-representation. -/
 def groupCohomologyIsoExt [Group G] (A : Rep k G) (n : ℕ) :
