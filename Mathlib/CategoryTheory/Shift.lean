/-
Copyright (c) 2020 Scott Morrison. All rights reserved.
Released under Apache 2.0 license as described in the file LICENSE.
Authors: Scott Morrison, Johan Commelin, Andrew Yang

! This file was ported from Lean 3 source module category_theory.shift
! leanprover-community/mathlib commit 14b69e9f3c16630440a2cbd46f1ddad0d561dee7
! Please do not edit these lines, except to modify the commit id
! if you have ported upstream changes.
-/
import Mathlib.CategoryTheory.Limits.Preserves.Shapes.Zero
import Mathlib.CategoryTheory.Monoidal.End
import Mathlib.CategoryTheory.Monoidal.Discrete
import Mathlib.Tactic.LibrarySearch

/-!
# Shift

A `Shift` on a category `C` indexed by a monoid `A` is nothing more than a monoidal functor
from `A` to `C ⥤ C`. A typical example to keep in mind might be the category of
complexes `⋯ → C_{n-1} → C_n → C_{n+1} → ⋯`. It has a shift indexed by `ℤ`, where we assign to
each `n : ℤ` the functor `C ⥤ C` that re-indexes the terms, so the degree `i` term of `Shift n C`
would be the degree `i+n`-th term of `C`.

## Main definitions
* `HasShift`: A typeclass asserting the existence of a shift functor.
* `shiftEquiv`: When the indexing monoid is a group, then the functor indexed by `n` and `-n` forms
  an self-equivalence of `C`.
* `shiftComm`: When the indexing monoid is commutative, then shifts commute as well.

## Implementation Notes

Many of the definitions in this file are marked as an `abbreviation` so that the simp lemmas in
`category_theory/monoidal/End` can apply.

-/


namespace CategoryTheory

noncomputable section

universe v u

variable (C : Type u) (A : Type _) [Category.{v} C]

attribute [local instance] endofunctorMonoidalCategory

section EqToHom

variable {A C}

variable [AddMonoid A] (F : MonoidalFunctor (Discrete A) (C ⥤ C))

-- porting note: the simp tag was removed because the linter complained it would never apply
@[reassoc]
theorem eqToHom_μ_app {i j i' j' : A} (h₁ : i = i') (h₂ : j = j') (X : C) :
    eqToHom (by rw [h₁, h₂] : (F.obj ⟨i⟩ ⊗ F.obj ⟨j⟩).obj X = (F.obj ⟨i'⟩ ⊗ F.obj ⟨j'⟩).obj X) ≫
        (F.μ ⟨i'⟩ ⟨j'⟩).app X =
      (F.μ ⟨i⟩ ⟨j⟩).app X ≫ eqToHom (by rw [h₁, h₂]) := by
  cases h₁
  cases h₂
  rw [eqToHom_refl, eqToHom_refl, Category.id_comp, Category.comp_id]
#align category_theory.eq_to_hom_μ_app CategoryTheory.eqToHom_μ_app

-- porting note: the simp tag was removed because the linter complained it would never apply
@[reassoc]
theorem μ_inv_app_eqToHom {i j i' j' : A} (h₁ : i = i') (h₂ : j = j') (X : C) :
    inv ((F.μ ⟨i⟩ ⟨j⟩).app X) ≫ eqToHom (by rw [h₁, h₂]) =
      eqToHom (by rw [h₁, h₂]) ≫ inv ((F.μ ⟨i'⟩ ⟨j'⟩).app X) := by
  cases h₁
  cases h₂
  rw [eqToHom_refl, eqToHom_refl, Category.id_comp, Category.comp_id]
#align category_theory.μ_inv_app_eq_to_hom CategoryTheory.μ_inv_app_eqToHom

end EqToHom

variable {A C}

/-- A monoidal functor from a group `A` into `C ⥤ C` induces
a self-equivalence of `C` for each `n : A`. -/
@[simps! functor inverse unitIso_hom unitIso_inv counitIso_hom counitIso_inv]
def addNegEquiv [AddGroup A] (F : MonoidalFunctor (Discrete A) (C ⥤ C)) (n : A) : C ≌ C :=
  equivOfTensorIsoUnit F ⟨n⟩ ⟨(-n : A)⟩ (Discrete.eqToIso (add_neg_self n))
    (Discrete.eqToIso (neg_add_self n)) (Subsingleton.elim _ _)
#align category_theory.add_neg_equiv CategoryTheory.addNegEquiv

section Defs

variable (A C) [AddMonoid A]

/-- A category has a shift indexed by an additive monoid `A`
if there is a monoidal functor from `A` to `C ⥤ C`. -/
class HasShift (C : Type u) (A : Type _) [Category.{v} C] [AddMonoid A] where
  /-- a shift is a monoidal functor from `A` to `C ⥤ C` -/
  shift : MonoidalFunctor (Discrete A) (C ⥤ C)
#align category_theory.has_shift CategoryTheory.HasShift

-- porting note: removed @[nolint has_nonempty_instance]
/-- A helper structure to construct the shift functor `(Discrete A) ⥤ (C ⥤ C)`. -/
structure ShiftMkCore where
  /-- the family of shift functors -/
  F : A → C ⥤ C
  /-- the shift by 0 identifies to the identity functor -/
  ε : 𝟭 C ≅ F 0
  /-- the composition of shift functors identifies to the shift by the sum -/
  μ : ∀ n m : A, F n ⋙ F m ≅ F (n + m)
  /-- compatibility with the associativity -/
  associativity :
    ∀ (m₁ m₂ m₃ : A) (X : C),
      (F m₃).map ((μ m₁ m₂).hom.app X) ≫
          (μ (m₁ + m₂) m₃).hom.app X ≫
            eqToHom (by congr 2; rw [add_assoc]) =
        (μ m₂ m₃).hom.app ((F m₁).obj X) ≫ (μ m₁ (m₂ + m₃)).hom.app X := by aesop_cat
  /-- compatibility with the left addition with 0 -/
  left_unitality :
    ∀ (n : A) (X : C),
      (F n).map (ε.hom.app X) ≫ (μ 0 n).hom.app X =
        eqToHom (by dsimp; rw [zero_add]) := by aesop_cat
  /-- compatibility with the right addition with 0 -/
  right_unitality :
    ∀ (n : A) (X : C),
      ε.hom.app ((F n).obj X) ≫ (μ n 0).hom.app X =
        eqToHom (by dsimp; rw [add_zero]) := by aesop_cat
#align category_theory.shift_mk_core CategoryTheory.ShiftMkCore

section

attribute [local simp] eqToHom_map

--attribute [local reducible] endofunctorMonoidalCategory Discrete.addMonoidal

/-- Constructs a `HasShift C A` instance from `ShiftMkCore`. -/
@[simps]
def hasShiftMk (h : ShiftMkCore C A) : HasShift C A :=
  ⟨{ Discrete.functor h.F with
      ε := h.ε.hom
      μ := fun m n => (h.μ m.as n.as).hom
      μ_natural := by
        rintro ⟨X⟩ ⟨Y⟩ ⟨X'⟩ ⟨Y'⟩ ⟨⟨⟨rfl⟩⟩⟩ ⟨⟨⟨rfl⟩⟩⟩
        ext
        dsimp
        simp
      associativity := by
        introv
        ext x
        dsimp [endofunctorMonoidalCategory]
        simpa using h.associativity _ _ _ _
      left_unitality := by
        rintro ⟨X⟩
        ext
        dsimp [endofunctorMonoidalCategory]
        rw [Category.id_comp, ← Category.assoc, h.left_unitality]
        simp
      right_unitality := by
        rintro ⟨X⟩
        ext
        dsimp [endofunctorMonoidalCategory]
        rw [Functor.map_id, Category.comp_id, ← Category.assoc, h.right_unitality]
        simp }⟩
#align category_theory.has_shift_mk CategoryTheory.hasShiftMk

end

variable [HasShift C A]

/-- The monoidal functor from `A` to `C ⥤ C` given a `HasShift` instance. -/
def shiftMonoidalFunctor : MonoidalFunctor (Discrete A) (C ⥤ C) :=
  HasShift.shift
#align category_theory.shift_monoidal_functor CategoryTheory.shiftMonoidalFunctor

variable {A}

/-- The shift autoequivalence, moving objects and morphisms 'up'. -/
def shiftFunctor (i : A) : C ⥤ C :=
  (shiftMonoidalFunctor C A).obj ⟨i⟩
#align category_theory.shift_functor CategoryTheory.shiftFunctor

/-- Shifting by `i + j` is the same as shifting by `i` and then shifting by `j`. -/
def shiftFunctorAdd (i j : A) : shiftFunctor C (i + j) ≅ shiftFunctor C i ⋙ shiftFunctor C j :=
  ((shiftMonoidalFunctor C A).μIso ⟨i⟩ ⟨j⟩).symm
#align category_theory.shift_functor_add CategoryTheory.shiftFunctorAdd

/-- When `k = i + j`, shifting by `k` is the same as shifting by `i` and then shifting by `j`. -/
def shiftFunctorAdd' (i j k : A) (h : i + j = k) :
  shiftFunctor C k ≅ shiftFunctor C i ⋙ shiftFunctor C j :=
  eqToIso (by rw [h]) ≪≫ shiftFunctorAdd C i j

lemma shiftFunctorAdd'_eq_shiftFunctorAdd (i j : A) :
  shiftFunctorAdd' C i j (i+j) rfl = shiftFunctorAdd C i j := by
  ext1
  apply Category.id_comp

<<<<<<< HEAD
lemma shiftFunctorAdd'_assoc (a₁ a₂ a₃ a₁₂ a₂₃ a₁₂₃ : A)
    (h₁₂ : a₁ + a₂ = a₁₂) (h₂₃ : a₂ + a₃ = a₂₃) (h₁₂₃ : a₁ + a₂ + a₃ = a₁₂₃) :
    shiftFunctorAdd' C a₁₂ a₃ a₁₂₃ (by rw [← h₁₂, h₁₂₃]) ≪≫
      isoWhiskerRight (shiftFunctorAdd' C a₁ a₂ a₁₂ h₁₂) _ ≪≫ Functor.associator _ _ _  =
    shiftFunctorAdd' C a₁ a₂₃ a₁₂₃ (by rw [← h₂₃, ← add_assoc, h₁₂₃]) ≪≫
      isoWhiskerLeft _ (shiftFunctorAdd' C a₂ a₃ a₂₃ h₂₃) :=
  sorry

=======
>>>>>>> 01144696
variable (A)

/-- Shifting by zero is the identity functor. -/
def shiftFunctorZero : shiftFunctor C (0 : A) ≅ 𝟭 C :=
  (shiftMonoidalFunctor C A).εIso.symm
#align category_theory.shift_functor_zero CategoryTheory.shiftFunctorZero

set_option quotPrecheck false in
/-- shifting an object `X` by `n` is obtained by the notation `X⟦n⟧` -/
notation -- Any better notational suggestions?
X "⟦" n "⟧" => (shiftFunctor _ n).obj X

set_option quotPrecheck false in
/-- shifting a morphism `f` by `n` is obtained by the notation `f⟦n⟧'` -/
notation f "⟦" n "⟧'" => (shiftFunctor _ n).map f

<<<<<<< HEAD
=======
variable {A}

lemma shiftFunctorAdd'_zero_add (a : A) :
  shiftFunctorAdd' C 0 a a (zero_add a) = (Functor.leftUnitor _).symm ≪≫
    isoWhiskerRight (shiftFunctorZero C A).symm (shiftFunctor C a) := by
  ext X
  dsimp [shiftFunctorAdd', shiftFunctorZero, shiftFunctor]
  simp only [eqToHom_app, obj_ε_app, Discrete.addMonoidal_leftUnitor, eqToIso.inv,
    eqToHom_map, Category.id_comp]
  rfl

lemma shiftFunctorAdd'_add_zero (a : A) :
  shiftFunctorAdd' C a 0 a (add_zero a) = (Functor.rightUnitor _).symm ≪≫
    isoWhiskerLeft (shiftFunctor C a) (shiftFunctorZero C A).symm := by
  ext
  dsimp [shiftFunctorAdd', shiftFunctorZero, shiftFunctor]
  simp only [eqToHom_app, ε_app_obj, Discrete.addMonoidal_rightUnitor, eqToIso.inv,
    eqToHom_map, Category.id_comp]
  rfl

lemma shiftFunctorAdd'_assoc (a₁ a₂ a₃ a₁₂ a₂₃ a₁₂₃ : A)
    (h₁₂ : a₁ + a₂ = a₁₂) (h₂₃ : a₂ + a₃ = a₂₃) (h₁₂₃ : a₁ + a₂ + a₃ = a₁₂₃) :
    shiftFunctorAdd' C a₁₂ a₃ a₁₂₃ (by rw [← h₁₂, h₁₂₃]) ≪≫
      isoWhiskerRight (shiftFunctorAdd' C a₁ a₂ a₁₂ h₁₂) _ ≪≫ Functor.associator _ _ _  =
    shiftFunctorAdd' C a₁ a₂₃ a₁₂₃ (by rw [← h₂₃, ← add_assoc, h₁₂₃]) ≪≫
      isoWhiskerLeft _ (shiftFunctorAdd' C a₂ a₃ a₂₃ h₂₃) := by
  subst h₁₂ h₂₃ h₁₂₃
  ext X
  dsimp
  simp only [shiftFunctorAdd'_eq_shiftFunctorAdd, Category.comp_id]
  dsimp [shiftFunctorAdd']
  simp only [eqToHom_app]
  dsimp [shiftFunctorAdd, shiftFunctor]
  simp only [obj_μ_inv_app, Discrete.addMonoidal_associator, eqToIso.hom, eqToHom_map,
    eqToHom_app]
  erw [Iso.inv_hom_id_app_assoc, Category.assoc]
  rfl

variable {C}

lemma shiftFunctorAdd'_zero_add_hom (a : A) (X : C) :
  (shiftFunctorAdd' C 0 a a (zero_add a)).hom.app X =
    ((shiftFunctorZero C A).inv.app X)⟦a⟧' := by
  simpa using NatTrans.congr_app (congr_arg Iso.hom (shiftFunctorAdd'_zero_add C a)) X

lemma shiftFunctorAdd'_zero_add_inv (a : A) (X : C) :
  (shiftFunctorAdd' C 0 a a (zero_add a)).inv.app X =
    ((shiftFunctorZero C A).hom.app X)⟦a⟧' := by
  simpa using NatTrans.congr_app (congr_arg Iso.inv (shiftFunctorAdd'_zero_add C a)) X

lemma shiftFunctorAdd'_add_zero_hom (a : A) (X : C):
  (shiftFunctorAdd' C a 0 a (add_zero a)).hom.app X =
    (shiftFunctorZero C A).inv.app (X⟦a⟧) := by
  simpa using NatTrans.congr_app (congr_arg Iso.hom (shiftFunctorAdd'_add_zero C a)) X

lemma shiftFunctorAdd'_add_zero_inv (a : A) (X : C):
  (shiftFunctorAdd' C a 0 a (add_zero a)).inv.app X =
    (shiftFunctorZero C A).hom.app (X⟦a⟧) := by
  simpa using NatTrans.congr_app (congr_arg Iso.inv (shiftFunctorAdd'_add_zero C a)) X

>>>>>>> 01144696
lemma shiftFunctorAdd'_assoc_hom (a₁ a₂ a₃ a₁₂ a₂₃ a₁₂₃ : A)
    (h₁₂ : a₁ + a₂ = a₁₂) (h₂₃ : a₂ + a₃ = a₂₃) (h₁₂₃ : a₁ + a₂ + a₃ = a₁₂₃) (X : C) :
    (shiftFunctorAdd' C a₁₂ a₃ a₁₂₃ (by rw [← h₁₂, h₁₂₃])).hom.app X ≫
      ((shiftFunctorAdd' C a₁ a₂ a₁₂ h₁₂).hom.app X)⟦a₃⟧' =
    (shiftFunctorAdd' C a₁ a₂₃ a₁₂₃ (by rw [← h₂₃, ← add_assoc, h₁₂₃])).hom.app X ≫
      (shiftFunctorAdd' C a₂ a₃ a₂₃ h₂₃).hom.app (X⟦a₁⟧) := by
<<<<<<< HEAD
  simpa using  NatTrans.congr_app (congr_arg Iso.hom
=======
  simpa using NatTrans.congr_app (congr_arg Iso.hom
>>>>>>> 01144696
    (shiftFunctorAdd'_assoc C _ _ _ _ _ _ h₁₂ h₂₃ h₁₂₃)) X

lemma shiftFunctorAdd'_assoc_inv (a₁ a₂ a₃ a₁₂ a₂₃ a₁₂₃ : A)
    (h₁₂ : a₁ + a₂ = a₁₂) (h₂₃ : a₂ + a₃ = a₂₃) (h₁₂₃ : a₁ + a₂ + a₃ = a₁₂₃) (X : C) :
    ((shiftFunctorAdd' C a₁ a₂ a₁₂ h₁₂).inv.app X)⟦a₃⟧' ≫
      (shiftFunctorAdd' C a₁₂ a₃ a₁₂₃ (by rw [← h₁₂, h₁₂₃])).inv.app X =
    (shiftFunctorAdd' C a₂ a₃ a₂₃ h₂₃).inv.app (X⟦a₁⟧) ≫
      (shiftFunctorAdd' C a₁ a₂₃ a₁₂₃ (by rw [← h₂₃, ← add_assoc, h₁₂₃])).inv.app X := by
  simpa using NatTrans.congr_app (congr_arg Iso.inv
    (shiftFunctorAdd'_assoc C _ _ _ _ _ _ h₁₂ h₂₃ h₁₂₃)) X

end Defs

section AddMonoid

variable [AddMonoid A] [HasShift C A] (X Y : C) (f : X ⟶ Y)

@[simp]
theorem HasShift.shift_obj_obj (n : A) (X : C) : (HasShift.shift.obj ⟨n⟩).obj X = X⟦n⟧ :=
  rfl
#align category_theory.has_shift.shift_obj_obj CategoryTheory.HasShift.shift_obj_obj

/-- Shifting by `i + j` is the same as shifting by `i` and then shifting by `j`. -/
abbrev shiftAdd (i j : A) : X⟦i + j⟧ ≅ X⟦i⟧⟦j⟧ :=
  (shiftFunctorAdd C i j).app _
#align category_theory.shift_add CategoryTheory.shiftAdd

@[reassoc]
theorem shiftAdd_hom_comp_eqToHom₁ (i i' j : A) (h : i = i') :
    (shiftAdd X i j).hom ≫ eqToHom (by rw [h]) = eqToHom (by rw [h]) ≫ (shiftAdd X i' j).hom := by
  cases h
  rw [eqToHom_refl, eqToHom_refl, Category.id_comp, Category.comp_id]
#align category_theory.shift_add_hom_comp_eq_to_hom₁ CategoryTheory.shiftAdd_hom_comp_eqToHom₁

@[reassoc]
theorem shiftAdd_hom_comp_eqToHom₂ (i j j' : A) (h : j = j') :
    (shiftAdd X i j).hom ≫ eqToHom (by rw [h]) = eqToHom (by rw [h]) ≫ (shiftAdd X i j').hom := by
  cases h
  rw [eqToHom_refl, eqToHom_refl, Category.id_comp, Category.comp_id]
#align category_theory.shift_add_hom_comp_eq_to_hom₂ CategoryTheory.shiftAdd_hom_comp_eqToHom₂

@[reassoc]
theorem shiftAdd_hom_comp_eqToHom₁₂ (i j i' j' : A) (h₁ : i = i') (h₂ : j = j') :
    (shiftAdd X i j).hom ≫ eqToHom (by rw [h₁, h₂]) =
      eqToHom (by rw [h₁, h₂]) ≫ (shiftAdd X i' j').hom := by
  cases h₁
  cases h₂
  rw [eqToHom_refl, eqToHom_refl, Category.id_comp, Category.comp_id]
#align category_theory.shift_add_hom_comp_eq_to_hom₁₂ CategoryTheory.shiftAdd_hom_comp_eqToHom₁₂

@[reassoc]
theorem eqToHom_comp_shiftAdd_inv₁ (i i' j : A) (h : i = i') :
    eqToHom (by rw [h]) ≫ (shiftAdd X i' j).inv = (shiftAdd X i j).inv ≫ eqToHom (by rw [h]) := by
  rw [Iso.comp_inv_eq, Category.assoc, Iso.eq_inv_comp, shiftAdd_hom_comp_eqToHom₁ _ _ _ _ h]
#align category_theory.eq_to_hom_comp_shift_add_inv₁ CategoryTheory.eqToHom_comp_shiftAdd_inv₁

@[reassoc]
theorem eqToHom_comp_shiftAdd_inv₂ (i j j' : A) (h : j = j') :
    eqToHom (by rw [h]) ≫ (shiftAdd X i j').inv = (shiftAdd X i j).inv ≫ eqToHom (by rw [h]) := by
  rw [Iso.comp_inv_eq, Category.assoc, Iso.eq_inv_comp, shiftAdd_hom_comp_eqToHom₂ _ _ _ _ h]
#align category_theory.eq_to_hom_comp_shift_add_inv₂ CategoryTheory.eqToHom_comp_shiftAdd_inv₂

@[reassoc]
theorem eqToHom_comp_shiftAdd_inv₁₂ (i j i' j' : A) (h₁ : i = i') (h₂ : j = j') :
    eqToHom (by rw [h₁, h₂]) ≫ (shiftAdd X i' j').inv =
      (shiftAdd X i j).inv ≫ eqToHom (by rw [h₁, h₂]) := by
  rw [Iso.comp_inv_eq, Category.assoc, Iso.eq_inv_comp, shiftAdd_hom_comp_eqToHom₁₂ _ _ _ _ _ h₁ h₂]
#align category_theory.eq_to_hom_comp_shift_add_inv₁₂ CategoryTheory.eqToHom_comp_shiftAdd_inv₁₂

theorem shift_shift' (i j : A) :
    f⟦i⟧'⟦j⟧' = (shiftAdd X i j).inv ≫ f⟦i + j⟧' ≫ (shiftAdd Y i j).hom := by
  symm
  apply NatIso.naturality_1
#align category_theory.shift_shift' CategoryTheory.shift_shift'

variable (A)

/-- Shifting by zero is the identity functor. -/
abbrev shiftZero : X⟦(0 : A)⟧ ≅ X :=
  (shiftFunctorZero C A).app _
#align category_theory.shift_zero CategoryTheory.shiftZero

theorem shift_zero' : f⟦(0 : A)⟧' = (shiftZero A X).hom ≫ f ≫ (shiftZero A Y).inv := by
  symm
  apply NatIso.naturality_2
#align category_theory.shift_zero' CategoryTheory.shift_zero'

variable (C) {A}

/-- When `i + j = 0`, shifting by `i` and by `j` gives the identity functor -/
def shiftFunctorCompIsoId (i j : A) (h : i + j = 0) :
    shiftFunctor C i ⋙ shiftFunctor C j ≅ 𝟭 C :=
  (shiftFunctorAdd' C i j 0 h).symm ≪≫ shiftFunctorZero C A

end AddMonoid

section AddGroup

variable (C)
variable [AddGroup A] [HasShift C A]

/-- Shifting by `n` and shifting by `-n` forms an equivalence. -/
@[simps]
def shiftEquiv (n : A) : C ≌ C where
  functor := shiftFunctor C n
  inverse := shiftFunctor C (-n)
  unitIso := (shiftFunctorCompIsoId C n (-n) (add_neg_self n)).symm
  counitIso := shiftFunctorCompIsoId C (-n) n (neg_add_self n)
  functor_unitIso_comp X := by
    convert (addNegEquiv (shiftMonoidalFunctor C A) n).functor_unitIso_comp X
    all_goals
      ext X
      dsimp [shiftFunctorCompIsoId, addNegEquiv, unitOfTensorIsoUnit,
        shiftFunctorAdd']
      simp only [Category.assoc, eqToHom_map]
      rfl
#align category_theory.shift_equiv CategoryTheory.shiftEquiv

variable (X Y : C) (f : X ⟶ Y)

/-- Shifting by `i` is an equivalence. -/
instance (i : A) : IsEquivalence (shiftFunctor C i) := by
  change IsEquivalence (shiftEquiv C i).functor
  infer_instance

@[simp]
theorem shiftFunctor_inv (i : A) : (shiftFunctor C i).inv = shiftFunctor C (-i) :=
  rfl
#align category_theory.shift_functor_inv CategoryTheory.shiftFunctor_inv

/-- Shifting by `i` and then shifting by `-i` is the identity. -/
<<<<<<< HEAD
def shiftFunctorCompShiftFunctorNeg (i : A) : shiftFunctor C i ⋙ shiftFunctor C (-i) ≅ 𝟭 C :=
=======
abbrev shiftFunctorCompShiftFunctorNeg (i : A) : shiftFunctor C i ⋙ shiftFunctor C (-i) ≅ 𝟭 C :=
>>>>>>> 01144696
  shiftFunctorCompIsoId C i (-i) (add_neg_self i)
#align category_theory.shift_functor_comp_shift_functor_neg CategoryTheory.shiftFunctorCompShiftFunctorNeg

/-- Shifting by `-i` and then shifting by `i` is the identity. -/
<<<<<<< HEAD
def shiftFunctorNegCompShiftFunctor (i : A) : shiftFunctor C (-i) ⋙ shiftFunctor C i ≅ 𝟭 C :=
=======
abbrev shiftFunctorNegCompShiftFunctor (i : A) : shiftFunctor C (-i) ⋙ shiftFunctor C i ≅ 𝟭 C :=
>>>>>>> 01144696
  shiftFunctorCompIsoId C (-i) i (neg_add_self i)
#align category_theory.shift_functor_neg_comp_shift_functor CategoryTheory.shiftFunctorNegCompShiftFunctor

section

/-- Shifting by `n` is a faithful functor. -/
instance shiftFunctor_faithful (i : A) : Faithful (shiftFunctor C i) :=
  Faithful.of_comp_iso (shiftFunctorCompShiftFunctorNeg C i)
#align category_theory.shift_functor_faithful CategoryTheory.shiftFunctor_faithful

/-- Shifting by `n` is a full functor. -/
instance shiftFunctorFull (i : A) : Full (shiftFunctor C i) :=
  haveI : Full (shiftFunctor C i ⋙ shiftFunctor C (-i)) :=
    Full.ofIso (shiftFunctorCompShiftFunctorNeg C i).symm
  Full.ofCompFaithful _ (shiftFunctor C (-i))
#align category_theory.shift_functor_full CategoryTheory.shiftFunctorFull

/-- Shifting by `n` is an essentially surjective functor. -/
instance shiftFunctor_essSurj (i : A) : EssSurj (shiftFunctor C i)
    where mem_essImage Y := ⟨Y⟦-i⟧, ⟨(shiftFunctorNegCompShiftFunctor C i).app Y⟩⟩
#align category_theory.shift_functor_ess_surj CategoryTheory.shiftFunctor_essSurj

end

variable {C}

/-- Shifting by `i` and then shifting by `-i` is the identity. -/
abbrev shiftShiftNeg (i : A) : X⟦i⟧⟦-i⟧ ≅ X :=
  (shiftFunctorCompShiftFunctorNeg C i).app _
#align category_theory.shift_shift_neg CategoryTheory.shiftShiftNeg

/-- Shifting by `-i` and then shifting by `i` is the identity. -/
abbrev shiftNegShift (i : A) : X⟦-i⟧⟦i⟧ ≅ X :=
  (shiftFunctorNegCompShiftFunctor C i).app _
#align category_theory.shift_neg_shift CategoryTheory.shiftNegShift

variable {X Y}

theorem shift_shift_neg' (i : A) :
    f⟦i⟧'⟦-i⟧' = (shiftFunctorCompShiftFunctorNeg C i).hom.app X ≫
      f ≫ (shiftFunctorCompShiftFunctorNeg C i).inv.app Y :=
  (NatIso.naturality_2 (shiftFunctorCompShiftFunctorNeg C i) f).symm
#align category_theory.shift_shift_neg' CategoryTheory.shift_shift_neg'

theorem shift_neg_shift' (i : A) :
    f⟦-i⟧'⟦i⟧' = (shiftFunctorNegCompShiftFunctor C i).hom.app X ≫ f ≫
      (shiftFunctorNegCompShiftFunctor C i).inv.app Y :=
  (NatIso.naturality_2 (shiftFunctorNegCompShiftFunctor C i) f).symm
#align category_theory.shift_neg_shift' CategoryTheory.shift_neg_shift'

--theorem shift_shift_neg' (i : A) :
--    f⟦i⟧'⟦-i⟧' = (shiftShiftNeg X i).hom ≫ f ≫ (shiftShiftNeg Y i).inv :=
--  (NatIso.naturality_2 (shiftFunctorCompShiftFunctorNeg C i) f).symm
--#align category_theory.shift_shift_neg' CategoryTheory.shift_shift_neg'
--
--theorem shift_neg_shift' (i : A) :
--    f⟦-i⟧'⟦i⟧' = (shiftNegShift X i).hom ≫ f ≫ (shiftNegShift Y i).inv :=
--  (NatIso.naturality_2 (shiftFunctorNegCompShiftFunctor C i) f).symm
--#align category_theory.shift_neg_shift' CategoryTheory.shift_neg_shift'

theorem shift_equiv_triangle (n : A) (X : C) :
    (shiftShiftNeg X n).inv⟦n⟧' ≫ (shiftNegShift (X⟦n⟧) n).hom = 𝟙 (X⟦n⟧) :=
  (shiftEquiv C n).functor_unitIso_comp X
#align category_theory.shift_equiv_triangle CategoryTheory.shift_equiv_triangle

section

theorem shift_shiftFunctorCompIsoId_hom (n m : A) (h : n + m = 0) (X : C) :
  ((shiftFunctorCompIsoId C n m h).hom.app X)⟦n⟧' =
    ((shiftFunctorCompIsoId C m n
      (by rw [← neg_eq_of_add_eq_zero_left h, add_right_neg])).hom.app (X⟦n⟧)) := by
  dsimp [shiftFunctorCompIsoId]
  simpa only [Functor.map_comp, ← shiftFunctorAdd'_zero_add_inv n X,
    ← shiftFunctorAdd'_add_zero_inv n X]
    using shiftFunctorAdd'_assoc_inv n m n 0 0 n h
      (by rw [← neg_eq_of_add_eq_zero_left h, add_right_neg]) (by rw [h, zero_add]) X

theorem shift_shiftFunctorCompIsoId_inv (n m : A) (h : n + m = 0) (X : C) :
  ((shiftFunctorCompIsoId C n m h).inv.app X)⟦n⟧' =
    ((shiftFunctorCompIsoId C m n
      (by rw [← neg_eq_of_add_eq_zero_left h, add_right_neg])).inv.app (X⟦n⟧)) := by
  rw [← cancel_mono (((shiftFunctorCompIsoId C n m h).hom.app X)⟦n⟧'),
    ← Functor.map_comp, Iso.inv_hom_id_app, Functor.map_id,
    shift_shiftFunctorCompIsoId_hom, Iso.inv_hom_id_app]
  rfl

theorem shiftShiftNeg_hom_shift (n : A) (X : C) :
<<<<<<< HEAD
    (shiftShiftNeg X n).hom⟦n⟧' = (shiftNegShift (X⟦n⟧) n).hom := by
  sorry
  --simp only [Iso.app_hom, unitOfTensorIsoUnit_hom_app, eqToIso.hom, Functor.map_comp, obj_μ_app,
  --  Discrete.addMonoidal_associator, eqToIso.inv, obj_ε_inv_app, Discrete.addMonoidal_leftUnitor,
  --  μ_naturalityₗ_assoc, Category.assoc, μ_inv_hom_app_assoc, ε_inv_app_obj,
  --  Discrete.addMonoidal_rightUnitor, μ_naturalityᵣ_assoc]
  --simp only [shiftMonoidalFunctor, HasShift.shift_obj_obj, eqToHom_map, eqToHom_app]
  --erw [eqToHom_map, eqToHom_map, eqToHom_app, eqToHom_app]
  --simp
=======
    (shiftShiftNeg X n).hom⟦n⟧' = (shiftNegShift (X⟦n⟧) n).hom :=
  shift_shiftFunctorCompIsoId_hom n (-n) (add_neg_self n) X
>>>>>>> 01144696
#align category_theory.shift_shift_neg_hom_shift CategoryTheory.shiftShiftNeg_hom_shift

theorem shiftShiftNeg_inv_shift (n : A) (X : C) :
    (shiftShiftNeg X n).inv⟦n⟧' = (shiftNegShift (X⟦n⟧) n).inv := by
  apply Iso.inv_ext'
  rw [← shiftShiftNeg_hom_shift, ← Functor.map_comp, Iso.hom_inv_id, Functor.map_id]
#align category_theory.shift_shift_neg_inv_shift CategoryTheory.shiftShiftNeg_inv_shift

theorem shiftFunctorCompShiftFunctorNeg_inv_app_shift (n : A) (X : C) :
    ((shiftFunctorCompShiftFunctorNeg C n).inv.app X)⟦n⟧' =
      (shiftFunctorNegCompShiftFunctor C n).inv.app (X⟦n⟧) :=
  shiftShiftNeg_inv_shift n X

theorem shiftFunctorCompShiftFunctorNeg_hom_app_shift (n : A) (X : C) :
    ((shiftFunctorCompShiftFunctorNeg C n).hom.app X)⟦n⟧' =
      (shiftFunctorNegCompShiftFunctor C n).hom.app (X⟦n⟧) :=
  shiftShiftNeg_hom_shift n X

@[simp]
theorem shiftShiftNeg_shift_eq (n : A) (X : C) :
    (shiftFunctor C n).mapIso (shiftShiftNeg X n) = shiftNegShift (X⟦n⟧) n :=
  CategoryTheory.Iso.ext <| shiftShiftNeg_hom_shift _ _
#align category_theory.shift_shift_neg_shift_eq CategoryTheory.shiftShiftNeg_shift_eq

<<<<<<< HEAD
=======
end

>>>>>>> 01144696
open CategoryTheory.Limits

variable [HasZeroMorphisms C]

theorem shift_zero_eq_zero (X Y : C) (n : A) : (0 : X ⟶ Y)⟦n⟧' = (0 : X⟦n⟧ ⟶ Y⟦n⟧) :=
  CategoryTheory.Functor.map_zero _ _ _
#align category_theory.shift_zero_eq_zero CategoryTheory.shift_zero_eq_zero

end AddGroup

section AddCommMonoid

variable [AddCommMonoid A] [HasShift C A]

variable (C)

/-- When shifts are indexed by an additive commutative monoid, then shifts commute. -/
def shiftFunctorComm (i j : A) :
    shiftFunctor C i ⋙ shiftFunctor C j ≅
      shiftFunctor C j ⋙ shiftFunctor C i :=
  (shiftFunctorAdd C i j).symm ≪≫ shiftFunctorAdd' C j i (i + j) (add_comm j i)

lemma shiftFunctorComm_eq (i j k : A) (h : i + j = k):
    shiftFunctorComm C i j = (shiftFunctorAdd' C i j k h).symm ≪≫
      shiftFunctorAdd' C j i k (by rw [add_comm j i, h]) := by
  subst h
  rw [shiftFunctorAdd'_eq_shiftFunctorAdd]
  rfl

lemma shiftFunctorComm_symm (i j : A) :
  (shiftFunctorComm C i j).symm = shiftFunctorComm C j i := by
  ext1
  dsimp
  rw [shiftFunctorComm_eq C i j (i+j) rfl, shiftFunctorComm_eq C j i (i+j) (add_comm j i)]
  rfl

variable {C}

variable (X Y : C) (f : X ⟶ Y)

/-- When shifts are indexed by an additive commutative monoid, then shifts commute. -/
abbrev shiftComm (i j : A) : X⟦i⟧⟦j⟧ ≅ X⟦j⟧⟦i⟧ :=
  (shiftFunctorComm C i j).app X
#align category_theory.shift_comm CategoryTheory.shiftComm

@[simp]
theorem shiftComm_symm (i j : A) : (shiftComm X i j).symm = shiftComm X j i := by
  ext
  exact NatTrans.congr_app (congr_arg Iso.hom (shiftFunctorComm_symm C i j)) X
#align category_theory.shift_comm_symm CategoryTheory.shiftComm_symm

variable {X Y}

/-- When shifts are indexed by an additive commutative monoid, then shifts commute. -/
theorem shift_comm' (i j : A) :
    f⟦i⟧'⟦j⟧' = (shiftComm _ _ _).hom ≫ f⟦j⟧'⟦i⟧' ≫ (shiftComm _ _ _).hom := by
  erw [← shiftComm_symm Y i j, ← ((shiftFunctorComm C i j).hom.naturality_assoc f)]
  dsimp
  simp only [Iso.hom_inv_id_app, Functor.comp_obj, Category.comp_id]
#align category_theory.shift_comm' CategoryTheory.shift_comm'

@[reassoc]
theorem shiftComm_hom_comp (i j : A) :
    (shiftComm X i j).hom ≫ f⟦j⟧'⟦i⟧' = f⟦i⟧'⟦j⟧' ≫ (shiftComm Y i j).hom := by
  rw [shift_comm', ← shiftComm_symm, Iso.symm_hom, Iso.inv_hom_id_assoc]
#align category_theory.shift_comm_hom_comp CategoryTheory.shiftComm_hom_comp

end AddCommMonoid

variable {D : Type _} [Category D] [AddMonoid A] [HasShift D A]

variable (F : C ⥤ D) [Full F] [Faithful F]

section

--attribute [local reducible] Discrete.addMonoidal

variable (s : A → C ⥤ C) (i : ∀ i, s i ⋙ F ≅ F ⋙ shiftFunctor D i)

-- porting note: the fields `ε` and `μ` in the definition of `hasShiftOfFullyFaithful` have
-- been defined separately as `hasShiftOfFullyFaithful_μ` and `hasShiftOfFullyFaithful_ε`
-- with suitable simplifications lemmas, in order to ease the port and future use

/-- auxiliary definition for `hasShiftOfFullyFaithful` -/
def hasShiftOfFullyFaithful_ε : 𝟭 C ≅ s 0 :=
  natIsoOfCompFullyFaithful F
    (calc
      𝟭 C ⋙ F ≅ F := Functor.leftUnitor _
      _ ≅ F ⋙ 𝟭 D := (Functor.rightUnitor _).symm
      _ ≅ F ⋙ shiftFunctor D (0 : A) := (isoWhiskerLeft F (shiftFunctorZero D A).symm)
      _ ≅ s 0 ⋙ F := (i 0).symm)

@[simp]
lemma map_hasShiftOfFullyFaithful_ε_hom_app (X : C) :
    F.map ((hasShiftOfFullyFaithful_ε F s i).hom.app X) =
      (shiftFunctorZero D A).inv.app (F.obj X) ≫ (i 0).inv.app X := by
  simp [hasShiftOfFullyFaithful_ε]

@[simp]
lemma map_hasShiftOfFullyFaithful_ε_inv_app (X : C) :
    F.map ((hasShiftOfFullyFaithful_ε F s i).inv.app X) =
      (i 0).hom.app X ≫ (shiftFunctorZero D A).hom.app (F.obj X) := by
  simp [hasShiftOfFullyFaithful_ε]

/-- auxiliary definition for `hasShiftOfFullyFaithful` -/
def hasShiftOfFullyFaithful_μ (a b : A) : s a ⋙ s b ≅ s (a + b) :=
  natIsoOfCompFullyFaithful F
    (calc
      (s a ⋙ s b) ⋙ F ≅ s a ⋙ s b ⋙ F := Functor.associator _ _ _
      _ ≅ s a ⋙ F ⋙ shiftFunctor D b := (isoWhiskerLeft _ (i b))
      _ ≅ (s a ⋙ F) ⋙ shiftFunctor D b := (Functor.associator _ _ _).symm
      _ ≅ (F ⋙ shiftFunctor D a) ⋙ shiftFunctor D b := (isoWhiskerRight (i a) _)
      _ ≅ F ⋙ shiftFunctor D a ⋙ shiftFunctor D b := (Functor.associator _ _ _)
      _ ≅ F ⋙ shiftFunctor D (a + b) := (isoWhiskerLeft _ (shiftFunctorAdd D a b).symm)
      _ ≅ s (a + b) ⋙ F := (i (a + b)).symm)

@[simp]
lemma map_hasShiftOfFullyFaithful_μ_hom_app (a b : A) (X : C) :
    F.map ((hasShiftOfFullyFaithful_μ F s i a b).hom.app X) =
      (i b).hom.app ((s a).obj X) ≫ ((i a).hom.app X)⟦b⟧' ≫
        (shiftFunctorAdd D a b).inv.app (F.obj X) ≫ (i (a + b)).inv.app X  := by
  dsimp [hasShiftOfFullyFaithful_μ]
  simp

@[simp]
lemma map_hasShiftOfFullyFaithful_μ_inv_app (a b : A) (X : C) :
    F.map ((hasShiftOfFullyFaithful_μ F s i a b).inv.app X) =
      (i (a + b)).hom.app X ≫ (shiftFunctorAdd D a b).hom.app (F.obj X) ≫
        ((i a).inv.app X)⟦b⟧' ≫ (i b).inv.app ((s a).obj X) := by
  dsimp [hasShiftOfFullyFaithful_μ]
  simp

/-- Given a family of endomorphisms of `C` which are interwined by a fully faithful `F : C ⥤ D`
with shift functors on `D`, we can promote that family to shift functors on `C`. -/
def hasShiftOfFullyFaithful :
    HasShift C A :=
  hasShiftMk C A
    { F := s
      ε := hasShiftOfFullyFaithful_ε F s i
      μ := hasShiftOfFullyFaithful_μ F s i
      associativity := fun m₁ m₂ m₃ X => F.map_injective (by
<<<<<<< HEAD
        sorry)
        --simp only [Functor.comp_obj, Functor.map_comp, map_hasShiftOfFullyFaithful_μ_hom_app,
        --  Iso.symm_inv, MonoidalFunctor.μIso_hom, Category.assoc, Iso.inv_hom_id_app_assoc]
        --erw [(i m₃).hom.naturality_assoc, ← (shiftFunctor D m₃).map_comp_assoc]
        --simp only [map_hasShiftOfFullyFaithful_μ_hom_app, Functor.comp_obj, Iso.symm_inv,
        --  MonoidalFunctor.μIso_hom, Category.assoc, Iso.inv_hom_id_app, Category.comp_id,
        --  Functor.map_comp, obj_μ_app, Discrete.addMonoidal_associator,
        --  eqToIso.inv, μ_naturality_assoc, NatIso.cancel_natIso_hom_left]
        --erw [Iso.inv_hom_id_app_assoc, dcongr_arg (fun a => (i a).inv.app X) (add_assoc m₁ m₂ m₃)]
        --simp only [eqToHom_map, eqToHom_app, Functor.comp_obj, Category.assoc,
        --  eqToHom_trans, eqToHom_refl, Category.comp_id, eqToHom_trans_assoc, Category.id_comp]
        --rfl)
      left_unitality := fun n X => F.map_injective (by
        sorry)
        --have := dcongr_arg (fun a => (i a).inv.app X) (zero_add n)
        --dsimp
        --simp only [Functor.map_comp, map_hasShiftOfFullyFaithful_μ_hom_app, Functor.comp_obj,
        --  Iso.symm_inv, MonoidalFunctor.μIso_hom, eqToHom_map, this]
        --erw [(i n).hom.naturality_assoc]
        --dsimp
        --simp only [map_hasShiftOfFullyFaithful_ε_hom_app, Functor.map_comp, Iso.symm_inv,
        --  MonoidalFunctor.εIso_hom, obj_ε_app, Discrete.addMonoidal_leftUnitor, eqToIso.inv,
        --  Category.assoc]
        --erw [← Functor.map_comp_assoc, Iso.inv_hom_id_app, Functor.map_id, Category.id_comp,
        --  Iso.inv_hom_id_app_assoc]
        --simp only [eqToHom_map, eqToHom_app, eqToHom_trans_assoc, eqToHom_refl, Category.id_comp,
        --  Iso.hom_inv_id_app_assoc])
      right_unitality := fun n X => F.map_injective (by
        sorry) }
        --have := dcongr_arg (fun a => (i a).inv.app X) (add_zero n)
        --dsimp
        --simp only [Functor.map_comp, map_hasShiftOfFullyFaithful_ε_hom_app, Functor.id_obj,
        --  Functor.comp_obj, Iso.symm_inv, MonoidalFunctor.εIso_hom,
        --  map_hasShiftOfFullyFaithful_μ_hom_app, MonoidalFunctor.μIso_hom,
        --  Category.assoc, Iso.inv_hom_id_app_assoc, eqToHom_map,
        --  ← NatTrans.naturality_assoc, Functor.id_map, ε_app_obj,
        --  Discrete.addMonoidal_rightUnitor, eqToIso.inv, this]
        --erw [Iso.inv_hom_id_app_assoc]
        --simp only [eqToHom_app, Functor.comp_obj, eqToHom_trans_assoc, eqToHom_refl,
        --  Category.id_comp, Iso.hom_inv_id_app_assoc]) }
=======
        have h := shiftFunctorAdd'_assoc_inv m₁ m₂ m₃ _ _ _ rfl rfl rfl (F.obj X)
        simp only [shiftFunctorAdd'_eq_shiftFunctorAdd] at h
        simp only [F.map_comp, map_hasShiftOfFullyFaithful_μ_hom_app, Category.assoc,
          Iso.inv_hom_id_app_assoc]
        erw [(i m₃).hom.naturality_assoc]
        dsimp
        simp only [map_hasShiftOfFullyFaithful_μ_hom_app, ← Functor.map_comp_assoc,
          Category.assoc, Iso.inv_hom_id_app, Category.comp_id]
        simp only [Functor.map_comp, Category.assoc]
        erw [Functor.map_id, Category.id_comp, ← NatTrans.naturality_assoc,
          dcongr_arg (fun a => (i a).inv.app X) (add_assoc m₁ m₂ m₃)]
        slice_lhs 4 5 => rw [h]
        dsimp [shiftFunctorAdd']
        simp only [Category.assoc, eqToHom_map, eqToHom_app, eqToHom_trans, eqToHom_refl,
          Category.comp_id, eqToHom_trans_assoc, Category.id_comp])
      left_unitality := fun n X => F.map_injective (by
        erw [Functor.map_comp, map_hasShiftOfFullyFaithful_μ_hom_app, (i n).hom.naturality_assoc]
        dsimp
        simp only [map_hasShiftOfFullyFaithful_ε_hom_app, Functor.map_comp]
        rw [← shiftFunctorAdd'_zero_add_hom n (F.obj X)]
        simp only [Category.assoc, ← (shiftFunctor D n).map_comp_assoc, Iso.inv_hom_id_app]
        dsimp [shiftFunctorAdd']
        simp only [Functor.map_id, Category.id_comp, Category.assoc, Iso.hom_inv_id_app_assoc]
        rw [dcongr_arg (fun a => (i a).inv.app X) (zero_add n)]
        simp only [eqToHom_app, Functor.comp_obj, eqToHom_trans_assoc,
          eqToHom_refl, Category.id_comp,
  Iso.hom_inv_id_app_assoc, eqToHom_map])
      right_unitality := fun n X => F.map_injective (by
        have := dcongr_arg (fun a => (i a).inv.app X) (add_zero n)
        simp only [Functor.id_obj, Functor.map_comp, map_hasShiftOfFullyFaithful_ε_hom_app,
          Functor.comp_obj, map_hasShiftOfFullyFaithful_μ_hom_app, Category.assoc,
          Iso.inv_hom_id_app_assoc, this, ← NatTrans.naturality_assoc,
          ← shiftFunctorAdd'_add_zero_hom n]
        dsimp [shiftFunctorAdd']
        simp only [Category.assoc, Iso.hom_inv_id_app_assoc, eqToHom_app, eqToHom_trans_assoc,
          eqToHom_refl, Category.id_comp, eqToHom_map]) }
>>>>>>> 01144696
#align category_theory.has_shift_of_fully_faithful CategoryTheory.hasShiftOfFullyFaithful

end

/-- When we construct shifts on a subcategory from shifts on the ambient category,
the inclusion functor intertwines the shifts. -/
def hasShiftOfFullyFaithfulComm (s : A → C ⥤ C) (i : ∀ i, s i ⋙ F ≅ F ⋙ shiftFunctor D i)
  (m : A) :
    haveI := hasShiftOfFullyFaithful F s i
    shiftFunctor C m ⋙ F ≅ F ⋙ shiftFunctor D m :=
  i m
#align category_theory.has_shift_of_fully_faithful_comm CategoryTheory.hasShiftOfFullyFaithfulComm

end

end CategoryTheory<|MERGE_RESOLUTION|>--- conflicted
+++ resolved
@@ -191,17 +191,6 @@
   ext1
   apply Category.id_comp
 
-<<<<<<< HEAD
-lemma shiftFunctorAdd'_assoc (a₁ a₂ a₃ a₁₂ a₂₃ a₁₂₃ : A)
-    (h₁₂ : a₁ + a₂ = a₁₂) (h₂₃ : a₂ + a₃ = a₂₃) (h₁₂₃ : a₁ + a₂ + a₃ = a₁₂₃) :
-    shiftFunctorAdd' C a₁₂ a₃ a₁₂₃ (by rw [← h₁₂, h₁₂₃]) ≪≫
-      isoWhiskerRight (shiftFunctorAdd' C a₁ a₂ a₁₂ h₁₂) _ ≪≫ Functor.associator _ _ _  =
-    shiftFunctorAdd' C a₁ a₂₃ a₁₂₃ (by rw [← h₂₃, ← add_assoc, h₁₂₃]) ≪≫
-      isoWhiskerLeft _ (shiftFunctorAdd' C a₂ a₃ a₂₃ h₂₃) :=
-  sorry
-
-=======
->>>>>>> 01144696
 variable (A)
 
 /-- Shifting by zero is the identity functor. -/
@@ -218,8 +207,6 @@
 /-- shifting a morphism `f` by `n` is obtained by the notation `f⟦n⟧'` -/
 notation f "⟦" n "⟧'" => (shiftFunctor _ n).map f
 
-<<<<<<< HEAD
-=======
 variable {A}
 
 lemma shiftFunctorAdd'_zero_add (a : A) :
@@ -280,18 +267,13 @@
     (shiftFunctorZero C A).hom.app (X⟦a⟧) := by
   simpa using NatTrans.congr_app (congr_arg Iso.inv (shiftFunctorAdd'_add_zero C a)) X
 
->>>>>>> 01144696
 lemma shiftFunctorAdd'_assoc_hom (a₁ a₂ a₃ a₁₂ a₂₃ a₁₂₃ : A)
     (h₁₂ : a₁ + a₂ = a₁₂) (h₂₃ : a₂ + a₃ = a₂₃) (h₁₂₃ : a₁ + a₂ + a₃ = a₁₂₃) (X : C) :
     (shiftFunctorAdd' C a₁₂ a₃ a₁₂₃ (by rw [← h₁₂, h₁₂₃])).hom.app X ≫
       ((shiftFunctorAdd' C a₁ a₂ a₁₂ h₁₂).hom.app X)⟦a₃⟧' =
     (shiftFunctorAdd' C a₁ a₂₃ a₁₂₃ (by rw [← h₂₃, ← add_assoc, h₁₂₃])).hom.app X ≫
       (shiftFunctorAdd' C a₂ a₃ a₂₃ h₂₃).hom.app (X⟦a₁⟧) := by
-<<<<<<< HEAD
-  simpa using  NatTrans.congr_app (congr_arg Iso.hom
-=======
   simpa using NatTrans.congr_app (congr_arg Iso.hom
->>>>>>> 01144696
     (shiftFunctorAdd'_assoc C _ _ _ _ _ _ h₁₂ h₂₃ h₁₂₃)) X
 
 lemma shiftFunctorAdd'_assoc_inv (a₁ a₂ a₃ a₁₂ a₂₃ a₁₂₃ : A)
@@ -423,20 +405,12 @@
 #align category_theory.shift_functor_inv CategoryTheory.shiftFunctor_inv
 
 /-- Shifting by `i` and then shifting by `-i` is the identity. -/
-<<<<<<< HEAD
-def shiftFunctorCompShiftFunctorNeg (i : A) : shiftFunctor C i ⋙ shiftFunctor C (-i) ≅ 𝟭 C :=
-=======
 abbrev shiftFunctorCompShiftFunctorNeg (i : A) : shiftFunctor C i ⋙ shiftFunctor C (-i) ≅ 𝟭 C :=
->>>>>>> 01144696
   shiftFunctorCompIsoId C i (-i) (add_neg_self i)
 #align category_theory.shift_functor_comp_shift_functor_neg CategoryTheory.shiftFunctorCompShiftFunctorNeg
 
 /-- Shifting by `-i` and then shifting by `i` is the identity. -/
-<<<<<<< HEAD
-def shiftFunctorNegCompShiftFunctor (i : A) : shiftFunctor C (-i) ⋙ shiftFunctor C i ≅ 𝟭 C :=
-=======
 abbrev shiftFunctorNegCompShiftFunctor (i : A) : shiftFunctor C (-i) ⋙ shiftFunctor C i ≅ 𝟭 C :=
->>>>>>> 01144696
   shiftFunctorCompIsoId C (-i) i (neg_add_self i)
 #align category_theory.shift_functor_neg_comp_shift_functor CategoryTheory.shiftFunctorNegCompShiftFunctor
 
@@ -524,20 +498,8 @@
   rfl
 
 theorem shiftShiftNeg_hom_shift (n : A) (X : C) :
-<<<<<<< HEAD
-    (shiftShiftNeg X n).hom⟦n⟧' = (shiftNegShift (X⟦n⟧) n).hom := by
-  sorry
-  --simp only [Iso.app_hom, unitOfTensorIsoUnit_hom_app, eqToIso.hom, Functor.map_comp, obj_μ_app,
-  --  Discrete.addMonoidal_associator, eqToIso.inv, obj_ε_inv_app, Discrete.addMonoidal_leftUnitor,
-  --  μ_naturalityₗ_assoc, Category.assoc, μ_inv_hom_app_assoc, ε_inv_app_obj,
-  --  Discrete.addMonoidal_rightUnitor, μ_naturalityᵣ_assoc]
-  --simp only [shiftMonoidalFunctor, HasShift.shift_obj_obj, eqToHom_map, eqToHom_app]
-  --erw [eqToHom_map, eqToHom_map, eqToHom_app, eqToHom_app]
-  --simp
-=======
     (shiftShiftNeg X n).hom⟦n⟧' = (shiftNegShift (X⟦n⟧) n).hom :=
   shift_shiftFunctorCompIsoId_hom n (-n) (add_neg_self n) X
->>>>>>> 01144696
 #align category_theory.shift_shift_neg_hom_shift CategoryTheory.shiftShiftNeg_hom_shift
 
 theorem shiftShiftNeg_inv_shift (n : A) (X : C) :
@@ -562,11 +524,8 @@
   CategoryTheory.Iso.ext <| shiftShiftNeg_hom_shift _ _
 #align category_theory.shift_shift_neg_shift_eq CategoryTheory.shiftShiftNeg_shift_eq
 
-<<<<<<< HEAD
-=======
 end
 
->>>>>>> 01144696
 open CategoryTheory.Limits
 
 variable [HasZeroMorphisms C]
@@ -708,48 +667,6 @@
       ε := hasShiftOfFullyFaithful_ε F s i
       μ := hasShiftOfFullyFaithful_μ F s i
       associativity := fun m₁ m₂ m₃ X => F.map_injective (by
-<<<<<<< HEAD
-        sorry)
-        --simp only [Functor.comp_obj, Functor.map_comp, map_hasShiftOfFullyFaithful_μ_hom_app,
-        --  Iso.symm_inv, MonoidalFunctor.μIso_hom, Category.assoc, Iso.inv_hom_id_app_assoc]
-        --erw [(i m₃).hom.naturality_assoc, ← (shiftFunctor D m₃).map_comp_assoc]
-        --simp only [map_hasShiftOfFullyFaithful_μ_hom_app, Functor.comp_obj, Iso.symm_inv,
-        --  MonoidalFunctor.μIso_hom, Category.assoc, Iso.inv_hom_id_app, Category.comp_id,
-        --  Functor.map_comp, obj_μ_app, Discrete.addMonoidal_associator,
-        --  eqToIso.inv, μ_naturality_assoc, NatIso.cancel_natIso_hom_left]
-        --erw [Iso.inv_hom_id_app_assoc, dcongr_arg (fun a => (i a).inv.app X) (add_assoc m₁ m₂ m₃)]
-        --simp only [eqToHom_map, eqToHom_app, Functor.comp_obj, Category.assoc,
-        --  eqToHom_trans, eqToHom_refl, Category.comp_id, eqToHom_trans_assoc, Category.id_comp]
-        --rfl)
-      left_unitality := fun n X => F.map_injective (by
-        sorry)
-        --have := dcongr_arg (fun a => (i a).inv.app X) (zero_add n)
-        --dsimp
-        --simp only [Functor.map_comp, map_hasShiftOfFullyFaithful_μ_hom_app, Functor.comp_obj,
-        --  Iso.symm_inv, MonoidalFunctor.μIso_hom, eqToHom_map, this]
-        --erw [(i n).hom.naturality_assoc]
-        --dsimp
-        --simp only [map_hasShiftOfFullyFaithful_ε_hom_app, Functor.map_comp, Iso.symm_inv,
-        --  MonoidalFunctor.εIso_hom, obj_ε_app, Discrete.addMonoidal_leftUnitor, eqToIso.inv,
-        --  Category.assoc]
-        --erw [← Functor.map_comp_assoc, Iso.inv_hom_id_app, Functor.map_id, Category.id_comp,
-        --  Iso.inv_hom_id_app_assoc]
-        --simp only [eqToHom_map, eqToHom_app, eqToHom_trans_assoc, eqToHom_refl, Category.id_comp,
-        --  Iso.hom_inv_id_app_assoc])
-      right_unitality := fun n X => F.map_injective (by
-        sorry) }
-        --have := dcongr_arg (fun a => (i a).inv.app X) (add_zero n)
-        --dsimp
-        --simp only [Functor.map_comp, map_hasShiftOfFullyFaithful_ε_hom_app, Functor.id_obj,
-        --  Functor.comp_obj, Iso.symm_inv, MonoidalFunctor.εIso_hom,
-        --  map_hasShiftOfFullyFaithful_μ_hom_app, MonoidalFunctor.μIso_hom,
-        --  Category.assoc, Iso.inv_hom_id_app_assoc, eqToHom_map,
-        --  ← NatTrans.naturality_assoc, Functor.id_map, ε_app_obj,
-        --  Discrete.addMonoidal_rightUnitor, eqToIso.inv, this]
-        --erw [Iso.inv_hom_id_app_assoc]
-        --simp only [eqToHom_app, Functor.comp_obj, eqToHom_trans_assoc, eqToHom_refl,
-        --  Category.id_comp, Iso.hom_inv_id_app_assoc]) }
-=======
         have h := shiftFunctorAdd'_assoc_inv m₁ m₂ m₃ _ _ _ rfl rfl rfl (F.obj X)
         simp only [shiftFunctorAdd'_eq_shiftFunctorAdd] at h
         simp only [F.map_comp, map_hasShiftOfFullyFaithful_μ_hom_app, Category.assoc,
@@ -786,7 +703,6 @@
         dsimp [shiftFunctorAdd']
         simp only [Category.assoc, Iso.hom_inv_id_app_assoc, eqToHom_app, eqToHom_trans_assoc,
           eqToHom_refl, Category.id_comp, eqToHom_map]) }
->>>>>>> 01144696
 #align category_theory.has_shift_of_fully_faithful CategoryTheory.hasShiftOfFullyFaithful
 
 end
