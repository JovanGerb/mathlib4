--- conflicted
+++ resolved
@@ -290,51 +290,28 @@
 
 variable (T : Triangle C) (hT : T ∈ distTriang C)
 
-<<<<<<< HEAD
-lemma yoneda_exact₂ {X : C}
-    (f : T.obj₂ ⟶ X) (hf : T.mor₁ ≫ f = 0) : ∃ (g : T.obj₃ ⟶ X), f = T.mor₂ ≫ g := by
-=======
 lemma yoneda_exact₂ {X : C} (f : T.obj₂ ⟶ X) (hf : T.mor₁ ≫ f = 0) :
     ∃ (g : T.obj₃ ⟶ X), f = T.mor₂ ≫ g := by
->>>>>>> 33a92b68
   obtain ⟨g, ⟨hg₁, _⟩⟩ := complete_distinguished_triangle_morphism T _ hT
     (contractible_distinguished₁ X) 0 f (by aesop_cat)
   exact ⟨g, by simpa using hg₁.symm⟩
 
-<<<<<<< HEAD
-lemma yoneda_exact₃ {X : C}
-    (f : T.obj₃ ⟶ X) (hf : T.mor₂ ≫ f = 0) : ∃ (g : T.obj₁⟦(1 : ℤ)⟧ ⟶ X), f = T.mor₃ ≫ g :=
-  yoneda_exact₂ _ (rot_of_dist_triangle _ hT) f hf
-
-lemma coyoneda_exact₂ {X : C} (f : X ⟶ T.obj₂)
-    (hf : f ≫ T.mor₂ = 0) : ∃ (g : X ⟶ T.obj₁), f = g ≫ T.mor₁ := by
-=======
 lemma yoneda_exact₃ {X : C} (f : T.obj₃ ⟶ X) (hf : T.mor₂ ≫ f = 0) :
     ∃ (g : T.obj₁⟦(1 : ℤ)⟧ ⟶ X), f = T.mor₃ ≫ g :=
   yoneda_exact₂ _ (rot_of_dist_triangle _ hT) f hf
 
 lemma coyoneda_exact₂ {X : C} (f : X ⟶ T.obj₂) (hf : f ≫ T.mor₂ = 0) :
     ∃ (g : X ⟶ T.obj₁), f = g ≫ T.mor₁ := by
->>>>>>> 33a92b68
   obtain ⟨a, ⟨ha₁, _⟩⟩ := complete_distinguished_triangle_morphism₁ _ T
     (contractible_distinguished X) hT f 0 (by aesop_cat)
   exact ⟨a, by simpa using ha₁⟩
 
-<<<<<<< HEAD
-lemma coyoneda_exact₁ {X : C}
-    (f : X ⟶ T.obj₁⟦(1 : ℤ)⟧) (hf : f ≫ T.mor₁⟦1⟧' = 0) : ∃ (g : X ⟶ T.obj₃), f = g ≫ T.mor₃ :=
-  coyoneda_exact₂ _ (rot_of_dist_triangle _ (rot_of_dist_triangle _ hT)) f (by aesop_cat)
-
-lemma coyoneda_exact₃ {X : C} (f : X ⟶ T.obj₃)
-    (hf : f ≫ T.mor₃ = 0) : ∃ (g : X ⟶ T.obj₂), f = g ≫ T.mor₂ :=
-=======
 lemma coyoneda_exact₁ {X : C} (f : X ⟶ T.obj₁⟦(1 : ℤ)⟧) (hf : f ≫ T.mor₁⟦1⟧' = 0) :
     ∃ (g : X ⟶ T.obj₃), f = g ≫ T.mor₃ :=
   coyoneda_exact₂ _ (rot_of_dist_triangle _ (rot_of_dist_triangle _ hT)) f (by aesop_cat)
 
 lemma coyoneda_exact₃ {X : C} (f : X ⟶ T.obj₃) (hf : f ≫ T.mor₃ = 0) :
     ∃ (g : X ⟶ T.obj₂), f = g ≫ T.mor₂ :=
->>>>>>> 33a92b68
   coyoneda_exact₂ _ (rot_of_dist_triangle _ hT) f hf
 
 lemma mor₃_eq_zero_iff_epi₂ : T.mor₃ = 0 ↔ Epi T.mor₂ := by
@@ -458,7 +435,6 @@
 lemma isZero₂_of_isIso₃ (h : IsIso T.mor₃) : IsZero T.obj₂ := (T.isZero₂_iff_isIso₃ hT).2 h
 lemma isZero₃_of_isIso₁ (h : IsIso T.mor₁) : IsZero T.obj₃ := (T.isZero₃_iff_isIso₁ hT).2 h
 
-<<<<<<< HEAD
 lemma shift_distinguished  (n : ℤ) :
     (Triangle.shiftFunctor C n).obj T ∈ distTriang C := by
   revert T hT
@@ -486,8 +462,6 @@
     . exact H_neg_one
     . exact H_add hn H_neg_one rfl
 
-=======
->>>>>>> 33a92b68
 end Triangle
 
 instance : SplitEpiCategory C where
@@ -504,7 +478,6 @@
       rw [Triangle.mor₁_eq_zero_of_mono₂ _ hT hf, zero_comp])
     exact ⟨r, hr.symm⟩
 
-<<<<<<< HEAD
 lemma isIso₂_of_isIso₁₃ {T T' : Triangle C} (φ : T ⟶ T') (hT : T ∈ distTriang C)
     (hT' : T' ∈ distTriang C) (h₁ : IsIso φ.hom₁) (h₃ : IsIso φ.hom₃) : IsIso φ.hom₂ := by
   have : Mono φ.hom₂ := by
@@ -785,8 +758,6 @@
       convert e.hom.comm₃
       exact h.choose_spec.1.symm)
 
-=======
->>>>>>> 33a92b68
 /-
 TODO: If `C` is pretriangulated with respect to a shift,
 then `Cᵒᵖ` is pretriangulated with respect to the inverse shift.
