--- conflicted
+++ resolved
@@ -6,6 +6,7 @@
 import Mathlib.Algebra.Algebra.Equiv
 import Mathlib.Algebra.Field.Basic
 import Mathlib.Logic.Equiv.Defs
+import Mathlib.Logic.Small.Defs
 import Mathlib.Logic.Small.Defs
 
 #align_import logic.equiv.transfer_instance from "leanprover-community/mathlib"@"ec1c7d810034d4202b0dd239112d1792be9f6fdc"
@@ -317,10 +318,6 @@
 #align equiv.comm_monoid Equiv.commMonoid
 #align equiv.add_comm_monoid Equiv.addCommMonoid
 
-<<<<<<< HEAD
-
-=======
->>>>>>> 95427d94
 @[to_additive]
 noncomputable instance [Small.{v} α] [CommMonoid α] : CommMonoid (Shrink.{v} α) :=
   (equivShrink α).symm.commMonoid
@@ -338,10 +335,6 @@
 #align equiv.group Equiv.group
 #align equiv.add_group Equiv.addGroup
 
-<<<<<<< HEAD
-
-=======
->>>>>>> 95427d94
 @[to_additive]
 noncomputable instance [Small.{v} α] [Group α] : Group (Shrink.{v} α) :=
   (equivShrink α).symm.group
@@ -359,10 +352,6 @@
 #align equiv.comm_group Equiv.commGroup
 #align equiv.add_comm_group Equiv.addCommGroup
 
-<<<<<<< HEAD
-
-=======
->>>>>>> 95427d94
 @[to_additive]
 noncomputable instance [Small.{v} α] [CommGroup α] : CommGroup (Shrink.{v} α) :=
   (equivShrink α).symm.commGroup
@@ -378,10 +367,6 @@
   apply e.injective.nonUnitalNonAssocSemiring _ <;> intros <;> exact e.apply_symm_apply _
 #align equiv.non_unital_non_assoc_semiring Equiv.nonUnitalNonAssocSemiring
 
-<<<<<<< HEAD
-
-=======
->>>>>>> 95427d94
 noncomputable instance [Small.{v} α] [NonUnitalNonAssocSemiring α] :
     NonUnitalNonAssocSemiring (Shrink.{v} α) :=
   (equivShrink α).symm.nonUnitalNonAssocSemiring
@@ -573,10 +558,6 @@
   Function.Injective.isDomain e.toRingHom e.injective
 #align equiv.is_domain Equiv.isDomain
 
-<<<<<<< HEAD
-
-=======
->>>>>>> 95427d94
 noncomputable instance [Small.{v} α] [Ring α] [IsDomain α] : IsDomain (Shrink.{v} α) :=
   Equiv.isDomain  (Shrink.ringEquiv α)
 
@@ -748,11 +729,7 @@
 #align equiv.alg_equiv Equiv.algEquiv
 
 variable (α) in
-<<<<<<< HEAD
-/-- Shrink `α` to a smaller universe algebra multiplication. -/
-=======
 /-- Shrink `α` to a smaller universe preserves algebra structure. -/
->>>>>>> 95427d94
 noncomputable def _root_.Shrink.algEquiv [Small.{v} α] [Semiring α] [Algebra R α] :
     Shrink.{v} α ≃ₐ[R] α :=
   Equiv.algEquiv _ (equivShrink α).symm
