/-
Copyright (c) 2023 Frédéric Dupuis. All rights reserved.
Released under Apache 2.0 license as described in the file LICENSE.
Authors: Frédéric Dupuis
-/

import Mathlib.Computability.AkraBazzi.SumTransform
import Mathlib.Analysis.Calculus.Deriv.Inv
import Mathlib.Analysis.SpecialFunctions.Pow.Deriv

/-!
# Divide-and-conquer recurrences and the Akra-Bazzi theorem

A divide-and-conquer recurrence is a function `T : ℕ → ℝ` that satisfies a recurrence relation of
the form `T(n) = ∑_{i=0}^{k-1} a_i T(r_i(n)) + g(n)` for large enough `n`, where `r_i(n)` is some
function where `‖r_i(n) - b_i n‖ ∈ o(n / (log n)^2)` for every `i`, the `a_i`'s are some positive
coefficients, and the `b_i`'s are reals `∈ (0,1)`. (Note that this can be improved to
`O(n / (log n)^(1+ε))`, this is left as future work.) These recurrences arise mainly in the
analysis of divide-and-conquer algorithms such as mergesort or Strassen's algorithm for matrix
multiplication.  This class of algorithms works by dividing an instance of the problem of size `n`,
into `k` smaller instances, where the `i`'th instance is of size roughly `b_i n`, and calling itself
recursively on those smaller instances. `T(n)` then represents the running time of the algorithm,
and `g(n)` represents the running time required to actually divide up the instance and process the
answers that come out of the recursive calls. Since virtually all such algorithms produce instances
that are only approximately of size `b_i n` (they have to round up or down at the very least), we
allow the instance sizes to be given by some function `r_i(n)` that approximates `b_i n`.

The Akra-Bazzi theorem gives the asymptotic order of such a recurrence: it states that
`T(n) ∈ Θ(n^p (1 + ∑_{u=0}^{n-1} g(n) / u^{p+1}))`,
where `p` is the unique real number such that `∑ a_i b_i^p = 1`.

## Main definitions and results

* `asympBound`: The asymptotic bound satisfied by an Akra-Bazzi recurrence, namely
  `n^p (1 + ∑ g(u) / u^(p+1))`
* `isTheta_asympBound`: The main result stating that
  `T(n) ∈ Θ(n^p (1 + ∑_{u=0}^{n-1} g(n) / u^{p+1}))`

## Implementation

Note that the original version of the theorem has an integral rather than a sum in the above
expression, and first considers the `T : ℝ → ℝ` case before moving on to `ℕ → ℝ`. We prove the
above version with a sum, as it is simpler and more relevant for algorithms.

## TODO

* Specialize this theorem to the very common case where the recurrence is of the form
  `T(n) = ℓT(r_i(n)) + g(n)`
  where `g(n) ∈ Θ(n^t)` for some `t`. (This is often called the "master theorem" in the literature.)
* Add the original version of the theorem with an integral instead of a sum.

## References

* Mohamad Akra and Louay Bazzi, On the solution of linear recurrence equations
* Tom Leighton, Notes on better master theorems for divide-and-conquer recurrences
* Manuel Eberl, Asymptotic reasoning in a proof assistant

-/

open Finset Real Filter Asymptotics
open scoped Topology

/-!
#### Definition of Akra-Bazzi recurrences

This section defines the predicate `AkraBazziRecurrence T g a b r` which states that `T`
satisfies the recurrence
`T(n) = ∑_{i=0}^{k-1} a_i T(r_i(n)) + g(n)`
with appropriate conditions on the various parameters.
-/


namespace AkraBazziRecurrence

section min_max

variable {α : Type*} [Finite α] [Nonempty α]


end min_max


variable {α : Type*} [Fintype α] {T : ℕ → ℝ} {g : ℝ → ℝ} {a b : α → ℝ} {r : α → ℕ → ℕ}
variable [Nonempty α] (R : AkraBazziRecurrence T g a b r)


local notation "ε" => smoothingFn

<<<<<<< HEAD
lemma one_add_smoothingFn_le_two {x : ℝ} (hx : exp 1 ≤ x) : 1 + ε x ≤ 2 := by
  simp only [smoothingFn, ← one_add_one_eq_two]
  gcongr
  have : 1 < x := by
    calc 1 = exp 0 := by simp
         _ < exp 1 := by simp
         _ ≤ x := hx
  rw [div_le_one (log_pos this)]
  calc 1 = log (exp 1) := by simp
       _ ≤ log x := log_le_log (exp_pos _) hx

lemma isLittleO_smoothingFn_one : ε =o[atTop] (fun _ => (1 : ℝ)) := by
  unfold smoothingFn
  refine isLittleO_of_tendsto (fun _ h => False.elim <| one_ne_zero h) ?_
  simp only [one_div, div_one]
  exact Tendsto.inv_tendsto_atTop Real.tendsto_log_atTop

lemma isEquivalent_one_add_smoothingFn_one : (fun x => 1 + ε x) ~[atTop] (fun _ => (1 : ℝ)) :=
  IsEquivalent.add_isLittleO IsEquivalent.refl isLittleO_smoothingFn_one

lemma isEquivalent_one_sub_smoothingFn_one : (fun x => 1 - ε x) ~[atTop] (fun _ => (1 : ℝ)) :=
  IsEquivalent.sub_isLittleO IsEquivalent.refl isLittleO_smoothingFn_one

lemma growsPolynomially_one_sub_smoothingFn : GrowsPolynomially fun x => 1 - ε x :=
  GrowsPolynomially.of_isEquivalent_const isEquivalent_one_sub_smoothingFn_one

lemma growsPolynomially_one_add_smoothingFn : GrowsPolynomially fun x => 1 + ε x :=
  GrowsPolynomially.of_isEquivalent_const isEquivalent_one_add_smoothingFn_one

lemma eventually_one_sub_smoothingFn_gt_const_real (c : ℝ) (hc : c < 1) :
    ∀ᶠ (x : ℝ) in atTop, c < 1 - ε x := by
  have h₁ : Tendsto (fun x => 1 - ε x) atTop (𝓝 1) := by
    rw [← isEquivalent_const_iff_tendsto one_ne_zero]
    exact isEquivalent_one_sub_smoothingFn_one
  rw [tendsto_order] at h₁
  exact h₁.1 c hc

lemma eventually_one_sub_smoothingFn_gt_const (c : ℝ) (hc : c < 1) :
    ∀ᶠ (n : ℕ) in atTop, c < 1 - ε n :=
  Eventually.natCast_atTop (p := fun n => c < 1 - ε n)
    <| eventually_one_sub_smoothingFn_gt_const_real c hc

lemma eventually_one_sub_smoothingFn_pos_real : ∀ᶠ (x : ℝ) in atTop, 0 < 1 - ε x :=
  eventually_one_sub_smoothingFn_gt_const_real 0 zero_lt_one

lemma eventually_one_sub_smoothingFn_pos : ∀ᶠ (n : ℕ) in atTop, 0 < 1 - ε n :=
  (eventually_one_sub_smoothingFn_pos_real).natCast_atTop

lemma eventually_one_sub_smoothingFn_nonneg : ∀ᶠ (n : ℕ) in atTop, 0 ≤ 1 - ε n := by
  filter_upwards [eventually_one_sub_smoothingFn_pos] with n hn; exact le_of_lt hn

include R in
lemma eventually_one_sub_smoothingFn_r_pos : ∀ᶠ (n : ℕ) in atTop, ∀ i, 0 < 1 - ε (r i n) := by
  rw [Filter.eventually_all]
  exact fun i => (R.tendsto_atTop_r_real i).eventually eventually_one_sub_smoothingFn_pos_real

@[aesop safe apply]
lemma differentiableAt_smoothingFn {x : ℝ} (hx : 1 < x) : DifferentiableAt ℝ ε x := by
  have : log x ≠ 0 := Real.log_ne_zero_of_pos_of_ne_one (by positivity) (ne_of_gt hx)
  change DifferentiableAt ℝ (fun z => 1 / log z) x
  simp_rw [one_div]
  exact DifferentiableAt.inv (differentiableAt_log (by positivity)) this

@[aesop safe apply]
lemma differentiableAt_one_sub_smoothingFn {x : ℝ} (hx : 1 < x) :
    DifferentiableAt ℝ (fun z => 1 - ε z) x :=
  DifferentiableAt.sub (differentiableAt_const _) <| differentiableAt_smoothingFn hx

lemma differentiableOn_one_sub_smoothingFn : DifferentiableOn ℝ (fun z => 1 - ε z) (Set.Ioi 1) :=
  fun _ hx => (differentiableAt_one_sub_smoothingFn hx).differentiableWithinAt

@[aesop safe apply]
lemma differentiableAt_one_add_smoothingFn {x : ℝ} (hx : 1 < x) :
    DifferentiableAt ℝ (fun z => 1 + ε z) x :=
  DifferentiableAt.add (differentiableAt_const _) <| differentiableAt_smoothingFn hx

lemma differentiableOn_one_add_smoothingFn : DifferentiableOn ℝ (fun z => 1 + ε z) (Set.Ioi 1) :=
  fun _ hx => (differentiableAt_one_add_smoothingFn hx).differentiableWithinAt

lemma deriv_smoothingFn {x : ℝ} (hx : 1 < x) : deriv ε x = -x⁻¹ / (log x ^ 2) := by
  have : log x ≠ 0 := Real.log_ne_zero_of_pos_of_ne_one (by positivity) (ne_of_gt hx)
  change deriv (fun z => 1 / log z) x = -x⁻¹ / (log x ^ 2)
  rw [deriv_div] <;> aesop

lemma isLittleO_deriv_smoothingFn : deriv ε =o[atTop] fun x => x⁻¹ := calc
  deriv ε =ᶠ[atTop] fun x => -x⁻¹ / (log x ^ 2) := by
            filter_upwards [eventually_gt_atTop 1] with x hx
            rw [deriv_smoothingFn hx]
    _ = fun x => (-x * log x ^ 2)⁻¹ := by
            simp_rw [neg_div, div_eq_mul_inv, ← mul_inv, neg_inv, neg_mul]
    _ =o[atTop] fun x => (x * 1)⁻¹ := by
            refine IsLittleO.inv_rev ?_ ?_
            · refine IsBigO.mul_isLittleO
                (by rw [isBigO_neg_right]; aesop (add safe isBigO_refl)) ?_
              rw [isLittleO_one_left_iff]
              exact Tendsto.comp tendsto_norm_atTop_atTop
                <| Tendsto.comp (tendsto_pow_atTop (by norm_num)) tendsto_log_atTop
            · exact Filter.Eventually.of_forall (fun x hx => by rw [mul_one] at hx; simp [hx])
    _ = fun x => x⁻¹ := by simp

lemma eventually_deriv_one_sub_smoothingFn :
    deriv (fun x => 1 - ε x) =ᶠ[atTop] fun x => x⁻¹ / (log x ^ 2) := calc
  deriv (fun x => 1 - ε x) =ᶠ[atTop] -(deriv ε) := by
        filter_upwards [eventually_gt_atTop 1] with x hx; rw [deriv_sub] <;> aesop
    _ =ᶠ[atTop] fun x => x⁻¹ / (log x ^ 2) := by
        filter_upwards [eventually_gt_atTop 1] with x hx
        simp [deriv_smoothingFn hx, neg_div]

lemma eventually_deriv_one_add_smoothingFn :
    deriv (fun x => 1 + ε x) =ᶠ[atTop] fun x => -x⁻¹ / (log x ^ 2) := calc
  deriv (fun x => 1 + ε x) =ᶠ[atTop] deriv ε := by
          filter_upwards [eventually_gt_atTop 1] with x hx; rw [deriv_add] <;> aesop
    _ =ᶠ[atTop] fun x => -x⁻¹ / (log x ^ 2) := by
          filter_upwards [eventually_gt_atTop 1] with x hx
          simp [deriv_smoothingFn hx]

lemma isLittleO_deriv_one_sub_smoothingFn :
    deriv (fun x => 1 - ε x) =o[atTop] fun (x : ℝ) => x⁻¹ := calc
  deriv (fun x => 1 - ε x) =ᶠ[atTop] fun z => -(deriv ε z) := by
          filter_upwards [eventually_gt_atTop 1] with x hx; rw [deriv_sub] <;> aesop
    _ =o[atTop] fun x => x⁻¹ := by rw [isLittleO_neg_left]; exact isLittleO_deriv_smoothingFn

lemma isLittleO_deriv_one_add_smoothingFn :
    deriv (fun x => 1 + ε x) =o[atTop] fun (x : ℝ) => x⁻¹ := calc
  deriv (fun x => 1 + ε x) =ᶠ[atTop] fun z => deriv ε z := by
          filter_upwards [eventually_gt_atTop 1] with x hx; rw [deriv_add] <;> aesop
    _ =o[atTop] fun x => x⁻¹ := isLittleO_deriv_smoothingFn

lemma eventually_one_add_smoothingFn_pos : ∀ᶠ (n : ℕ) in atTop, 0 < 1 + ε n := by
  have h₁ := isLittleO_smoothingFn_one
  rw [isLittleO_iff] at h₁
  refine Eventually.natCast_atTop (p := fun n => 0 < 1 + ε n) ?_
  filter_upwards [h₁ (by norm_num : (0 : ℝ) < 1/2), eventually_gt_atTop 1] with x _ hx'
  have : 0 < log x := Real.log_pos hx'
  change 0 < 1 + 1 / log x
  positivity

include R in
lemma eventually_one_add_smoothingFn_r_pos : ∀ᶠ (n : ℕ) in atTop, ∀ i, 0 < 1 + ε (r i n) := by
  rw [Filter.eventually_all]
  exact fun i => (R.tendsto_atTop_r i).eventually (f := r i) eventually_one_add_smoothingFn_pos

lemma eventually_one_add_smoothingFn_nonneg : ∀ᶠ (n : ℕ) in atTop, 0 ≤ 1 + ε n := by
  filter_upwards [eventually_one_add_smoothingFn_pos] with n hn; exact le_of_lt hn

lemma strictAntiOn_smoothingFn : StrictAntiOn ε (Set.Ioi 1) := by
  change StrictAntiOn (fun x => 1 / log x) (Set.Ioi 1)
  simp_rw [one_div]
  refine StrictAntiOn.comp_strictMonoOn inv_strictAntiOn ?log fun _ hx => log_pos hx
  refine StrictMonoOn.mono strictMonoOn_log (fun x hx => ?_)
  exact Set.Ioi_subset_Ioi zero_le_one hx

lemma strictMonoOn_one_sub_smoothingFn :
    StrictMonoOn (fun (x : ℝ) => (1 : ℝ) - ε x) (Set.Ioi 1) := by
  simp_rw [sub_eq_add_neg]
  exact StrictMonoOn.const_add (StrictAntiOn.neg <| strictAntiOn_smoothingFn) 1

lemma strictAntiOn_one_add_smoothingFn : StrictAntiOn (fun (x : ℝ) => (1 : ℝ) + ε x) (Set.Ioi 1) :=
  StrictAntiOn.const_add strictAntiOn_smoothingFn 1

section
include R

lemma isEquivalent_smoothingFn_sub_self (i : α) :
    (fun (n : ℕ) => ε (b i * n) - ε n) ~[atTop] fun n => -log (b i) / (log n)^2 := by
  calc (fun (n : ℕ) => 1 / log (b i * n) - 1 / log n)
        =ᶠ[atTop] fun (n : ℕ) => (log n - log (b i * n)) / (log (b i * n) * log n) := by
            filter_upwards [eventually_gt_atTop 1, R.eventually_log_b_mul_pos] with n hn hn'
            have h_log_pos : 0 < log n := Real.log_pos <| by aesop
            simp only [one_div]
            rw [inv_sub_inv (by have := hn' i; positivity) (by aesop)]
      _ =ᶠ[atTop] (fun (n : ℕ) ↦ (log n - log (b i) - log n) / ((log (b i) + log n) * log n)) := by
            filter_upwards [eventually_ne_atTop 0] with n hn
            have : 0 < b i := R.b_pos i
            rw [log_mul (by positivity) (by aesop), sub_add_eq_sub_sub]
      _ = (fun (n : ℕ) => -log (b i) / ((log (b i) + log n) * log n)) := by ext; congr; ring
      _ ~[atTop] (fun (n : ℕ) => -log (b i) / (log n * log n)) := by
            refine IsEquivalent.div (IsEquivalent.refl) <| IsEquivalent.mul ?_ (IsEquivalent.refl)
            have : (fun (n : ℕ) => log (b i) + log n) = fun (n : ℕ) => log n + log (b i) := by
              ext; simp [add_comm]
            rw [this]
            exact IsEquivalent.add_isLittleO IsEquivalent.refl
              <| IsLittleO.natCast_atTop (f := fun (_ : ℝ) => log (b i))
                isLittleO_const_log_atTop
      _ = (fun (n : ℕ) => -log (b i) / (log n)^2) := by ext; congr 1; rw [← pow_two]

lemma isTheta_smoothingFn_sub_self (i : α) :
    (fun (n : ℕ) => ε (b i * n) - ε n) =Θ[atTop] fun n => 1 / (log n)^2 := by
  calc (fun (n : ℕ) => ε (b i * n) - ε n) =Θ[atTop] fun n => (-log (b i)) / (log n)^2 := by
                  exact (R.isEquivalent_smoothingFn_sub_self i).isTheta
    _ = fun (n : ℕ) => (-log (b i)) * 1 / (log n)^2 := by simp only [mul_one]
    _ = fun (n : ℕ) => -log (b i) * (1 / (log n)^2) := by simp_rw [← mul_div_assoc]
    _ =Θ[atTop] fun (n : ℕ) => 1 / (log n)^2 := by
                  have : -log (b i) ≠ 0 := by
                    rw [neg_ne_zero]
                    exact Real.log_ne_zero_of_pos_of_ne_one
                            (R.b_pos i) (ne_of_lt <| R.b_lt_one i)
                  rw [← isTheta_const_mul_right this]

/-!
#### Akra-Bazzi exponent `p`

Every Akra-Bazzi recurrence has an associated exponent, denoted by `p : ℝ`, such that
`∑ a_i b_i^p = 1`.  This section shows the existence and uniqueness of this exponent `p` for any
`R : AkraBazziRecurrence`, and defines `R.asympBound` to be the asymptotic bound satisfied by `R`,
namely `n^p (1 + ∑_{u < n} g(u) / u^(p+1))`. -/

@[continuity]
lemma continuous_sumCoeffsExp : Continuous (fun (p : ℝ) => ∑ i, a i * (b i) ^ p) := by
  refine continuous_finset_sum Finset.univ fun i _ => Continuous.mul (by fun_prop) ?_
  exact Continuous.rpow continuous_const continuous_id (fun x => Or.inl (ne_of_gt (R.b_pos i)))

lemma strictAnti_sumCoeffsExp : StrictAnti (fun (p : ℝ) => ∑ i, a i * (b i) ^ p) := by
  rw [← Finset.sum_fn]
  refine Finset.sum_induction_nonempty _ _ (fun _ _ => StrictAnti.add) univ_nonempty ?terms
  refine fun i _ => StrictAnti.const_mul ?_ (R.a_pos i)
  exact Real.strictAnti_rpow_of_base_lt_one (R.b_pos i) (R.b_lt_one i)

lemma tendsto_zero_sumCoeffsExp : Tendsto (fun (p : ℝ) => ∑ i, a i * (b i) ^ p) atTop (𝓝 0) := by
  have h₁ : Finset.univ.sum (fun _ : α => (0 : ℝ)) = 0 := by simp
  rw [← h₁]
  refine tendsto_finset_sum (univ : Finset α) (fun i _ => ?_)
  rw [← mul_zero (a i)]
  refine Tendsto.mul (by simp) <| tendsto_rpow_atTop_of_base_lt_one _ ?_ (R.b_lt_one i)
  have := R.b_pos i
  linarith

lemma tendsto_atTop_sumCoeffsExp : Tendsto (fun (p : ℝ) => ∑ i, a i * (b i) ^ p) atBot atTop := by
  have h₁ : Tendsto (fun p : ℝ => (a (max_bi b) : ℝ) * b (max_bi b) ^ p) atBot atTop :=
    Tendsto.const_mul_atTop (R.a_pos (max_bi b)) <| tendsto_rpow_atBot_of_base_lt_one _
      (by have := R.b_pos (max_bi b); linarith) (R.b_lt_one _)
  refine tendsto_atTop_mono (fun p => ?_) h₁
  refine Finset.single_le_sum (f := fun i => (a i : ℝ) * b i ^ p) (fun i _ => ?_) (mem_univ _)
  have h₁ : 0 < a i := R.a_pos i
  have h₂ : 0 < b i := R.b_pos i
  positivity

lemma one_mem_range_sumCoeffsExp : 1 ∈ Set.range (fun (p : ℝ) => ∑ i, a i * (b i) ^ p) := by
  refine mem_range_of_exists_le_of_exists_ge R.continuous_sumCoeffsExp ?le_one ?ge_one
  case le_one =>
    exact R.tendsto_zero_sumCoeffsExp.eventually_le_const zero_lt_one |>.exists
  case ge_one =>
    exact R.tendsto_atTop_sumCoeffsExp.eventually_ge_atTop _ |>.exists

/-- The function x ↦ ∑ a_i b_i^x is injective. This implies the uniqueness of `p`. -/
lemma injective_sumCoeffsExp : Function.Injective (fun (p : ℝ) => ∑ i, a i * (b i) ^ p) :=
    R.strictAnti_sumCoeffsExp.injective

end

variable (a b) in
/-- The exponent `p` associated with a particular Akra-Bazzi recurrence. -/
noncomputable irreducible_def p : ℝ := Function.invFun (fun (p : ℝ) => ∑ i, a i * (b i) ^ p) 1

include R in
-- Cannot be @[simp] because `T`, `g`, `r`, and `R` can not be inferred by `simp`.
lemma sumCoeffsExp_p_eq_one : ∑ i, a i * (b i) ^ p a b = 1 := by
  simp only [p]
  exact Function.invFun_eq (by rw [← Set.mem_range]; exact R.one_mem_range_sumCoeffsExp)

/-!
#### The sum transform

This section defines the "sum transform" of a function `g` as
`∑ u ∈ Finset.Ico n₀ n, g u / u^(p+1)`,
and uses it to define `asympBound` as the bound satisfied by an Akra-Bazzi recurrence.

Several properties of the sum transform are then proven.
-/

/-- The transformation which turns a function `g` into
`n^p * ∑ u ∈ Finset.Ico n₀ n, g u / u^(p+1)`. -/
noncomputable def sumTransform (p : ℝ) (g : ℝ → ℝ) (n₀ n : ℕ) :=
  n^p * ∑ u ∈ Finset.Ico n₀ n, g u / u^(p + 1)

lemma sumTransform_def {p : ℝ} {g : ℝ → ℝ} {n₀ n : ℕ} :
    sumTransform p g n₀ n = n^p * ∑ u ∈ Finset.Ico n₀ n, g u / u^(p + 1) := rfl


variable (g) (a) (b)
/-- The asymptotic bound satisfied by an Akra-Bazzi recurrence, namely
`n^p (1 + ∑_{u < n} g(u) / u^(p+1))`. -/
noncomputable def asympBound (n : ℕ) : ℝ := n ^ p a b + sumTransform (p a b) g 0 n

lemma asympBound_def {α} [Fintype α] (a b : α → ℝ) {n : ℕ} :
    asympBound g a b n = n ^ p a b + sumTransform (p a b) g 0 n := rfl

variable {g} {a} {b}

lemma asympBound_def' {α} [Fintype α] (a b : α → ℝ) {n : ℕ} :
    asympBound g a b n = n ^ p a b * (1 + (∑ u ∈ range n, g u / u ^ (p a b + 1))) := by
  simp [asympBound_def, sumTransform, mul_add, mul_one, Finset.sum_Ico_eq_sum_range]

section
include R

lemma asympBound_pos (n : ℕ) (hn : 0 < n) : 0 < asympBound g a b n := by
  calc 0 < (n : ℝ) ^ p a b * (1 + 0) := by aesop (add safe Real.rpow_pos_of_pos)
       _ ≤ asympBound g a b n := by
                    simp only [asympBound_def']
                    gcongr n^p a b * (1 + ?_)
                    have := R.g_nonneg
                    aesop (add safe Real.rpow_nonneg,
                               safe div_nonneg,
                               safe Finset.sum_nonneg)

lemma eventually_asympBound_pos : ∀ᶠ (n : ℕ) in atTop, 0 < asympBound g a b n := by
  filter_upwards [eventually_gt_atTop 0] with n hn
  exact R.asympBound_pos n hn

lemma eventually_asympBound_r_pos : ∀ᶠ (n : ℕ) in atTop, ∀ i, 0 < asympBound g a b (r i n) := by
  rw [Filter.eventually_all]
  exact fun i => (R.tendsto_atTop_r i).eventually R.eventually_asympBound_pos

lemma eventually_atTop_sumTransform_le :
    ∃ c > 0, ∀ᶠ (n : ℕ) in atTop, ∀ i, sumTransform (p a b) g (r i n) n ≤ c * g n := by
  obtain ⟨c₁, hc₁_mem, hc₁⟩ := R.exists_eventually_const_mul_le_r
  obtain ⟨c₂, hc₂_mem, hc₂⟩ := R.g_grows_poly.eventually_atTop_le_nat hc₁_mem
  have hc₁_pos : 0 < c₁ := hc₁_mem.1
  refine ⟨max c₂ (c₂ / c₁ ^ (p a b + 1)), by positivity, ?_⟩
  filter_upwards [hc₁, hc₂, R.eventually_r_pos, R.eventually_r_lt_n, eventually_gt_atTop 0]
    with n hn₁ hn₂ hrpos hr_lt_n hn_pos
  intro i
  have hrpos_i := hrpos i
  have g_nonneg : 0 ≤ g n := R.g_nonneg n (by positivity)
  cases le_or_gt 0 (p a b + 1) with
  | inl hp => -- 0 ≤ p a b + 1
    calc sumTransform (p a b) g (r i n) n
           = n ^ (p a b) * (∑ u ∈ Finset.Ico (r i n) n, g u / u ^ ((p a b) + 1)) := by rfl
         _ ≤ n ^ (p a b) * (∑ u ∈ Finset.Ico (r i n) n, c₂ * g n / u ^ ((p a b) + 1)) := by
                gcongr with u hu
                rw [Finset.mem_Ico] at hu
                have hu' : u ∈ Set.Icc (r i n) n := ⟨hu.1, by omega⟩
                refine hn₂ u ?_
                rw [Set.mem_Icc]
                refine ⟨?_, by norm_cast; omega⟩
                calc c₁ * n ≤ r i n := by exact hn₁ i
                          _ ≤ u := by exact_mod_cast hu'.1
         _ ≤ n ^ (p a b) * (∑ _u ∈ Finset.Ico (r i n) n, c₂ * g n / (r i n) ^ ((p a b) + 1)) := by
                  gcongr with u hu; rw [Finset.mem_Ico] at hu; exact hu.1
         _ ≤ n ^ p a b * #(Ico (r i n) n) • (c₂ * g n / r i n ^ (p a b + 1)) := by
                  gcongr; exact Finset.sum_le_card_nsmul _ _ _ (fun x _ => by rfl)
         _ = n ^ p a b * #(Ico (r i n) n) * (c₂ * g n / r i n ^ (p a b + 1)) := by
                  rw [nsmul_eq_mul, mul_assoc]
         _ = n ^ (p a b) * (n - r i n) * (c₂ * g n / (r i n) ^ ((p a b) + 1)) := by
                  congr; rw [Nat.card_Ico, Nat.cast_sub (le_of_lt <| hr_lt_n i)]
         _ ≤ n ^ (p a b) * n * (c₂ * g n / (r i n) ^ ((p a b) + 1)) := by
                  gcongr; simp only [tsub_le_iff_right, le_add_iff_nonneg_right, Nat.cast_nonneg]
         _ ≤ n ^ (p a b) * n * (c₂ * g n / (c₁ * n) ^ ((p a b) + 1)) := by
                gcongr; exact hn₁ i
         _ = c₂ * g n * n ^ ((p a b) + 1) / (c₁ * n) ^ ((p a b) + 1) := by
                rw [← Real.rpow_add_one (by positivity) (p a b)]; ring
         _ = c₂ * g n * n ^ ((p a b) + 1) / (n ^ ((p a b) + 1) * c₁ ^ ((p a b) + 1)) := by
                rw [mul_comm c₁, Real.mul_rpow (by positivity) (by positivity)]
         _ = c₂ * g n * (n ^ ((p a b) + 1) / (n ^ ((p a b) + 1))) / c₁ ^ ((p a b) + 1) := by ring
         _ = c₂ * g n / c₁ ^ ((p a b) + 1) := by rw [div_self (by positivity), mul_one]
         _ = (c₂ / c₁ ^ ((p a b) + 1)) * g n := by ring
         _ ≤ max c₂ (c₂ / c₁ ^ ((p a b) + 1)) * g n := by gcongr; exact le_max_right _ _
  | inr hp => -- p a b + 1 < 0
    calc sumTransform (p a b) g (r i n) n
           = n ^ (p a b) * (∑ u ∈ Finset.Ico (r i n) n, g u / u ^ ((p a b) + 1)) := by rfl
         _ ≤ n ^ (p a b) * (∑ u ∈ Finset.Ico (r i n) n, c₂ * g n / u ^ ((p a b) + 1)) := by
                gcongr with u hu
                rw [Finset.mem_Ico] at hu
                have hu' : u ∈ Set.Icc (r i n) n := ⟨hu.1, by omega⟩
                refine hn₂ u ?_
                rw [Set.mem_Icc]
                refine ⟨?_, by norm_cast; omega⟩
                calc c₁ * n ≤ r i n := by exact hn₁ i
                          _ ≤ u     := by exact_mod_cast hu'.1
         _ ≤ n ^ (p a b) * (∑ _u ∈ Finset.Ico (r i n) n, c₂ * g n / n ^ ((p a b) + 1)) := by
                gcongr n ^ (p a b) * (Finset.Ico (r i n) n).sum (fun _ => c₂ * g n / ?_) with u hu
                rw [Finset.mem_Ico] at hu
                have : 0 < u := calc
                  0 < r i n := by exact hrpos_i
                  _ ≤ u := by exact hu.1
                exact rpow_le_rpow_of_exponent_nonpos (by positivity)
                  (by exact_mod_cast (le_of_lt hu.2)) (le_of_lt hp)
         _ ≤ n ^ p a b * #(Ico (r i n) n) • (c₂ * g n / n ^ (p a b + 1)) := by
                  gcongr; exact Finset.sum_le_card_nsmul _ _ _ (fun x _ => by rfl)
         _ = n ^ p a b * #(Ico (r i n) n) * (c₂ * g n / n ^ (p a b + 1)) := by
                  rw [nsmul_eq_mul, mul_assoc]
         _ = n ^ (p a b) * (n - r i n) * (c₂ * g n / n ^ ((p a b) + 1)) := by
                  congr; rw [Nat.card_Ico, Nat.cast_sub (le_of_lt <| hr_lt_n i)]
         _ ≤ n ^ (p a b) * n * (c₂ * g n / n ^ ((p a b) + 1)) := by
                gcongr; simp only [tsub_le_iff_right, le_add_iff_nonneg_right, Nat.cast_nonneg]
         _ = c₂ * (n^((p a b) + 1) / n ^ ((p a b) + 1)) * g n := by
                rw [← Real.rpow_add_one (by positivity) (p a b)]; ring
         _ = c₂ * g n := by rw [div_self (by positivity), mul_one]
         _ ≤ max c₂ (c₂ / c₁ ^ ((p a b) + 1)) * g n := by gcongr; exact le_max_left _ _

lemma eventually_atTop_sumTransform_ge :
    ∃ c > 0, ∀ᶠ (n : ℕ) in atTop, ∀ i, c * g n ≤ sumTransform (p a b) g (r i n) n := by
  obtain ⟨c₁, hc₁_mem, hc₁⟩ := R.exists_eventually_const_mul_le_r
  obtain ⟨c₂, hc₂_mem, hc₂⟩ := R.g_grows_poly.eventually_atTop_ge_nat hc₁_mem
  obtain ⟨c₃, hc₃_mem, hc₃⟩ := R.exists_eventually_r_le_const_mul
  have hc₁_pos : 0 < c₁ := hc₁_mem.1
  have hc₃' : 0 < (1 - c₃) := by have := hc₃_mem.2; linarith
  refine ⟨min (c₂ * (1 - c₃)) ((1 - c₃) * c₂ / c₁^((p a b) + 1)), by positivity, ?_⟩
  filter_upwards [hc₁, hc₂, hc₃, R.eventually_r_pos, R.eventually_r_lt_n, eventually_gt_atTop 0]
    with n hn₁ hn₂ hn₃ hrpos hr_lt_n hn_pos
  intro i
  have hrpos_i := hrpos i
  have g_nonneg : 0 ≤ g n := R.g_nonneg n (by positivity)
  cases le_or_gt 0 (p a b + 1) with
  | inl hp => -- 0 ≤ (p a b) + 1
    calc sumTransform (p a b) g (r i n) n
           = n ^ (p a b) * (∑ u ∈ Finset.Ico (r i n) n, g u / u ^ ((p a b) + 1))    := rfl
         _ ≥ n ^ (p a b) * (∑ u ∈ Finset.Ico (r i n) n, c₂ * g n / u^((p a b) + 1)) := by
                gcongr with u hu
                rw [Finset.mem_Ico] at hu
                have hu' : u ∈ Set.Icc (r i n) n := ⟨hu.1, by omega⟩
                refine hn₂ u ?_
                rw [Set.mem_Icc]
                refine ⟨?_, by norm_cast; omega⟩
                calc c₁ * n ≤ r i n := by exact hn₁ i
                          _ ≤ u     := by exact_mod_cast hu'.1
         _ ≥ n ^ (p a b) * (∑ _u ∈ Finset.Ico (r i n) n, c₂ * g n / n ^ ((p a b) + 1)) := by
                gcongr with u hu
                · rw [Finset.mem_Ico] at hu
                  have := calc 0 < r i n := hrpos_i
                              _ ≤ u := hu.1
                  positivity
                · rw [Finset.mem_Ico] at hu
                  exact le_of_lt hu.2
         _ ≥ n ^ p a b * #(Ico (r i n) n) • (c₂ * g n / n ^ (p a b + 1)) := by
                gcongr; exact Finset.card_nsmul_le_sum _ _ _ (fun x _ => by rfl)
         _ = n ^ p a b * #(Ico (r i n) n) * (c₂ * g n / n ^ (p a b + 1)) := by
                rw [nsmul_eq_mul, mul_assoc]
         _ = n ^ (p a b) * (n - r i n) * (c₂ * g n / n ^ ((p a b) + 1)) := by
                congr; rw [Nat.card_Ico, Nat.cast_sub (le_of_lt <| hr_lt_n i)]
         _ ≥ n ^ (p a b) * (n - c₃ * n) * (c₂ * g n / n ^ ((p a b) + 1)) := by
                gcongr; exact hn₃ i
         _ = n ^ (p a b) * n * (1 - c₃) * (c₂ * g n / n ^ ((p a b) + 1)) := by ring
         _ = c₂ * (1 - c₃) * g n * (n ^ ((p a b) + 1) / n ^ ((p a b) + 1)) := by
                rw [← Real.rpow_add_one (by positivity) (p a b)]; ring
         _ = c₂ * (1 - c₃) * g n := by rw [div_self (by positivity), mul_one]
         _ ≥ min (c₂ * (1 - c₃)) ((1 - c₃) * c₂ / c₁ ^ ((p a b) + 1)) * g n := by
                gcongr; exact min_le_left _ _
  | inr hp => -- (p a b) + 1 < 0
    calc sumTransform (p a b) g (r i n) n
        = n ^ (p a b) * (∑ u ∈ Finset.Ico (r i n) n, g u / u^((p a b) + 1))        := by rfl
      _ ≥ n ^ (p a b) * (∑ u ∈ Finset.Ico (r i n) n, c₂ * g n / u ^ ((p a b) + 1)) := by
             gcongr with u hu
             rw [Finset.mem_Ico] at hu
             have hu' : u ∈ Set.Icc (r i n) n := ⟨hu.1, by omega⟩
             refine hn₂ u ?_
             rw [Set.mem_Icc]
             refine ⟨?_, by norm_cast; omega⟩
             calc c₁ * n ≤ r i n := by exact hn₁ i
                       _ ≤ u := by exact_mod_cast hu'.1
      _ ≥ n ^ (p a b) * (∑ _u ∈ Finset.Ico (r i n) n, c₂ * g n / (r i n) ^ ((p a b) + 1)) := by
             gcongr n^(p a b) * (Finset.Ico (r i n) n).sum (fun _ => c₂ * g n / ?_) with u hu
             · rw [Finset.mem_Ico] at hu
               have := calc 0 < r i n := hrpos_i
                           _ ≤ u := hu.1
               positivity
             · rw [Finset.mem_Ico] at hu
               exact rpow_le_rpow_of_exponent_nonpos (by positivity)
                 (by exact_mod_cast hu.1) (le_of_lt hp)
      _ ≥ n ^ p a b * #(Ico (r i n) n) • (c₂ * g n / r i n ^ (p a b + 1)) := by
             gcongr; exact Finset.card_nsmul_le_sum _ _ _ (fun x _ => by rfl)
      _ = n ^ p a b * #(Ico (r i n) n) * (c₂ * g n / r i n ^ (p a b + 1)) := by
             rw [nsmul_eq_mul, mul_assoc]
      _ ≥ n ^ p a b * #(Ico (r i n) n) * (c₂ * g n / (c₁ * n) ^ (p a b + 1)) := by
             gcongr n ^ p a b * #(Ico (r i n) n) * (c₂ * g n / ?_)
             exact rpow_le_rpow_of_exponent_nonpos (by positivity) (hn₁ i) (le_of_lt hp)
      _ = n ^ (p a b) * (n - r i n) * (c₂ * g n / (c₁ * n) ^ ((p a b) + 1)) := by
             congr; rw [Nat.card_Ico, Nat.cast_sub (le_of_lt <| hr_lt_n i)]
      _ ≥ n ^ (p a b) * (n - c₃ * n) * (c₂ * g n / (c₁ * n) ^ ((p a b) + 1)) := by
             gcongr; exact hn₃ i
      _ = n ^ (p a b) * n * (1 - c₃) * (c₂ * g n / (c₁ * n) ^ ((p a b) + 1)) := by ring
      _ = n ^ (p a b) * n * (1 - c₃) * (c₂ * g n / (c₁ ^ ((p a b) + 1) * n ^ ((p a b) + 1))) := by
             rw [Real.mul_rpow (by positivity) (by positivity)]
      _ = (n ^ ((p a b) + 1) / n ^ ((p a b) + 1)) * (1 - c₃) * c₂ * g n / c₁ ^ ((p a b) + 1) := by
             rw [← Real.rpow_add_one (by positivity) (p a b)]; ring
      _ = (1 - c₃) * c₂ / c₁ ^ ((p a b) + 1) * g n := by
             rw [div_self (by positivity), one_mul]; ring
      _ ≥ min (c₂ * (1 - c₃)) ((1 - c₃) * c₂ / c₁ ^ ((p a b) + 1)) * g n := by
             gcongr; exact min_le_right _ _

end
=======
>>>>>>> e2f8bf7b

/-!
#### Technical lemmas

The next several lemmas are technical lemmas leading up to `rpow_p_mul_one_sub_smoothingFn_le` and
`rpow_p_mul_one_add_smoothingFn_ge`, which are key steps in the main proof.
-/

lemma eventually_deriv_rpow_p_mul_one_sub_smoothingFn (p : ℝ) :
    deriv (fun z => z ^ p * (1 - ε z))
      =ᶠ[atTop] fun z => p * z ^ (p-1) * (1 - ε z) + z ^ (p-1) / (log z ^ 2) := calc
  deriv (fun x => x ^ p * (1 - ε x))
    =ᶠ[atTop] fun x => deriv (· ^ p) x * (1 - ε x) + x ^ p * deriv (1 - ε ·) x := by
            filter_upwards [eventually_gt_atTop 1] with x hx
            rw [deriv_mul]
            · exact differentiableAt_rpow_const_of_ne _ (by positivity)
            · exact differentiableAt_one_sub_smoothingFn hx
  _ =ᶠ[atTop] fun x => p * x ^ (p-1) * (1 - ε x) + x ^ p * (x⁻¹ / (log x ^ 2)) := by
            filter_upwards [eventually_gt_atTop 1, eventually_deriv_one_sub_smoothingFn]
              with x hx hderiv
            rw [hderiv, Real.deriv_rpow_const (Or.inl <| by positivity)]
  _ =ᶠ[atTop] fun x => p * x ^ (p-1) * (1 - ε x) + x ^ (p-1) / (log x ^ 2) := by
            filter_upwards [eventually_gt_atTop 0] with x hx
            rw [mul_div, ← Real.rpow_neg_one, ← Real.rpow_add (by positivity), sub_eq_add_neg]

lemma eventually_deriv_rpow_p_mul_one_add_smoothingFn (p : ℝ) :
    deriv (fun z => z ^ p * (1 + ε z))
      =ᶠ[atTop] fun z => p * z ^ (p-1) * (1 + ε z) - z ^ (p-1) / (log z ^ 2) := calc
  deriv (fun x => x ^ p * (1 + ε x))
    =ᶠ[atTop] fun x => deriv (· ^ p) x * (1 + ε x) + x ^ p * deriv (1 + ε ·) x := by
            filter_upwards [eventually_gt_atTop 1] with x hx
            rw [deriv_mul]
            · exact differentiableAt_rpow_const_of_ne _ (by positivity)
            · exact differentiableAt_one_add_smoothingFn hx
  _ =ᶠ[atTop] fun x => p * x ^ (p-1) * (1 + ε x) - x ^ p * (x⁻¹ / (log x ^ 2)) := by
            filter_upwards [eventually_gt_atTop 1, eventually_deriv_one_add_smoothingFn]
              with x hx hderiv
            simp [hderiv, Real.deriv_rpow_const (Or.inl <| by positivity), neg_div, sub_eq_add_neg]
  _ =ᶠ[atTop] fun x => p * x ^ (p-1) * (1 + ε x) - x ^ (p-1) / (log x ^ 2) := by
            filter_upwards [eventually_gt_atTop 0] with x hx
            simp [mul_div, ← Real.rpow_neg_one, ← Real.rpow_add (by positivity), sub_eq_add_neg]

lemma isEquivalent_deriv_rpow_p_mul_one_sub_smoothingFn {p : ℝ} (hp : p ≠ 0) :
    deriv (fun z => z ^ p * (1 - ε z)) ~[atTop] fun z => p * z ^ (p-1) := calc
  deriv (fun z => z ^ p * (1 - ε z))
    =ᶠ[atTop] fun z => p * z ^ (p-1) * (1 - ε z) + z^(p-1) / (log z ^ 2) :=
        eventually_deriv_rpow_p_mul_one_sub_smoothingFn p
  _ ~[atTop] fun z => p * z ^ (p-1) := by
        refine IsEquivalent.add_isLittleO ?one ?two
        case one => calc
          (fun z => p * z ^ (p-1) * (1 - ε z)) ~[atTop] fun z => p * z ^ (p-1) * 1 :=
                IsEquivalent.mul IsEquivalent.refl isEquivalent_one_sub_smoothingFn_one
          _ = fun z => p * z ^ (p-1) := by ext; ring
        case two => calc
          (fun z => z ^ (p-1) / (log z ^ 2)) =o[atTop] fun z => z ^ (p-1) / 1 := by
                      simp_rw [div_eq_mul_inv]
                      refine IsBigO.mul_isLittleO (isBigO_refl _ _)
                        (IsLittleO.inv_rev ?_ (by simp))
                      rw [isLittleO_const_left]
                      refine Or.inr <| Tendsto.comp tendsto_norm_atTop_atTop ?_
                      exact Tendsto.comp (g := fun z => z ^ 2)
                        (tendsto_pow_atTop (by norm_num)) tendsto_log_atTop
          _ = fun z => z ^ (p-1) := by ext; simp
          _ =Θ[atTop] fun z => p * z ^ (p-1) := by
                      exact IsTheta.const_mul_right hp <| isTheta_refl _ _

lemma isEquivalent_deriv_rpow_p_mul_one_add_smoothingFn {p : ℝ} (hp : p ≠ 0) :
    deriv (fun z => z ^ p * (1 + ε z)) ~[atTop] fun z => p * z ^ (p-1) := calc
  deriv (fun z => z ^ p * (1 + ε z))
    =ᶠ[atTop] fun z => p * z ^ (p-1) * (1 + ε z) - z ^ (p-1) / (log z ^ 2) :=
        eventually_deriv_rpow_p_mul_one_add_smoothingFn p
  _ ~[atTop] fun z => p * z ^ (p-1) := by
        refine IsEquivalent.add_isLittleO ?one ?two
        case one => calc
          (fun z => p * z ^ (p-1) * (1 + ε z)) ~[atTop] fun z => p * z ^ (p-1) * 1 :=
                IsEquivalent.mul IsEquivalent.refl isEquivalent_one_add_smoothingFn_one
          _ = fun z => p * z ^ (p-1) := by ext; ring
        case two => calc
          (fun z => -(z ^ (p-1) / (log z ^ 2))) =o[atTop] fun z => z ^ (p-1) / 1 := by
                      simp_rw [isLittleO_neg_left, div_eq_mul_inv]
                      refine IsBigO.mul_isLittleO (isBigO_refl _ _)
                        (IsLittleO.inv_rev ?_ (by simp))
                      rw [isLittleO_const_left]
                      refine Or.inr <| Tendsto.comp tendsto_norm_atTop_atTop ?_
                      exact Tendsto.comp (g := fun z => z ^ 2)
                        (tendsto_pow_atTop (by norm_num)) tendsto_log_atTop
          _ = fun z => z ^ (p-1) := by ext; simp
          _ =Θ[atTop] fun z => p * z ^ (p-1) := by
                      exact IsTheta.const_mul_right hp <| isTheta_refl _ _

lemma isTheta_deriv_rpow_p_mul_one_sub_smoothingFn {p : ℝ} (hp : p ≠ 0) :
    (fun x => ‖deriv (fun z => z ^ p * (1 - ε z)) x‖) =Θ[atTop] fun z => z ^ (p-1) := by
  refine IsTheta.norm_left ?_
  calc (fun x => deriv (fun z => z ^ p * (1 - ε z)) x) =Θ[atTop] fun z => p * z ^ (p-1) :=
            (isEquivalent_deriv_rpow_p_mul_one_sub_smoothingFn hp).isTheta
    _ =Θ[atTop] fun z => z ^ (p-1) :=
            IsTheta.const_mul_left hp <| isTheta_refl _ _

lemma isTheta_deriv_rpow_p_mul_one_add_smoothingFn {p : ℝ} (hp : p ≠ 0) :
    (fun x => ‖deriv (fun z => z ^ p * (1 + ε z)) x‖) =Θ[atTop] fun z => z ^ (p-1) := by
  refine IsTheta.norm_left ?_
  calc (fun x => deriv (fun z => z ^ p * (1 + ε z)) x) =Θ[atTop] fun z => p * z ^ (p-1) :=
            (isEquivalent_deriv_rpow_p_mul_one_add_smoothingFn hp).isTheta
    _ =Θ[atTop] fun z => z ^ (p-1) :=
            IsTheta.const_mul_left hp <| isTheta_refl _ _

lemma growsPolynomially_deriv_rpow_p_mul_one_sub_smoothingFn (p : ℝ) :
    GrowsPolynomially fun x => ‖deriv (fun z => z ^ p * (1 - ε z)) x‖ := by
  cases eq_or_ne p 0 with
  | inl hp => -- p = 0
    have h₁ : (fun x => ‖deriv (fun z => z ^ p * (1 - ε z)) x‖)
        =ᶠ[atTop] fun z => z⁻¹ / (log z ^ 2) := by
      filter_upwards [eventually_deriv_one_sub_smoothingFn, eventually_gt_atTop 1] with x hx hx_pos
      have : 0 ≤ x⁻¹ / (log x ^ 2) := by
        have hlog : 0 < log x := Real.log_pos hx_pos
        positivity
      simp only [hp, Real.rpow_zero, one_mul, differentiableAt_const, hx, Real.norm_of_nonneg this]
    refine GrowsPolynomially.congr_of_eventuallyEq h₁ ?_
    refine GrowsPolynomially.div (GrowsPolynomially.inv growsPolynomially_id)
      (GrowsPolynomially.pow 2 growsPolynomially_log ?_)
    filter_upwards [eventually_ge_atTop 1] with _ hx
    exact log_nonneg hx
  | inr hp => -- p ≠ 0
    refine GrowsPolynomially.of_isTheta (growsPolynomially_rpow (p-1))
      (isTheta_deriv_rpow_p_mul_one_sub_smoothingFn hp) ?_
    filter_upwards [eventually_gt_atTop 0] with _ _
    positivity

lemma growsPolynomially_deriv_rpow_p_mul_one_add_smoothingFn (p : ℝ) :
    GrowsPolynomially fun x => ‖deriv (fun z => z ^ p * (1 + ε z)) x‖ := by
  cases eq_or_ne p 0 with
  | inl hp => -- p = 0
    have h₁ : (fun x => ‖deriv (fun z => z ^ p * (1 + ε z)) x‖)
        =ᶠ[atTop] fun z => z⁻¹ / (log z ^ 2) := by
      filter_upwards [eventually_deriv_one_add_smoothingFn, eventually_gt_atTop 1] with x hx hx_pos
      have : 0 ≤ x⁻¹ / (log x ^ 2) := by
        have hlog : 0 < log x := Real.log_pos hx_pos
        positivity
      simp only [neg_div, norm_neg, hp, Real.rpow_zero,
        one_mul, differentiableAt_const, hx, Real.norm_of_nonneg this]
    refine GrowsPolynomially.congr_of_eventuallyEq h₁ ?_
    refine GrowsPolynomially.div (GrowsPolynomially.inv growsPolynomially_id)
      (GrowsPolynomially.pow 2 growsPolynomially_log ?_)
    filter_upwards [eventually_ge_atTop 1] with x hx
    exact log_nonneg hx
  | inr hp => -- p ≠ 0
    refine GrowsPolynomially.of_isTheta (growsPolynomially_rpow (p-1))
      (isTheta_deriv_rpow_p_mul_one_add_smoothingFn hp) ?_
    filter_upwards [eventually_gt_atTop 0] with _ _
    positivity

include R

lemma isBigO_apply_r_sub_b (q : ℝ → ℝ) (hq_diff : DifferentiableOn ℝ q (Set.Ioi 1))
    (hq_poly : GrowsPolynomially fun x => ‖deriv q x‖) (i : α) :
    (fun n => q (r i n) - q (b i * n)) =O[atTop] fun n => (deriv q n) * (r i n - b i * n) := by
  let b' := b (min_bi b) / 2
  have hb_pos : 0 < b' := by have := R.b_pos (min_bi b); positivity
  have hb_lt_one : b' < 1 := calc
    b (min_bi b) / 2 < b (min_bi b) := by exact div_two_lt_of_pos (R.b_pos (min_bi b))
                   _ < 1 := R.b_lt_one (min_bi b)
  have hb : b' ∈ Set.Ioo 0 1 := ⟨hb_pos, hb_lt_one⟩
  have hb' : ∀ i, b' ≤ b i := fun i => calc
    b (min_bi b) / 2 ≤ b i / 2 := by gcongr; aesop
               _ ≤ b i := by exact le_of_lt <| div_two_lt_of_pos (R.b_pos i)
  obtain ⟨c₁, _, c₂, _, hq_poly⟩ := hq_poly b' hb
  rw [isBigO_iff]
  refine ⟨c₂, ?_⟩
  have h_tendsto : Tendsto (fun x => b' * x) atTop atTop :=
    Tendsto.const_mul_atTop hb_pos tendsto_id
  filter_upwards [hq_poly.natCast_atTop, R.eventually_bi_mul_le_r, eventually_ge_atTop R.n₀,
                  eventually_gt_atTop 0, (h_tendsto.eventually_gt_atTop 1).natCast_atTop] with
    n hn h_bi_le_r h_ge_n₀ h_n_pos h_bn
  rw [norm_mul, ← mul_assoc]
  refine Convex.norm_image_sub_le_of_norm_deriv_le
    (s := Set.Icc (b'*n) n) (fun z hz => ?diff) (fun z hz => (hn z hz).2)
    (convex_Icc _ _) ?mem_Icc <| ⟨h_bi_le_r i, by exact_mod_cast (le_of_lt (R.r_lt_n i n h_ge_n₀))⟩
  case diff =>
    refine hq_diff.differentiableAt (Ioi_mem_nhds ?_)
    calc 1 < b' * n := by exact h_bn
         _ ≤ z := hz.1
  case mem_Icc =>
    refine ⟨by gcongr; exact hb' i, ?_⟩
    calc b i * n ≤ 1 * n := by gcongr; exact le_of_lt <| R.b_lt_one i
                 _ = n := by simp

lemma rpow_p_mul_one_sub_smoothingFn_le :
    ∀ᶠ (n : ℕ) in atTop, ∀ i, (r i n) ^ (p a b) * (1 - ε (r i n))
      ≤ (b i) ^ (p a b) * n ^ (p a b) * (1 - ε n) := by
  rw [Filter.eventually_all]
  intro i
  let q : ℝ → ℝ := fun x => x ^ (p a b) * (1 - ε x)
  have h_diff_q : DifferentiableOn ℝ q (Set.Ioi 1) := by
    refine DifferentiableOn.mul
      (DifferentiableOn.mono (differentiableOn_rpow_const _) fun z hz => ?_)
        differentiableOn_one_sub_smoothingFn
    rw [Set.mem_compl_singleton_iff]
    rw [Set.mem_Ioi] at hz
    exact ne_of_gt <| zero_lt_one.trans hz
  have h_deriv_q : deriv q =O[atTop] fun x => x ^ ((p a b) - 1) := calc
    deriv q = deriv fun x => (fun z => z ^ (p a b)) x * (fun z => 1 - ε z) x := by rfl
          _ =ᶠ[atTop] fun x => deriv (fun z => z ^ (p a b)) x * (1 - ε x) +
                  x ^ (p a b) * deriv (fun z => 1 - ε z) x := by
              filter_upwards [eventually_ne_atTop 0, eventually_gt_atTop 1] with x hx hx'
              rw [deriv_mul] <;> aesop
          _ =O[atTop] fun x => x ^ ((p a b) - 1) := by
              refine IsBigO.add ?left ?right
              case left => calc
                (fun x => deriv (fun z => z ^ (p a b)) x * (1 - ε x))
                    =O[atTop] fun x => x ^ ((p a b) - 1) * (1 - ε x) := by
                      exact IsBigO.mul (isBigO_deriv_rpow_const_atTop (p a b)) (isBigO_refl _ _)
                  _ =O[atTop] fun x => x ^ ((p a b) - 1) * 1 := by
                      refine IsBigO.mul (isBigO_refl _ _)
                        isEquivalent_one_sub_smoothingFn_one.isBigO
                  _ = fun x => x ^ ((p a b) - 1) := by ext; rw [mul_one]
              case right => calc
                (fun x => x ^ (p a b) * deriv (fun z => 1 - ε z) x)
                    =O[atTop] (fun x => x ^ (p a b) * x⁻¹) := by
                      exact IsBigO.mul (isBigO_refl _ _) isLittleO_deriv_one_sub_smoothingFn.isBigO
                  _ =ᶠ[atTop] fun x => x ^ ((p a b) - 1) := by
                      filter_upwards [eventually_gt_atTop 0] with x hx
                      rw [← Real.rpow_neg_one, ← Real.rpow_add hx, ← sub_eq_add_neg]
  have h_main_norm : (fun (n : ℕ) => ‖q (r i n) - q (b i * n)‖)
      ≤ᶠ[atTop] fun (n : ℕ) => ‖(b i) ^ (p a b) * n ^ (p a b) * (ε (b i * n) - ε n)‖ := by
    refine IsLittleO.eventuallyLE ?_
    calc
      (fun (n : ℕ) => q (r i n) - q (b i * n))
          =O[atTop] fun n => (deriv q n) * (r i n - b i * n) := by
              exact R.isBigO_apply_r_sub_b q h_diff_q
                (growsPolynomially_deriv_rpow_p_mul_one_sub_smoothingFn (p a b)) i
        _ =o[atTop] fun n => (deriv q n) * (n / log n ^ 2) := by
              exact IsBigO.mul_isLittleO (isBigO_refl _ _) (R.dist_r_b i)
        _ =O[atTop] fun n => n^((p a b) - 1) * (n / log n ^ 2) := by
              exact IsBigO.mul (IsBigO.natCast_atTop h_deriv_q) (isBigO_refl _ _)
        _ =ᶠ[atTop] fun n => n^(p a b) / (log n) ^ 2 := by
              filter_upwards [eventually_ne_atTop 0] with n hn
              have hn' : (n : ℝ) ≠ 0 := by positivity
              simp [← mul_div_assoc, ← Real.rpow_add_one hn']
        _ = fun (n : ℕ) => (n : ℝ) ^ (p a b) * (1 / (log n)^2) := by
              simp_rw [mul_div, mul_one]
        _ =Θ[atTop] fun (n : ℕ) => (b i) ^ (p a b) * n ^ (p a b) * (1 / (log n)^2) := by
              refine IsTheta.symm ?_
              simp_rw [mul_assoc]
              refine IsTheta.const_mul_left ?_ (isTheta_refl _ _)
              have := R.b_pos i; positivity
        _ =Θ[atTop] fun (n : ℕ) => (b i)^(p a b) * n^(p a b) * (ε (b i * n) - ε n) := by
              exact IsTheta.symm <| IsTheta.mul (isTheta_refl _ _)
                <| R.isTheta_smoothingFn_sub_self i
  have h_main : (fun (n : ℕ) => q (r i n) - q (b i * n))
      ≤ᶠ[atTop] fun (n : ℕ) => (b i) ^ (p a b) * n ^ (p a b) * (ε (b i * n) - ε n) := by
    calc (fun (n : ℕ) => q (r i n) - q (b i * n))
           ≤ᶠ[atTop] fun (n : ℕ) => ‖q (r i n) - q (b i * n)‖ := by
                filter_upwards with _; exact le_norm_self _
         _ ≤ᶠ[atTop] fun (n : ℕ) => ‖(b i) ^ (p a b) * n ^ (p a b) * (ε (b i * n) - ε n)‖ :=
                h_main_norm
         _ =ᶠ[atTop] fun (n : ℕ) => (b i) ^ (p a b) * n ^ (p a b) * (ε (b i * n) - ε n) := by
                filter_upwards [eventually_gt_atTop ⌈(b i)⁻¹⌉₊, eventually_gt_atTop 1] with n hn hn'
                refine norm_of_nonneg ?_
                have h₁ := R.b_pos i
                have h₂ : 0 ≤ ε (b i * n) - ε n := by
                  refine sub_nonneg_of_le <|
                    (strictAntiOn_smoothingFn.le_iff_le ?n_gt_one ?bn_gt_one).mpr ?le
                  case n_gt_one =>
                    rwa [Set.mem_Ioi, Nat.one_lt_cast]
                  case bn_gt_one =>
                    calc 1 = b i * (b i)⁻¹ := by rw [mul_inv_cancel₀ (by positivity)]
                        _ ≤ b i * ⌈(b i)⁻¹⌉₊ := by gcongr; exact Nat.le_ceil _
                        _ < b i * n := by gcongr
                  case le => calc b i * n ≤ 1 * n := by have := R.b_lt_one i; gcongr
                                          _ = n := by rw [one_mul]
                positivity
  filter_upwards [h_main] with n hn
  have h₁ : q (b i * n) + (b i) ^ (p a b) * n ^ (p a b) * (ε (b i * n) - ε n)
      = (b i) ^ (p a b) * n ^ (p a b) * (1 - ε n) := by
    have := R.b_pos i
    simp only [q, mul_rpow (by positivity : (0 : ℝ) ≤ b i) (by positivity : (0 : ℝ) ≤ n)]
    ring
  change q (r i n) ≤ (b i) ^ (p a b) * n ^ (p a b) * (1 - ε n)
  rw [← h₁, ← sub_le_iff_le_add']
  exact hn

lemma rpow_p_mul_one_add_smoothingFn_ge :
    ∀ᶠ (n : ℕ) in atTop, ∀ i, (b i) ^ (p a b) * n ^ (p a b) * (1 + ε n)
      ≤ (r i n) ^ (p a b) * (1 + ε (r i n)) := by
  rw [Filter.eventually_all]
  intro i
  let q : ℝ → ℝ := fun x => x ^ (p a b) * (1 + ε x)
  have h_diff_q : DifferentiableOn ℝ q (Set.Ioi 1) := by
    refine DifferentiableOn.mul
        (DifferentiableOn.mono (differentiableOn_rpow_const _) fun z hz => ?_)
        differentiableOn_one_add_smoothingFn
    rw [Set.mem_compl_singleton_iff]
    rw [Set.mem_Ioi] at hz
    exact ne_of_gt <| zero_lt_one.trans hz
  have h_deriv_q : deriv q =O[atTop] fun x => x ^ ((p a b) - 1) := calc
    deriv q = deriv fun x => (fun z => z ^ (p a b)) x * (fun z => 1 + ε z) x := by rfl
          _ =ᶠ[atTop] fun x => deriv (fun z => z ^ (p a b)) x * (1 + ε x)
              + x ^ (p a b) * deriv (fun z => 1 + ε z) x := by
                filter_upwards [eventually_ne_atTop 0, eventually_gt_atTop 1] with x hx hx'
                rw [deriv_mul] <;> aesop
          _ =O[atTop] fun x => x ^ ((p a b) - 1) := by
                refine IsBigO.add ?left ?right
                case left => calc
                  (fun x => deriv (fun z => z ^ (p a b)) x * (1 + ε x))
                      =O[atTop] fun x => x ^ ((p a b) - 1) * (1 + ε x) := by
                        exact IsBigO.mul (isBigO_deriv_rpow_const_atTop (p a b)) (isBigO_refl _ _)
                    _ =O[atTop] fun x => x ^ ((p a b) - 1) * 1 :=
                        IsBigO.mul (isBigO_refl _ _) isEquivalent_one_add_smoothingFn_one.isBigO
                    _ = fun x => x ^ ((p a b) - 1) := by ext; rw [mul_one]
                case right => calc
                  (fun x => x ^ (p a b) * deriv (fun z => 1 + ε z) x)
                      =O[atTop] (fun x => x ^ (p a b) * x⁻¹) := by
                        exact IsBigO.mul (isBigO_refl _ _)
                          isLittleO_deriv_one_add_smoothingFn.isBigO
                    _ =ᶠ[atTop] fun x => x ^ ((p a b) - 1) := by
                        filter_upwards [eventually_gt_atTop 0] with x hx
                        rw [← Real.rpow_neg_one, ← Real.rpow_add hx, ← sub_eq_add_neg]
  have h_main_norm : (fun (n : ℕ) => ‖q (r i n) - q (b i * n)‖)
      ≤ᶠ[atTop] fun (n : ℕ) => ‖(b i) ^ (p a b) * n ^ (p a b) * (ε (b i * n) - ε n)‖ := by
    refine IsLittleO.eventuallyLE ?_
    calc
      (fun (n : ℕ) => q (r i n) - q (b i * n))
          =O[atTop] fun n => (deriv q n) * (r i n - b i * n) := by
            exact R.isBigO_apply_r_sub_b q h_diff_q
              (growsPolynomially_deriv_rpow_p_mul_one_add_smoothingFn (p a b)) i
        _ =o[atTop] fun n => (deriv q n) * (n / log n ^ 2) := by
            exact IsBigO.mul_isLittleO (isBigO_refl _ _) (R.dist_r_b i)
        _ =O[atTop] fun n => n ^ ((p a b) - 1) * (n / log n ^ 2) := by
            exact IsBigO.mul (IsBigO.natCast_atTop h_deriv_q) (isBigO_refl _ _)
        _ =ᶠ[atTop] fun n => n ^ (p a b) / (log n) ^ 2 := by
            filter_upwards [eventually_ne_atTop 0] with n hn
            have hn' : (n : ℝ) ≠ 0 := by positivity
            simp [← mul_div_assoc, ← Real.rpow_add_one hn']
        _ = fun (n : ℕ) => (n : ℝ) ^ (p a b) * (1 / (log n) ^ 2) := by simp_rw [mul_div, mul_one]
        _ =Θ[atTop] fun (n : ℕ) => (b i) ^ (p a b) * n ^ (p a b) * (1 / (log n) ^ 2) := by
            refine IsTheta.symm ?_
            simp_rw [mul_assoc]
            refine IsTheta.const_mul_left ?_ (isTheta_refl _ _)
            have := R.b_pos i; positivity
        _ =Θ[atTop] fun (n : ℕ) => (b i) ^ (p a b) * n ^ (p a b) * (ε (b i * n) - ε n) := by
            exact IsTheta.symm <| IsTheta.mul (isTheta_refl _ _)
                  <| R.isTheta_smoothingFn_sub_self i
  have h_main : (fun (n : ℕ) => q (b i * n) - q (r i n))
      ≤ᶠ[atTop] fun (n : ℕ) => (b i) ^ (p a b) * n ^ (p a b) * (ε (b i * n) - ε n) := by
    calc (fun (n : ℕ) => q (b i * n) - q (r i n))
           ≤ᶠ[atTop] fun (n : ℕ) => ‖q (r i n) - q (b i * n)‖ := by
              filter_upwards with _; rw [norm_sub_rev]; exact le_norm_self _
         _ ≤ᶠ[atTop] fun (n : ℕ) => ‖(b i) ^ (p a b) * n ^ (p a b) * (ε (b i * n) - ε n)‖ :=
              h_main_norm
         _ =ᶠ[atTop] fun (n : ℕ) => (b i) ^ (p a b) * n ^ (p a b) * (ε (b i * n) - ε n) := by
              filter_upwards [eventually_gt_atTop ⌈(b i)⁻¹⌉₊, eventually_gt_atTop 1] with n hn hn'
              refine norm_of_nonneg ?_
              have h₁ := R.b_pos i
              have h₂ : 0 ≤ ε (b i * n) - ε n := by
                refine sub_nonneg_of_le <|
                  (strictAntiOn_smoothingFn.le_iff_le ?n_gt_one ?bn_gt_one).mpr ?le
                case n_gt_one =>
                  change 1 < (n : ℝ)
                  rw [Nat.one_lt_cast]
                  exact hn'
                case bn_gt_one =>
                  calc 1 = b i * (b i)⁻¹ := by rw [mul_inv_cancel₀ (by positivity)]
                      _ ≤ b i * ⌈(b i)⁻¹⌉₊ := by gcongr; exact Nat.le_ceil _
                      _ < b i * n := by gcongr
                case le => calc b i * n ≤ 1 * n := by have := R.b_lt_one i; gcongr
                                        _ = n := by rw [one_mul]
              positivity
  filter_upwards [h_main] with n hn
  have h₁ : q (b i * n) - (b i) ^ (p a b) * n ^ (p a b) * (ε (b i * n) - ε n)
      = (b i) ^ (p a b) * n ^ (p a b) * (1 + ε n) := by
    have := R.b_pos i
    simp only [q, mul_rpow (by positivity : (0 : ℝ) ≤ b i) (by positivity : (0 : ℝ) ≤ n)]
    ring
  change (b i) ^ (p a b) * n ^ (p a b) * (1 + ε n) ≤ q (r i n)
  rw [← h₁, sub_le_iff_le_add', ← sub_le_iff_le_add]
  exact hn

/-!
#### Main proof

This final section proves the Akra-Bazzi theorem.
-/

lemma base_nonempty {n : ℕ} (hn : 0 < n) : (Finset.Ico (⌊b (min_bi b) / 2 * n⌋₊) n).Nonempty := by
  let b' := b (min_bi b)
  have hb_pos : 0 < b' := R.b_pos _
  simp_rw [Finset.nonempty_Ico]
  exact_mod_cast calc ⌊b' / 2 * n⌋₊ ≤ b' / 2 * n := by exact Nat.floor_le (by positivity)
                                 _ < 1 / 2 * n   := by gcongr; exact R.b_lt_one (min_bi b)
                                 _ ≤ 1 * n       := by gcongr; norm_num
                                 _ = n           := by simp

/-- The main proof of the upper bound part of the Akra-Bazzi theorem. The factor
`1 - ε n` does not change the asymptotic order, but is needed for the induction step to go
through. -/
lemma T_isBigO_smoothingFn_mul_asympBound :
    T =O[atTop] (fun n => (1 - ε n) * asympBound g a b n) := by
  let b' := b (min_bi b) / 2
  have hb_pos : 0 < b' := R.bi_min_div_two_pos
  rw [isBigO_atTop_iff_eventually_exists]
  obtain ⟨c₁, hc₁, h_sumTransform_aux⟩ := R.eventually_atTop_sumTransform_ge
  filter_upwards [eventually_ge_atTop R.n₀,       -- n₀_ge_Rn₀
      eventually_forall_ge_atTop.mpr eventually_one_sub_smoothingFn_pos,    -- h_smoothing_pos
      eventually_forall_ge_atTop.mpr
        <| eventually_one_sub_smoothingFn_gt_const (1/2) (by norm_num),    -- h_smoothing_gt_half
      eventually_forall_ge_atTop.mpr R.eventually_asympBound_pos,            -- h_asympBound_pos
      eventually_forall_ge_atTop.mpr R.eventually_asympBound_r_pos,          -- h_asympBound_r_pos
      (tendsto_nat_floor_mul_atTop b' hb_pos).eventually_forall_ge_atTop
        R.eventually_asympBound_pos,   -- h_asympBound_floor
      eventually_gt_atTop 0,                                                -- n₀_pos
      eventually_forall_ge_atTop.mpr R.eventually_one_sub_smoothingFn_r_pos,  -- h_smoothing_r_pos
      eventually_forall_ge_atTop.mpr R.rpow_p_mul_one_sub_smoothingFn_le,    -- bound1
      (tendsto_nat_floor_mul_atTop b' hb_pos).eventually_forall_ge_atTop
        eventually_one_sub_smoothingFn_pos,   -- h_smoothingFn_floor
      eventually_forall_ge_atTop.mpr h_sumTransform_aux,                     -- h_sumTransform
      eventually_forall_ge_atTop.mpr R.eventually_bi_mul_le_r]               -- h_bi_le_r
    with n₀ n₀_ge_Rn₀ h_smoothing_pos h_smoothing_gt_half
      h_asympBound_pos h_asympBound_r_pos h_asympBound_floor n₀_pos h_smoothing_r_pos
      bound1 h_smoothingFn_floor h_sumTransform h_bi_le_r
  -- Max of the ratio `T(n) / asympBound(n)` over the base case `n ∈ [b * n₀, n₀)`
  have h_base_nonempty := R.base_nonempty n₀_pos
  let base_max : ℝ :=
    (Finset.Ico (⌊b' * n₀⌋₊) n₀).sup' h_base_nonempty
      fun n => T n / ((1 - ε n) * asympBound g a b n)
  -- The big-O constant we are aiming for: max of the base case ratio and what we need to
  -- cancel out the `g(n)` term in the calculation below
  set C := max (2 * c₁⁻¹) base_max with hC
  refine ⟨C, fun n hn => ?_⟩
  -- Base case: statement is true for `b' * n₀ ≤ n < n₀`
  have h_base : ∀ n ∈ Finset.Ico (⌊b' * n₀⌋₊) n₀, T n ≤ C * ((1 - ε n) * asympBound g a b n) := by
    intro n hn
    rw [Finset.mem_Ico] at hn
    have htmp1 : 0 < 1 - ε n := h_smoothingFn_floor n hn.1
    have htmp2 : 0 < asympBound g a b n := h_asympBound_floor n hn.1
    rw [← _root_.div_le_iff₀ (by positivity)]
    rw [← Finset.mem_Ico] at hn
    calc T n / ((1 - ε ↑n) * asympBound g a b n)
           ≤ (Finset.Ico (⌊b' * n₀⌋₊) n₀).sup' h_base_nonempty
                (fun z => T z / ((1 - ε z) * asympBound g a b z)) :=
                  Finset.le_sup'_of_le _ (b := n) hn le_rfl
         _ ≤ C := le_max_right _ _
  have h_asympBound_pos' : 0 < asympBound g a b n := h_asympBound_pos n hn
  have h_one_sub_smoothingFn_pos' : 0 < 1 - ε n := h_smoothing_pos n hn
  rw [Real.norm_of_nonneg (R.T_nonneg n), Real.norm_of_nonneg (by positivity)]
  -- We now prove all other cases by induction
  induction n using Nat.strongRecOn with
  | ind n h_ind =>
    have b_mul_n₀_le_ri i : ⌊b' * ↑n₀⌋₊ ≤ r i n := by
      exact_mod_cast calc ⌊b' * (n₀ : ℝ)⌋₊ ≤ b' * n₀ := Nat.floor_le <| by positivity
                                  _ ≤ b' * n         := by gcongr
                                  _ ≤ r i n          := h_bi_le_r n hn i
    have g_pos : 0 ≤ g n := R.g_nonneg n (by positivity)
    calc
      T n = (∑ i, a i * T (r i n)) + g n := by exact R.h_rec n <| n₀_ge_Rn₀.trans hn
        _ ≤ (∑ i, a i * (C * ((1 - ε (r i n)) * asympBound g a b (r i n)))) + g n := by
            -- Apply the induction hypothesis, or use the base case depending on how large n is
            gcongr (∑ i, a i * ?_) + g n with i _
            · exact le_of_lt <| R.a_pos _
            · if ri_lt_n₀ : r i n < n₀ then
                exact h_base _ <| by
                  simp_all only [gt_iff_lt, Nat.ofNat_pos, div_pos_iff_of_pos_right,
                    eventually_atTop, sub_pos, one_div, mem_Ico, and_imp,
                    forall_true_left, mem_univ, and_self, b', C, base_max]
              else
                push_neg at ri_lt_n₀
                exact h_ind (r i n) (R.r_lt_n _ _ (n₀_ge_Rn₀.trans hn)) ri_lt_n₀
                  (h_asympBound_r_pos _ hn _) (h_smoothing_r_pos n hn i)
        _ = (∑ i, a i * (C * ((1 - ε (r i n)) * ((r i n) ^ (p a b)
                * (1 + (∑ u ∈ range (r i n), g u / u ^ ((p a b) + 1))))))) + g n := by
            simp_rw [asympBound_def']
        _ = (∑ i, C * a i * ((r i n) ^ (p a b) * (1 - ε (r i n))
                * ((1 + (∑ u ∈ range (r i n), g u / u ^ ((p a b) + 1)))))) + g n := by
            congr; ext; ring
        _ ≤ (∑ i, C * a i * ((b i) ^ (p a b) * n ^ (p a b) * (1 - ε n)
                * ((1 + (∑ u ∈ range (r i n), g u / u ^ ((p a b) + 1)))))) + g n := by
            gcongr (∑ i, C * a i * (?_
                * ((1 + (∑ u ∈ range (r i n), g u / u ^ ((p a b) + 1)))))) + g n with i
            · have := R.a_pos i
              positivity
            · refine add_nonneg zero_le_one <| Finset.sum_nonneg fun j _ => ?_
              rw [div_nonneg_iff]
              exact Or.inl ⟨R.g_nonneg j (by positivity), by positivity⟩
            · exact bound1 n hn i
        _ = (∑ i, C * a i * ((b i) ^ (p a b) * n ^ (p a b) * (1 - ε n)
                * ((1 + ((∑ u ∈ range n, g u / u ^ ((p a b) + 1))
                - (∑ u ∈ Finset.Ico (r i n) n, g u / u ^ ((p a b) + 1))))))) + g n := by
            congr; ext i; congr
            refine eq_sub_of_add_eq ?_
            rw [add_comm]
            exact add_eq_of_eq_sub <| Finset.sum_Ico_eq_sub _
              <| le_of_lt <| R.r_lt_n i n <| n₀_ge_Rn₀.trans hn
        _ = (∑ i, C * a i * ((b i) ^ (p a b) * (1 - ε n) * ((n ^ (p a b)
                * (1 + (∑ u ∈ range n, g u / u ^ ((p a b) + 1)))
                - n ^ (p a b) * (∑ u ∈ Finset.Ico (r i n) n, g u / u ^ ((p a b) + 1))))))
                + g n := by
            congr; ext; ring
        _ = (∑ i, C * a i * ((b i) ^ (p a b) * (1 - ε n)
                * ((asympBound g a b n - sumTransform (p a b) g (r i n) n)))) + g n := by
            simp_rw [asympBound_def', sumTransform_def]
        _ ≤ (∑ i, C * a i * ((b i) ^ (p a b) * (1 - ε n)
                * ((asympBound g a b n - c₁ * g n)))) + g n := by
            gcongr with i
            · have := R.a_pos i
              positivity
            · have := R.b_pos i
              positivity
            · exact h_sumTransform n hn i
        _ = (∑ i, C * (1 - ε n) * ((asympBound g a b n - c₁ * g n))
                * (a i * (b i) ^ (p a b))) + g n := by
            congr; ext; ring
        _ = C * (1 - ε n) * (asympBound g a b n - c₁ * g n) + g n := by
            rw [← Finset.mul_sum, R.sumCoeffsExp_p_eq_one, mul_one]
        _ = C * (1 - ε n) * asympBound g a b n + (1 - C * c₁ * (1 - ε n)) * g n := by ring
        _ ≤ C * (1 - ε n) * asympBound g a b n + 0 := by
            gcongr
            refine mul_nonpos_of_nonpos_of_nonneg ?_ g_pos
            rw [sub_nonpos]
            calc 1 ≤ 2 * (c₁⁻¹ * c₁) * (1/2) := by
                    rw [inv_mul_cancel₀ (by positivity : c₁ ≠ 0)]; norm_num
                 _ = (2 * c₁⁻¹) * c₁ * (1/2) := by ring
                 _ ≤ C * c₁ * (1 - ε n) := by gcongr
                                              · rw [hC]; exact le_max_left _ _
                                              · exact le_of_lt <| h_smoothing_gt_half n hn
        _ = C * ((1 - ε n) * asympBound g a b n) := by ring

/-- The main proof of the lower bound part of the Akra-Bazzi theorem. The factor
`1 + ε n` does not change the asymptotic order, but is needed for the induction step to go
through. -/
lemma smoothingFn_mul_asympBound_isBigO_T :
    (fun (n : ℕ) => (1 + ε n) * asympBound g a b n) =O[atTop] T := by
  let b' := b (min_bi b) / 2
  have hb_pos : 0 < b' := R.bi_min_div_two_pos
  rw [isBigO_atTop_iff_eventually_exists_pos]
  obtain ⟨c₁, hc₁, h_sumTransform_aux⟩ := R.eventually_atTop_sumTransform_le
  filter_upwards [eventually_ge_atTop R.n₀,                                 -- n₀_ge_Rn₀
      (tendsto_nat_floor_mul_atTop b' hb_pos).eventually_gt_atTop 0,        -- h_b_floor
      eventually_forall_ge_atTop.mpr eventually_one_add_smoothingFn_pos,    -- h_smoothing_pos
      (tendsto_nat_floor_mul_atTop b' hb_pos).eventually_forall_ge_atTop
        eventually_one_add_smoothingFn_pos,                                 -- h_smoothing_pos'
      eventually_forall_ge_atTop.mpr R.eventually_asympBound_pos,            -- h_asympBound_pos
      eventually_forall_ge_atTop.mpr R.eventually_asympBound_r_pos,          -- h_asympBound_r_pos
      (tendsto_nat_floor_mul_atTop b' hb_pos).eventually_forall_ge_atTop
        R.eventually_asympBound_pos,                                         -- h_asympBound_floor
      eventually_gt_atTop 0,                                                -- n₀_pos
      eventually_forall_ge_atTop.mpr R.eventually_one_add_smoothingFn_r_pos,  -- h_smoothing_r_pos
      eventually_forall_ge_atTop.mpr R.rpow_p_mul_one_add_smoothingFn_ge,   -- bound2
      (tendsto_nat_floor_mul_atTop b' hb_pos).eventually_forall_ge_atTop
        eventually_one_add_smoothingFn_pos,                                 -- h_smoothingFn_floor
      eventually_forall_ge_atTop.mpr h_sumTransform_aux,                    -- h_sumTransform
      eventually_forall_ge_atTop.mpr R.eventually_bi_mul_le_r,              -- h_bi_le_r
      eventually_forall_ge_atTop.mpr (eventually_ge_atTop ⌈exp 1⌉₊)]        -- h_exp
    with n₀ n₀_ge_Rn₀ h_b_floor h_smoothing_pos h_smoothing_pos' h_asympBound_pos h_asympBound_r_pos
      h_asympBound_floor n₀_pos h_smoothing_r_pos bound2 h_smoothingFn_floor h_sumTransform
      h_bi_le_r h_exp
  have h_base_nonempty := R.base_nonempty n₀_pos
  -- Min of the ratio T(n) / asympBound(n) over the base case n ∈ [b * n₀, n₀)
  set base_min : ℝ :=
    (Finset.Ico (⌊b' * n₀⌋₊) n₀).inf' h_base_nonempty
      (fun n => T n / ((1 + ε n) * asympBound g a b n)) with base_min_def
  -- The big-O constant we are aiming for: min of the base case ratio and what we need to cancel
  -- out the g(n) term in the calculation below
  let C := min (2 * c₁)⁻¹ base_min
  have hC_pos : 0 < C := by
    refine lt_min (by positivity) ?_
    obtain ⟨m, hm_mem, hm⟩ :=
      Finset.exists_mem_eq_inf' h_base_nonempty (fun n => T n / ((1 + ε n) * asympBound g a b n))
    calc 0 < T m / ((1 + ε m) * asympBound g a b m) := by
              have H₁ : 0 < T m := by exact R.T_pos _
              have H₂ : 0 < 1 + ε m := by rw [Finset.mem_Ico] at hm_mem
                                          exact h_smoothing_pos' m hm_mem.1
              have H₃ : 0 < asympBound g a b m := by
                refine R.asympBound_pos m ?_
                calc 0 < ⌊b' * n₀⌋₊ := by exact h_b_floor
                     _ ≤ m := by rw [Finset.mem_Ico] at hm_mem; exact hm_mem.1
              positivity
         _ = base_min := by rw [base_min_def, hm]
  refine ⟨C, hC_pos, fun n hn => ?_⟩
  -- Base case: statement is true for `b' * n₀ ≤ n < n₀`
  have h_base : ∀ n ∈ Finset.Ico (⌊b' * n₀⌋₊) n₀, C * ((1 + ε n) * asympBound g a b n) ≤ T n := by
    intro n hn
    rw [Finset.mem_Ico] at hn
    have htmp1 : 0 < 1 + ε n := h_smoothingFn_floor n hn.1
    have htmp2 : 0 < asympBound g a b n := h_asympBound_floor n hn.1
    rw [← _root_.le_div_iff₀ (by positivity)]
    rw [← Finset.mem_Ico] at hn
    calc T n / ((1 + ε ↑n) * asympBound g a b n)
           ≥ (Finset.Ico (⌊b' * n₀⌋₊) n₀).inf' h_base_nonempty
                  fun z => T z / ((1 + ε z) * asympBound g a b z) :=
                    Finset.inf'_le_of_le _ (b := n) hn <| le_refl _
         _ ≥ C := min_le_right _ _
  have h_asympBound_pos' : 0 < asympBound g a b n := h_asympBound_pos n hn
  have h_one_sub_smoothingFn_pos' : 0 < 1 + ε n := h_smoothing_pos n hn
  rw [Real.norm_of_nonneg (R.T_nonneg n), Real.norm_of_nonneg (by positivity)]
  -- We now prove all other cases by induction
  induction n using Nat.strongRecOn with
  | ind n h_ind =>
    have b_mul_n₀_le_ri i : ⌊b' * ↑n₀⌋₊ ≤ r i n := by
      exact_mod_cast calc ⌊b' * ↑n₀⌋₊ ≤ b' * n₀ := Nat.floor_le <| by positivity
                                  _ ≤ b' * n := by gcongr
                                  _ ≤ r i n := h_bi_le_r n hn i
    have g_pos : 0 ≤ g n := R.g_nonneg n (by positivity)
    calc
      T n = (∑ i, a i * T (r i n)) + g n := by exact R.h_rec n <| n₀_ge_Rn₀.trans hn
        _ ≥ (∑ i, a i * (C * ((1 + ε (r i n)) * asympBound g a b (r i n)))) + g n := by
            -- Apply the induction hypothesis, or use the base case depending on how large `n` is
              gcongr (∑ i, a i * ?_) + g n with i _
              · exact le_of_lt <| R.a_pos _
              · cases lt_or_ge (r i n) n₀ with
                | inl ri_lt_n₀ => exact h_base _ <| Finset.mem_Ico.mpr ⟨b_mul_n₀_le_ri i, ri_lt_n₀⟩
                | inr n₀_le_ri =>
                  exact h_ind (r i n) (R.r_lt_n _ _ (n₀_ge_Rn₀.trans hn)) n₀_le_ri
                    (h_asympBound_r_pos _ hn _) (h_smoothing_r_pos n hn i)
        _ = (∑ i, a i * (C * ((1 + ε (r i n)) * ((r i n) ^ (p a b)
                  * (1 + (∑ u ∈ range (r i n), g u / u ^ ((p a b) + 1))))))) + g n := by
              simp_rw [asympBound_def']
        _ = (∑ i, C * a i * ((r i n)^(p a b) * (1 + ε (r i n))
                  * ((1 + (∑ u ∈ range (r i n), g u / u ^ ((p a b) + 1)))))) + g n := by
              congr; ext; ring
        _ ≥ (∑ i, C * a i * ((b i) ^ (p a b) * n ^ (p a b) * (1 + ε n)
                  * ((1 + (∑ u ∈ range (r i n), g u / u ^ ((p a b) + 1)))))) + g n := by
              gcongr (∑ i, C * a i * (?_ *
                  ((1 + (∑ u ∈ range (r i n), g u / u ^ ((p a b) + 1)))))) + g n with i
              · have := R.a_pos i
                positivity
              · refine add_nonneg zero_le_one <| Finset.sum_nonneg fun j _ => ?_
                rw [div_nonneg_iff]
                exact Or.inl ⟨R.g_nonneg j (by positivity), by positivity⟩
              · exact bound2 n hn i
        _ = (∑ i, C * a i * ((b i) ^ (p a b) * n ^ (p a b) * (1 + ε n)
                  * ((1 + ((∑ u ∈ range n, g u / u ^ ((p a b) + 1))
                  - (∑ u ∈ Finset.Ico (r i n) n, g u / u ^ ((p a b) + 1))))))) + g n := by
              congr; ext i; congr
              refine eq_sub_of_add_eq ?_
              rw [add_comm]
              exact add_eq_of_eq_sub <| Finset.sum_Ico_eq_sub _
                <| le_of_lt <| R.r_lt_n i n <| n₀_ge_Rn₀.trans hn
        _ = (∑ i, C * a i * ((b i) ^ (p a b) * (1 + ε n)
                  * ((n ^ (p a b) * (1 + (∑ u ∈ range n, g u / u ^ ((p a b) + 1)))
                  - n ^ (p a b) * (∑ u ∈ Finset.Ico (r i n) n, g u / u ^ ((p a b) + 1))))))
                  + g n := by
              congr; ext; ring
        _ = (∑ i, C * a i * ((b i) ^ (p a b) * (1 + ε n)
                  * ((asympBound g a b n - sumTransform (p a b) g (r i n) n)))) + g n := by
              simp_rw [asympBound_def', sumTransform_def]
        _ ≥ (∑ i, C * a i * ((b i) ^ (p a b) * (1 + ε n)
                  * ((asympBound g a b n - c₁ * g n)))) + g n := by
              gcongr with i
              · have := R.a_pos i
                positivity
              · have := R.b_pos i
                positivity
              · exact h_sumTransform n hn i
        _ = (∑ i, C * (1 + ε n) * ((asympBound g a b n - c₁ * g n))
                  * (a i * (b i) ^ (p a b))) + g n := by congr; ext; ring
        _ = C * (1 + ε n) * (asympBound g a b n - c₁ * g n) + g n := by
              rw [← Finset.mul_sum, R.sumCoeffsExp_p_eq_one, mul_one]
        _ = C * (1 + ε n) * asympBound g a b n + (1 - C * c₁ * (1 + ε n)) * g n := by ring
        _ ≥ C * (1 + ε n) * asympBound g a b n + 0 := by
              gcongr
              refine mul_nonneg ?_ g_pos
              rw [sub_nonneg]
              calc C * c₁ * (1 + ε n) ≤ C * c₁ * 2 := by
                        gcongr
                        refine one_add_smoothingFn_le_two ?_
                        calc exp 1 ≤ ⌈exp 1⌉₊ := by exact Nat.le_ceil _
                                 _ ≤ n := by exact_mod_cast h_exp n hn
                    _ = C * (2 * c₁) := by ring
                    _ ≤ (2 * c₁)⁻¹ * (2 * c₁) := by gcongr; exact min_le_left _ _
                    _ = c₁⁻¹ * c₁ := by ring
                    _ = 1 := inv_mul_cancel₀ (by positivity)
        _ = C * ((1 + ε n) * asympBound g a b n) := by ring

/-- The **Akra-Bazzi theorem**: `T ∈ O(n^p (1 + ∑_u^n g(u) / u^{p+1}))` -/
theorem isBigO_asympBound : T =O[atTop] asympBound g a b := by
  calc T =O[atTop] (fun n => (1 - ε n) * asympBound g a b n) := by
              exact R.T_isBigO_smoothingFn_mul_asympBound
         _ =O[atTop] (fun n => 1 * asympBound g a b n) := by
              refine IsBigO.mul (isBigO_const_of_tendsto (y := 1) ?_ one_ne_zero)
                (isBigO_refl _ _)
              rw [← Function.comp_def (fun n => 1 - ε n) Nat.cast]
              exact Tendsto.comp isEquivalent_one_sub_smoothingFn_one.tendsto_const
                tendsto_natCast_atTop_atTop
         _ = asympBound g a b := by simp

/-- The **Akra-Bazzi theorem**: `T ∈ Ω(n^p (1 + ∑_u^n g(u) / u^{p+1}))` -/
theorem isBigO_symm_asympBound : asympBound g a b =O[atTop] T := by
  calc asympBound g a b = (fun n => 1 * asympBound g a b n) := by simp
                 _ ~[atTop] (fun n => (1 + ε n) * asympBound g a b n) := by
                            refine IsEquivalent.mul (IsEquivalent.symm ?_) IsEquivalent.refl
                            rw [Function.const_def, isEquivalent_const_iff_tendsto one_ne_zero,
                              ← Function.comp_def (fun n => 1 + ε n) Nat.cast]
                            exact Tendsto.comp isEquivalent_one_add_smoothingFn_one.tendsto_const
                              tendsto_natCast_atTop_atTop
                 _ =O[atTop] T := R.smoothingFn_mul_asympBound_isBigO_T

/-- The **Akra-Bazzi theorem**: `T ∈ Θ(n^p (1 + ∑_u^n g(u) / u^{p+1}))` -/
theorem isTheta_asympBound : T =Θ[atTop] asympBound g a b :=
  ⟨R.isBigO_asympBound, R.isBigO_symm_asympBound⟩

end AkraBazziRecurrence<|MERGE_RESOLUTION|>--- conflicted
+++ resolved
@@ -86,491 +86,6 @@
 
 local notation "ε" => smoothingFn
 
-<<<<<<< HEAD
-lemma one_add_smoothingFn_le_two {x : ℝ} (hx : exp 1 ≤ x) : 1 + ε x ≤ 2 := by
-  simp only [smoothingFn, ← one_add_one_eq_two]
-  gcongr
-  have : 1 < x := by
-    calc 1 = exp 0 := by simp
-         _ < exp 1 := by simp
-         _ ≤ x := hx
-  rw [div_le_one (log_pos this)]
-  calc 1 = log (exp 1) := by simp
-       _ ≤ log x := log_le_log (exp_pos _) hx
-
-lemma isLittleO_smoothingFn_one : ε =o[atTop] (fun _ => (1 : ℝ)) := by
-  unfold smoothingFn
-  refine isLittleO_of_tendsto (fun _ h => False.elim <| one_ne_zero h) ?_
-  simp only [one_div, div_one]
-  exact Tendsto.inv_tendsto_atTop Real.tendsto_log_atTop
-
-lemma isEquivalent_one_add_smoothingFn_one : (fun x => 1 + ε x) ~[atTop] (fun _ => (1 : ℝ)) :=
-  IsEquivalent.add_isLittleO IsEquivalent.refl isLittleO_smoothingFn_one
-
-lemma isEquivalent_one_sub_smoothingFn_one : (fun x => 1 - ε x) ~[atTop] (fun _ => (1 : ℝ)) :=
-  IsEquivalent.sub_isLittleO IsEquivalent.refl isLittleO_smoothingFn_one
-
-lemma growsPolynomially_one_sub_smoothingFn : GrowsPolynomially fun x => 1 - ε x :=
-  GrowsPolynomially.of_isEquivalent_const isEquivalent_one_sub_smoothingFn_one
-
-lemma growsPolynomially_one_add_smoothingFn : GrowsPolynomially fun x => 1 + ε x :=
-  GrowsPolynomially.of_isEquivalent_const isEquivalent_one_add_smoothingFn_one
-
-lemma eventually_one_sub_smoothingFn_gt_const_real (c : ℝ) (hc : c < 1) :
-    ∀ᶠ (x : ℝ) in atTop, c < 1 - ε x := by
-  have h₁ : Tendsto (fun x => 1 - ε x) atTop (𝓝 1) := by
-    rw [← isEquivalent_const_iff_tendsto one_ne_zero]
-    exact isEquivalent_one_sub_smoothingFn_one
-  rw [tendsto_order] at h₁
-  exact h₁.1 c hc
-
-lemma eventually_one_sub_smoothingFn_gt_const (c : ℝ) (hc : c < 1) :
-    ∀ᶠ (n : ℕ) in atTop, c < 1 - ε n :=
-  Eventually.natCast_atTop (p := fun n => c < 1 - ε n)
-    <| eventually_one_sub_smoothingFn_gt_const_real c hc
-
-lemma eventually_one_sub_smoothingFn_pos_real : ∀ᶠ (x : ℝ) in atTop, 0 < 1 - ε x :=
-  eventually_one_sub_smoothingFn_gt_const_real 0 zero_lt_one
-
-lemma eventually_one_sub_smoothingFn_pos : ∀ᶠ (n : ℕ) in atTop, 0 < 1 - ε n :=
-  (eventually_one_sub_smoothingFn_pos_real).natCast_atTop
-
-lemma eventually_one_sub_smoothingFn_nonneg : ∀ᶠ (n : ℕ) in atTop, 0 ≤ 1 - ε n := by
-  filter_upwards [eventually_one_sub_smoothingFn_pos] with n hn; exact le_of_lt hn
-
-include R in
-lemma eventually_one_sub_smoothingFn_r_pos : ∀ᶠ (n : ℕ) in atTop, ∀ i, 0 < 1 - ε (r i n) := by
-  rw [Filter.eventually_all]
-  exact fun i => (R.tendsto_atTop_r_real i).eventually eventually_one_sub_smoothingFn_pos_real
-
-@[aesop safe apply]
-lemma differentiableAt_smoothingFn {x : ℝ} (hx : 1 < x) : DifferentiableAt ℝ ε x := by
-  have : log x ≠ 0 := Real.log_ne_zero_of_pos_of_ne_one (by positivity) (ne_of_gt hx)
-  change DifferentiableAt ℝ (fun z => 1 / log z) x
-  simp_rw [one_div]
-  exact DifferentiableAt.inv (differentiableAt_log (by positivity)) this
-
-@[aesop safe apply]
-lemma differentiableAt_one_sub_smoothingFn {x : ℝ} (hx : 1 < x) :
-    DifferentiableAt ℝ (fun z => 1 - ε z) x :=
-  DifferentiableAt.sub (differentiableAt_const _) <| differentiableAt_smoothingFn hx
-
-lemma differentiableOn_one_sub_smoothingFn : DifferentiableOn ℝ (fun z => 1 - ε z) (Set.Ioi 1) :=
-  fun _ hx => (differentiableAt_one_sub_smoothingFn hx).differentiableWithinAt
-
-@[aesop safe apply]
-lemma differentiableAt_one_add_smoothingFn {x : ℝ} (hx : 1 < x) :
-    DifferentiableAt ℝ (fun z => 1 + ε z) x :=
-  DifferentiableAt.add (differentiableAt_const _) <| differentiableAt_smoothingFn hx
-
-lemma differentiableOn_one_add_smoothingFn : DifferentiableOn ℝ (fun z => 1 + ε z) (Set.Ioi 1) :=
-  fun _ hx => (differentiableAt_one_add_smoothingFn hx).differentiableWithinAt
-
-lemma deriv_smoothingFn {x : ℝ} (hx : 1 < x) : deriv ε x = -x⁻¹ / (log x ^ 2) := by
-  have : log x ≠ 0 := Real.log_ne_zero_of_pos_of_ne_one (by positivity) (ne_of_gt hx)
-  change deriv (fun z => 1 / log z) x = -x⁻¹ / (log x ^ 2)
-  rw [deriv_div] <;> aesop
-
-lemma isLittleO_deriv_smoothingFn : deriv ε =o[atTop] fun x => x⁻¹ := calc
-  deriv ε =ᶠ[atTop] fun x => -x⁻¹ / (log x ^ 2) := by
-            filter_upwards [eventually_gt_atTop 1] with x hx
-            rw [deriv_smoothingFn hx]
-    _ = fun x => (-x * log x ^ 2)⁻¹ := by
-            simp_rw [neg_div, div_eq_mul_inv, ← mul_inv, neg_inv, neg_mul]
-    _ =o[atTop] fun x => (x * 1)⁻¹ := by
-            refine IsLittleO.inv_rev ?_ ?_
-            · refine IsBigO.mul_isLittleO
-                (by rw [isBigO_neg_right]; aesop (add safe isBigO_refl)) ?_
-              rw [isLittleO_one_left_iff]
-              exact Tendsto.comp tendsto_norm_atTop_atTop
-                <| Tendsto.comp (tendsto_pow_atTop (by norm_num)) tendsto_log_atTop
-            · exact Filter.Eventually.of_forall (fun x hx => by rw [mul_one] at hx; simp [hx])
-    _ = fun x => x⁻¹ := by simp
-
-lemma eventually_deriv_one_sub_smoothingFn :
-    deriv (fun x => 1 - ε x) =ᶠ[atTop] fun x => x⁻¹ / (log x ^ 2) := calc
-  deriv (fun x => 1 - ε x) =ᶠ[atTop] -(deriv ε) := by
-        filter_upwards [eventually_gt_atTop 1] with x hx; rw [deriv_sub] <;> aesop
-    _ =ᶠ[atTop] fun x => x⁻¹ / (log x ^ 2) := by
-        filter_upwards [eventually_gt_atTop 1] with x hx
-        simp [deriv_smoothingFn hx, neg_div]
-
-lemma eventually_deriv_one_add_smoothingFn :
-    deriv (fun x => 1 + ε x) =ᶠ[atTop] fun x => -x⁻¹ / (log x ^ 2) := calc
-  deriv (fun x => 1 + ε x) =ᶠ[atTop] deriv ε := by
-          filter_upwards [eventually_gt_atTop 1] with x hx; rw [deriv_add] <;> aesop
-    _ =ᶠ[atTop] fun x => -x⁻¹ / (log x ^ 2) := by
-          filter_upwards [eventually_gt_atTop 1] with x hx
-          simp [deriv_smoothingFn hx]
-
-lemma isLittleO_deriv_one_sub_smoothingFn :
-    deriv (fun x => 1 - ε x) =o[atTop] fun (x : ℝ) => x⁻¹ := calc
-  deriv (fun x => 1 - ε x) =ᶠ[atTop] fun z => -(deriv ε z) := by
-          filter_upwards [eventually_gt_atTop 1] with x hx; rw [deriv_sub] <;> aesop
-    _ =o[atTop] fun x => x⁻¹ := by rw [isLittleO_neg_left]; exact isLittleO_deriv_smoothingFn
-
-lemma isLittleO_deriv_one_add_smoothingFn :
-    deriv (fun x => 1 + ε x) =o[atTop] fun (x : ℝ) => x⁻¹ := calc
-  deriv (fun x => 1 + ε x) =ᶠ[atTop] fun z => deriv ε z := by
-          filter_upwards [eventually_gt_atTop 1] with x hx; rw [deriv_add] <;> aesop
-    _ =o[atTop] fun x => x⁻¹ := isLittleO_deriv_smoothingFn
-
-lemma eventually_one_add_smoothingFn_pos : ∀ᶠ (n : ℕ) in atTop, 0 < 1 + ε n := by
-  have h₁ := isLittleO_smoothingFn_one
-  rw [isLittleO_iff] at h₁
-  refine Eventually.natCast_atTop (p := fun n => 0 < 1 + ε n) ?_
-  filter_upwards [h₁ (by norm_num : (0 : ℝ) < 1/2), eventually_gt_atTop 1] with x _ hx'
-  have : 0 < log x := Real.log_pos hx'
-  change 0 < 1 + 1 / log x
-  positivity
-
-include R in
-lemma eventually_one_add_smoothingFn_r_pos : ∀ᶠ (n : ℕ) in atTop, ∀ i, 0 < 1 + ε (r i n) := by
-  rw [Filter.eventually_all]
-  exact fun i => (R.tendsto_atTop_r i).eventually (f := r i) eventually_one_add_smoothingFn_pos
-
-lemma eventually_one_add_smoothingFn_nonneg : ∀ᶠ (n : ℕ) in atTop, 0 ≤ 1 + ε n := by
-  filter_upwards [eventually_one_add_smoothingFn_pos] with n hn; exact le_of_lt hn
-
-lemma strictAntiOn_smoothingFn : StrictAntiOn ε (Set.Ioi 1) := by
-  change StrictAntiOn (fun x => 1 / log x) (Set.Ioi 1)
-  simp_rw [one_div]
-  refine StrictAntiOn.comp_strictMonoOn inv_strictAntiOn ?log fun _ hx => log_pos hx
-  refine StrictMonoOn.mono strictMonoOn_log (fun x hx => ?_)
-  exact Set.Ioi_subset_Ioi zero_le_one hx
-
-lemma strictMonoOn_one_sub_smoothingFn :
-    StrictMonoOn (fun (x : ℝ) => (1 : ℝ) - ε x) (Set.Ioi 1) := by
-  simp_rw [sub_eq_add_neg]
-  exact StrictMonoOn.const_add (StrictAntiOn.neg <| strictAntiOn_smoothingFn) 1
-
-lemma strictAntiOn_one_add_smoothingFn : StrictAntiOn (fun (x : ℝ) => (1 : ℝ) + ε x) (Set.Ioi 1) :=
-  StrictAntiOn.const_add strictAntiOn_smoothingFn 1
-
-section
-include R
-
-lemma isEquivalent_smoothingFn_sub_self (i : α) :
-    (fun (n : ℕ) => ε (b i * n) - ε n) ~[atTop] fun n => -log (b i) / (log n)^2 := by
-  calc (fun (n : ℕ) => 1 / log (b i * n) - 1 / log n)
-        =ᶠ[atTop] fun (n : ℕ) => (log n - log (b i * n)) / (log (b i * n) * log n) := by
-            filter_upwards [eventually_gt_atTop 1, R.eventually_log_b_mul_pos] with n hn hn'
-            have h_log_pos : 0 < log n := Real.log_pos <| by aesop
-            simp only [one_div]
-            rw [inv_sub_inv (by have := hn' i; positivity) (by aesop)]
-      _ =ᶠ[atTop] (fun (n : ℕ) ↦ (log n - log (b i) - log n) / ((log (b i) + log n) * log n)) := by
-            filter_upwards [eventually_ne_atTop 0] with n hn
-            have : 0 < b i := R.b_pos i
-            rw [log_mul (by positivity) (by aesop), sub_add_eq_sub_sub]
-      _ = (fun (n : ℕ) => -log (b i) / ((log (b i) + log n) * log n)) := by ext; congr; ring
-      _ ~[atTop] (fun (n : ℕ) => -log (b i) / (log n * log n)) := by
-            refine IsEquivalent.div (IsEquivalent.refl) <| IsEquivalent.mul ?_ (IsEquivalent.refl)
-            have : (fun (n : ℕ) => log (b i) + log n) = fun (n : ℕ) => log n + log (b i) := by
-              ext; simp [add_comm]
-            rw [this]
-            exact IsEquivalent.add_isLittleO IsEquivalent.refl
-              <| IsLittleO.natCast_atTop (f := fun (_ : ℝ) => log (b i))
-                isLittleO_const_log_atTop
-      _ = (fun (n : ℕ) => -log (b i) / (log n)^2) := by ext; congr 1; rw [← pow_two]
-
-lemma isTheta_smoothingFn_sub_self (i : α) :
-    (fun (n : ℕ) => ε (b i * n) - ε n) =Θ[atTop] fun n => 1 / (log n)^2 := by
-  calc (fun (n : ℕ) => ε (b i * n) - ε n) =Θ[atTop] fun n => (-log (b i)) / (log n)^2 := by
-                  exact (R.isEquivalent_smoothingFn_sub_self i).isTheta
-    _ = fun (n : ℕ) => (-log (b i)) * 1 / (log n)^2 := by simp only [mul_one]
-    _ = fun (n : ℕ) => -log (b i) * (1 / (log n)^2) := by simp_rw [← mul_div_assoc]
-    _ =Θ[atTop] fun (n : ℕ) => 1 / (log n)^2 := by
-                  have : -log (b i) ≠ 0 := by
-                    rw [neg_ne_zero]
-                    exact Real.log_ne_zero_of_pos_of_ne_one
-                            (R.b_pos i) (ne_of_lt <| R.b_lt_one i)
-                  rw [← isTheta_const_mul_right this]
-
-/-!
-#### Akra-Bazzi exponent `p`
-
-Every Akra-Bazzi recurrence has an associated exponent, denoted by `p : ℝ`, such that
-`∑ a_i b_i^p = 1`.  This section shows the existence and uniqueness of this exponent `p` for any
-`R : AkraBazziRecurrence`, and defines `R.asympBound` to be the asymptotic bound satisfied by `R`,
-namely `n^p (1 + ∑_{u < n} g(u) / u^(p+1))`. -/
-
-@[continuity]
-lemma continuous_sumCoeffsExp : Continuous (fun (p : ℝ) => ∑ i, a i * (b i) ^ p) := by
-  refine continuous_finset_sum Finset.univ fun i _ => Continuous.mul (by fun_prop) ?_
-  exact Continuous.rpow continuous_const continuous_id (fun x => Or.inl (ne_of_gt (R.b_pos i)))
-
-lemma strictAnti_sumCoeffsExp : StrictAnti (fun (p : ℝ) => ∑ i, a i * (b i) ^ p) := by
-  rw [← Finset.sum_fn]
-  refine Finset.sum_induction_nonempty _ _ (fun _ _ => StrictAnti.add) univ_nonempty ?terms
-  refine fun i _ => StrictAnti.const_mul ?_ (R.a_pos i)
-  exact Real.strictAnti_rpow_of_base_lt_one (R.b_pos i) (R.b_lt_one i)
-
-lemma tendsto_zero_sumCoeffsExp : Tendsto (fun (p : ℝ) => ∑ i, a i * (b i) ^ p) atTop (𝓝 0) := by
-  have h₁ : Finset.univ.sum (fun _ : α => (0 : ℝ)) = 0 := by simp
-  rw [← h₁]
-  refine tendsto_finset_sum (univ : Finset α) (fun i _ => ?_)
-  rw [← mul_zero (a i)]
-  refine Tendsto.mul (by simp) <| tendsto_rpow_atTop_of_base_lt_one _ ?_ (R.b_lt_one i)
-  have := R.b_pos i
-  linarith
-
-lemma tendsto_atTop_sumCoeffsExp : Tendsto (fun (p : ℝ) => ∑ i, a i * (b i) ^ p) atBot atTop := by
-  have h₁ : Tendsto (fun p : ℝ => (a (max_bi b) : ℝ) * b (max_bi b) ^ p) atBot atTop :=
-    Tendsto.const_mul_atTop (R.a_pos (max_bi b)) <| tendsto_rpow_atBot_of_base_lt_one _
-      (by have := R.b_pos (max_bi b); linarith) (R.b_lt_one _)
-  refine tendsto_atTop_mono (fun p => ?_) h₁
-  refine Finset.single_le_sum (f := fun i => (a i : ℝ) * b i ^ p) (fun i _ => ?_) (mem_univ _)
-  have h₁ : 0 < a i := R.a_pos i
-  have h₂ : 0 < b i := R.b_pos i
-  positivity
-
-lemma one_mem_range_sumCoeffsExp : 1 ∈ Set.range (fun (p : ℝ) => ∑ i, a i * (b i) ^ p) := by
-  refine mem_range_of_exists_le_of_exists_ge R.continuous_sumCoeffsExp ?le_one ?ge_one
-  case le_one =>
-    exact R.tendsto_zero_sumCoeffsExp.eventually_le_const zero_lt_one |>.exists
-  case ge_one =>
-    exact R.tendsto_atTop_sumCoeffsExp.eventually_ge_atTop _ |>.exists
-
-/-- The function x ↦ ∑ a_i b_i^x is injective. This implies the uniqueness of `p`. -/
-lemma injective_sumCoeffsExp : Function.Injective (fun (p : ℝ) => ∑ i, a i * (b i) ^ p) :=
-    R.strictAnti_sumCoeffsExp.injective
-
-end
-
-variable (a b) in
-/-- The exponent `p` associated with a particular Akra-Bazzi recurrence. -/
-noncomputable irreducible_def p : ℝ := Function.invFun (fun (p : ℝ) => ∑ i, a i * (b i) ^ p) 1
-
-include R in
--- Cannot be @[simp] because `T`, `g`, `r`, and `R` can not be inferred by `simp`.
-lemma sumCoeffsExp_p_eq_one : ∑ i, a i * (b i) ^ p a b = 1 := by
-  simp only [p]
-  exact Function.invFun_eq (by rw [← Set.mem_range]; exact R.one_mem_range_sumCoeffsExp)
-
-/-!
-#### The sum transform
-
-This section defines the "sum transform" of a function `g` as
-`∑ u ∈ Finset.Ico n₀ n, g u / u^(p+1)`,
-and uses it to define `asympBound` as the bound satisfied by an Akra-Bazzi recurrence.
-
-Several properties of the sum transform are then proven.
--/
-
-/-- The transformation which turns a function `g` into
-`n^p * ∑ u ∈ Finset.Ico n₀ n, g u / u^(p+1)`. -/
-noncomputable def sumTransform (p : ℝ) (g : ℝ → ℝ) (n₀ n : ℕ) :=
-  n^p * ∑ u ∈ Finset.Ico n₀ n, g u / u^(p + 1)
-
-lemma sumTransform_def {p : ℝ} {g : ℝ → ℝ} {n₀ n : ℕ} :
-    sumTransform p g n₀ n = n^p * ∑ u ∈ Finset.Ico n₀ n, g u / u^(p + 1) := rfl
-
-
-variable (g) (a) (b)
-/-- The asymptotic bound satisfied by an Akra-Bazzi recurrence, namely
-`n^p (1 + ∑_{u < n} g(u) / u^(p+1))`. -/
-noncomputable def asympBound (n : ℕ) : ℝ := n ^ p a b + sumTransform (p a b) g 0 n
-
-lemma asympBound_def {α} [Fintype α] (a b : α → ℝ) {n : ℕ} :
-    asympBound g a b n = n ^ p a b + sumTransform (p a b) g 0 n := rfl
-
-variable {g} {a} {b}
-
-lemma asympBound_def' {α} [Fintype α] (a b : α → ℝ) {n : ℕ} :
-    asympBound g a b n = n ^ p a b * (1 + (∑ u ∈ range n, g u / u ^ (p a b + 1))) := by
-  simp [asympBound_def, sumTransform, mul_add, mul_one, Finset.sum_Ico_eq_sum_range]
-
-section
-include R
-
-lemma asympBound_pos (n : ℕ) (hn : 0 < n) : 0 < asympBound g a b n := by
-  calc 0 < (n : ℝ) ^ p a b * (1 + 0) := by aesop (add safe Real.rpow_pos_of_pos)
-       _ ≤ asympBound g a b n := by
-                    simp only [asympBound_def']
-                    gcongr n^p a b * (1 + ?_)
-                    have := R.g_nonneg
-                    aesop (add safe Real.rpow_nonneg,
-                               safe div_nonneg,
-                               safe Finset.sum_nonneg)
-
-lemma eventually_asympBound_pos : ∀ᶠ (n : ℕ) in atTop, 0 < asympBound g a b n := by
-  filter_upwards [eventually_gt_atTop 0] with n hn
-  exact R.asympBound_pos n hn
-
-lemma eventually_asympBound_r_pos : ∀ᶠ (n : ℕ) in atTop, ∀ i, 0 < asympBound g a b (r i n) := by
-  rw [Filter.eventually_all]
-  exact fun i => (R.tendsto_atTop_r i).eventually R.eventually_asympBound_pos
-
-lemma eventually_atTop_sumTransform_le :
-    ∃ c > 0, ∀ᶠ (n : ℕ) in atTop, ∀ i, sumTransform (p a b) g (r i n) n ≤ c * g n := by
-  obtain ⟨c₁, hc₁_mem, hc₁⟩ := R.exists_eventually_const_mul_le_r
-  obtain ⟨c₂, hc₂_mem, hc₂⟩ := R.g_grows_poly.eventually_atTop_le_nat hc₁_mem
-  have hc₁_pos : 0 < c₁ := hc₁_mem.1
-  refine ⟨max c₂ (c₂ / c₁ ^ (p a b + 1)), by positivity, ?_⟩
-  filter_upwards [hc₁, hc₂, R.eventually_r_pos, R.eventually_r_lt_n, eventually_gt_atTop 0]
-    with n hn₁ hn₂ hrpos hr_lt_n hn_pos
-  intro i
-  have hrpos_i := hrpos i
-  have g_nonneg : 0 ≤ g n := R.g_nonneg n (by positivity)
-  cases le_or_gt 0 (p a b + 1) with
-  | inl hp => -- 0 ≤ p a b + 1
-    calc sumTransform (p a b) g (r i n) n
-           = n ^ (p a b) * (∑ u ∈ Finset.Ico (r i n) n, g u / u ^ ((p a b) + 1)) := by rfl
-         _ ≤ n ^ (p a b) * (∑ u ∈ Finset.Ico (r i n) n, c₂ * g n / u ^ ((p a b) + 1)) := by
-                gcongr with u hu
-                rw [Finset.mem_Ico] at hu
-                have hu' : u ∈ Set.Icc (r i n) n := ⟨hu.1, by omega⟩
-                refine hn₂ u ?_
-                rw [Set.mem_Icc]
-                refine ⟨?_, by norm_cast; omega⟩
-                calc c₁ * n ≤ r i n := by exact hn₁ i
-                          _ ≤ u := by exact_mod_cast hu'.1
-         _ ≤ n ^ (p a b) * (∑ _u ∈ Finset.Ico (r i n) n, c₂ * g n / (r i n) ^ ((p a b) + 1)) := by
-                  gcongr with u hu; rw [Finset.mem_Ico] at hu; exact hu.1
-         _ ≤ n ^ p a b * #(Ico (r i n) n) • (c₂ * g n / r i n ^ (p a b + 1)) := by
-                  gcongr; exact Finset.sum_le_card_nsmul _ _ _ (fun x _ => by rfl)
-         _ = n ^ p a b * #(Ico (r i n) n) * (c₂ * g n / r i n ^ (p a b + 1)) := by
-                  rw [nsmul_eq_mul, mul_assoc]
-         _ = n ^ (p a b) * (n - r i n) * (c₂ * g n / (r i n) ^ ((p a b) + 1)) := by
-                  congr; rw [Nat.card_Ico, Nat.cast_sub (le_of_lt <| hr_lt_n i)]
-         _ ≤ n ^ (p a b) * n * (c₂ * g n / (r i n) ^ ((p a b) + 1)) := by
-                  gcongr; simp only [tsub_le_iff_right, le_add_iff_nonneg_right, Nat.cast_nonneg]
-         _ ≤ n ^ (p a b) * n * (c₂ * g n / (c₁ * n) ^ ((p a b) + 1)) := by
-                gcongr; exact hn₁ i
-         _ = c₂ * g n * n ^ ((p a b) + 1) / (c₁ * n) ^ ((p a b) + 1) := by
-                rw [← Real.rpow_add_one (by positivity) (p a b)]; ring
-         _ = c₂ * g n * n ^ ((p a b) + 1) / (n ^ ((p a b) + 1) * c₁ ^ ((p a b) + 1)) := by
-                rw [mul_comm c₁, Real.mul_rpow (by positivity) (by positivity)]
-         _ = c₂ * g n * (n ^ ((p a b) + 1) / (n ^ ((p a b) + 1))) / c₁ ^ ((p a b) + 1) := by ring
-         _ = c₂ * g n / c₁ ^ ((p a b) + 1) := by rw [div_self (by positivity), mul_one]
-         _ = (c₂ / c₁ ^ ((p a b) + 1)) * g n := by ring
-         _ ≤ max c₂ (c₂ / c₁ ^ ((p a b) + 1)) * g n := by gcongr; exact le_max_right _ _
-  | inr hp => -- p a b + 1 < 0
-    calc sumTransform (p a b) g (r i n) n
-           = n ^ (p a b) * (∑ u ∈ Finset.Ico (r i n) n, g u / u ^ ((p a b) + 1)) := by rfl
-         _ ≤ n ^ (p a b) * (∑ u ∈ Finset.Ico (r i n) n, c₂ * g n / u ^ ((p a b) + 1)) := by
-                gcongr with u hu
-                rw [Finset.mem_Ico] at hu
-                have hu' : u ∈ Set.Icc (r i n) n := ⟨hu.1, by omega⟩
-                refine hn₂ u ?_
-                rw [Set.mem_Icc]
-                refine ⟨?_, by norm_cast; omega⟩
-                calc c₁ * n ≤ r i n := by exact hn₁ i
-                          _ ≤ u     := by exact_mod_cast hu'.1
-         _ ≤ n ^ (p a b) * (∑ _u ∈ Finset.Ico (r i n) n, c₂ * g n / n ^ ((p a b) + 1)) := by
-                gcongr n ^ (p a b) * (Finset.Ico (r i n) n).sum (fun _ => c₂ * g n / ?_) with u hu
-                rw [Finset.mem_Ico] at hu
-                have : 0 < u := calc
-                  0 < r i n := by exact hrpos_i
-                  _ ≤ u := by exact hu.1
-                exact rpow_le_rpow_of_exponent_nonpos (by positivity)
-                  (by exact_mod_cast (le_of_lt hu.2)) (le_of_lt hp)
-         _ ≤ n ^ p a b * #(Ico (r i n) n) • (c₂ * g n / n ^ (p a b + 1)) := by
-                  gcongr; exact Finset.sum_le_card_nsmul _ _ _ (fun x _ => by rfl)
-         _ = n ^ p a b * #(Ico (r i n) n) * (c₂ * g n / n ^ (p a b + 1)) := by
-                  rw [nsmul_eq_mul, mul_assoc]
-         _ = n ^ (p a b) * (n - r i n) * (c₂ * g n / n ^ ((p a b) + 1)) := by
-                  congr; rw [Nat.card_Ico, Nat.cast_sub (le_of_lt <| hr_lt_n i)]
-         _ ≤ n ^ (p a b) * n * (c₂ * g n / n ^ ((p a b) + 1)) := by
-                gcongr; simp only [tsub_le_iff_right, le_add_iff_nonneg_right, Nat.cast_nonneg]
-         _ = c₂ * (n^((p a b) + 1) / n ^ ((p a b) + 1)) * g n := by
-                rw [← Real.rpow_add_one (by positivity) (p a b)]; ring
-         _ = c₂ * g n := by rw [div_self (by positivity), mul_one]
-         _ ≤ max c₂ (c₂ / c₁ ^ ((p a b) + 1)) * g n := by gcongr; exact le_max_left _ _
-
-lemma eventually_atTop_sumTransform_ge :
-    ∃ c > 0, ∀ᶠ (n : ℕ) in atTop, ∀ i, c * g n ≤ sumTransform (p a b) g (r i n) n := by
-  obtain ⟨c₁, hc₁_mem, hc₁⟩ := R.exists_eventually_const_mul_le_r
-  obtain ⟨c₂, hc₂_mem, hc₂⟩ := R.g_grows_poly.eventually_atTop_ge_nat hc₁_mem
-  obtain ⟨c₃, hc₃_mem, hc₃⟩ := R.exists_eventually_r_le_const_mul
-  have hc₁_pos : 0 < c₁ := hc₁_mem.1
-  have hc₃' : 0 < (1 - c₃) := by have := hc₃_mem.2; linarith
-  refine ⟨min (c₂ * (1 - c₃)) ((1 - c₃) * c₂ / c₁^((p a b) + 1)), by positivity, ?_⟩
-  filter_upwards [hc₁, hc₂, hc₃, R.eventually_r_pos, R.eventually_r_lt_n, eventually_gt_atTop 0]
-    with n hn₁ hn₂ hn₃ hrpos hr_lt_n hn_pos
-  intro i
-  have hrpos_i := hrpos i
-  have g_nonneg : 0 ≤ g n := R.g_nonneg n (by positivity)
-  cases le_or_gt 0 (p a b + 1) with
-  | inl hp => -- 0 ≤ (p a b) + 1
-    calc sumTransform (p a b) g (r i n) n
-           = n ^ (p a b) * (∑ u ∈ Finset.Ico (r i n) n, g u / u ^ ((p a b) + 1))    := rfl
-         _ ≥ n ^ (p a b) * (∑ u ∈ Finset.Ico (r i n) n, c₂ * g n / u^((p a b) + 1)) := by
-                gcongr with u hu
-                rw [Finset.mem_Ico] at hu
-                have hu' : u ∈ Set.Icc (r i n) n := ⟨hu.1, by omega⟩
-                refine hn₂ u ?_
-                rw [Set.mem_Icc]
-                refine ⟨?_, by norm_cast; omega⟩
-                calc c₁ * n ≤ r i n := by exact hn₁ i
-                          _ ≤ u     := by exact_mod_cast hu'.1
-         _ ≥ n ^ (p a b) * (∑ _u ∈ Finset.Ico (r i n) n, c₂ * g n / n ^ ((p a b) + 1)) := by
-                gcongr with u hu
-                · rw [Finset.mem_Ico] at hu
-                  have := calc 0 < r i n := hrpos_i
-                              _ ≤ u := hu.1
-                  positivity
-                · rw [Finset.mem_Ico] at hu
-                  exact le_of_lt hu.2
-         _ ≥ n ^ p a b * #(Ico (r i n) n) • (c₂ * g n / n ^ (p a b + 1)) := by
-                gcongr; exact Finset.card_nsmul_le_sum _ _ _ (fun x _ => by rfl)
-         _ = n ^ p a b * #(Ico (r i n) n) * (c₂ * g n / n ^ (p a b + 1)) := by
-                rw [nsmul_eq_mul, mul_assoc]
-         _ = n ^ (p a b) * (n - r i n) * (c₂ * g n / n ^ ((p a b) + 1)) := by
-                congr; rw [Nat.card_Ico, Nat.cast_sub (le_of_lt <| hr_lt_n i)]
-         _ ≥ n ^ (p a b) * (n - c₃ * n) * (c₂ * g n / n ^ ((p a b) + 1)) := by
-                gcongr; exact hn₃ i
-         _ = n ^ (p a b) * n * (1 - c₃) * (c₂ * g n / n ^ ((p a b) + 1)) := by ring
-         _ = c₂ * (1 - c₃) * g n * (n ^ ((p a b) + 1) / n ^ ((p a b) + 1)) := by
-                rw [← Real.rpow_add_one (by positivity) (p a b)]; ring
-         _ = c₂ * (1 - c₃) * g n := by rw [div_self (by positivity), mul_one]
-         _ ≥ min (c₂ * (1 - c₃)) ((1 - c₃) * c₂ / c₁ ^ ((p a b) + 1)) * g n := by
-                gcongr; exact min_le_left _ _
-  | inr hp => -- (p a b) + 1 < 0
-    calc sumTransform (p a b) g (r i n) n
-        = n ^ (p a b) * (∑ u ∈ Finset.Ico (r i n) n, g u / u^((p a b) + 1))        := by rfl
-      _ ≥ n ^ (p a b) * (∑ u ∈ Finset.Ico (r i n) n, c₂ * g n / u ^ ((p a b) + 1)) := by
-             gcongr with u hu
-             rw [Finset.mem_Ico] at hu
-             have hu' : u ∈ Set.Icc (r i n) n := ⟨hu.1, by omega⟩
-             refine hn₂ u ?_
-             rw [Set.mem_Icc]
-             refine ⟨?_, by norm_cast; omega⟩
-             calc c₁ * n ≤ r i n := by exact hn₁ i
-                       _ ≤ u := by exact_mod_cast hu'.1
-      _ ≥ n ^ (p a b) * (∑ _u ∈ Finset.Ico (r i n) n, c₂ * g n / (r i n) ^ ((p a b) + 1)) := by
-             gcongr n^(p a b) * (Finset.Ico (r i n) n).sum (fun _ => c₂ * g n / ?_) with u hu
-             · rw [Finset.mem_Ico] at hu
-               have := calc 0 < r i n := hrpos_i
-                           _ ≤ u := hu.1
-               positivity
-             · rw [Finset.mem_Ico] at hu
-               exact rpow_le_rpow_of_exponent_nonpos (by positivity)
-                 (by exact_mod_cast hu.1) (le_of_lt hp)
-      _ ≥ n ^ p a b * #(Ico (r i n) n) • (c₂ * g n / r i n ^ (p a b + 1)) := by
-             gcongr; exact Finset.card_nsmul_le_sum _ _ _ (fun x _ => by rfl)
-      _ = n ^ p a b * #(Ico (r i n) n) * (c₂ * g n / r i n ^ (p a b + 1)) := by
-             rw [nsmul_eq_mul, mul_assoc]
-      _ ≥ n ^ p a b * #(Ico (r i n) n) * (c₂ * g n / (c₁ * n) ^ (p a b + 1)) := by
-             gcongr n ^ p a b * #(Ico (r i n) n) * (c₂ * g n / ?_)
-             exact rpow_le_rpow_of_exponent_nonpos (by positivity) (hn₁ i) (le_of_lt hp)
-      _ = n ^ (p a b) * (n - r i n) * (c₂ * g n / (c₁ * n) ^ ((p a b) + 1)) := by
-             congr; rw [Nat.card_Ico, Nat.cast_sub (le_of_lt <| hr_lt_n i)]
-      _ ≥ n ^ (p a b) * (n - c₃ * n) * (c₂ * g n / (c₁ * n) ^ ((p a b) + 1)) := by
-             gcongr; exact hn₃ i
-      _ = n ^ (p a b) * n * (1 - c₃) * (c₂ * g n / (c₁ * n) ^ ((p a b) + 1)) := by ring
-      _ = n ^ (p a b) * n * (1 - c₃) * (c₂ * g n / (c₁ ^ ((p a b) + 1) * n ^ ((p a b) + 1))) := by
-             rw [Real.mul_rpow (by positivity) (by positivity)]
-      _ = (n ^ ((p a b) + 1) / n ^ ((p a b) + 1)) * (1 - c₃) * c₂ * g n / c₁ ^ ((p a b) + 1) := by
-             rw [← Real.rpow_add_one (by positivity) (p a b)]; ring
-      _ = (1 - c₃) * c₂ / c₁ ^ ((p a b) + 1) * g n := by
-             rw [div_self (by positivity), one_mul]; ring
-      _ ≥ min (c₂ * (1 - c₃)) ((1 - c₃) * c₂ / c₁ ^ ((p a b) + 1)) * g n := by
-             gcongr; exact min_le_right _ _
-
-end
-=======
->>>>>>> e2f8bf7b
 
 /-!
 #### Technical lemmas
