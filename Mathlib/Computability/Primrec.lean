/-
Copyright (c) 2018 Mario Carneiro. All rights reserved.
Released under Apache 2.0 license as described in the file LICENSE.
Authors: Mario Carneiro
-/
import Mathlib.Algebra.Order.Ring.Nat
import Mathlib.Logic.Equiv.List
import Mathlib.Logic.Function.Iterate

/-!
# The primitive recursive functions

The primitive recursive functions are the least collection of functions
`ℕ → ℕ` which are closed under projections (using the `pair`
pairing function), composition, zero, successor, and primitive recursion
(i.e. `Nat.rec` where the motive is `C n := ℕ`).

We can extend this definition to a large class of basic types by
using canonical encodings of types as natural numbers (Gödel numbering),
which we implement through the type class `Encodable`. (More precisely,
we need that the composition of encode with decode yields a
primitive recursive function, so we have the `Primcodable` type class
for this.)

## References

* [Mario Carneiro, *Formalizing computability theory via partial recursive functions*][carneiro2019]
-/

open Mathlib (Vector)
open Denumerable Encodable Function

namespace Nat

-- Porting note: elim is no longer required because lean 4 is better
-- at inferring motive types (I think this is the reason)
-- and worst case, we can always explicitly write (motive := fun _ => C)
-- without having to then add all the other underscores

-- /-- The non-dependent recursor on naturals. -/
-- def elim {C : Sort*} : C → (ℕ → C → C) → ℕ → C :=
--   @Nat.rec fun _ => C
-- example {C : Sort*} (base : C) (succ : ℕ → C → C) (a : ℕ) :
--   a.elim base succ = a.rec base succ := rfl

-- Porting note: cases is no longer required because lean 4 is better
-- at inferring motive types (I think this is the reason)

-- /-- Cases on whether the input is 0 or a successor. -/
-- def cases {C : Sort*} (a : C) (f : ℕ → C) : ℕ → C :=
--   Nat.elim a fun n _ => f n
-- example {C : Sort*} (a : C) (f : ℕ → C) (n : ℕ) :
--   n.cases a f = n.casesOn a f := rfl

/-- Calls the given function on a pair of entries `n`, encoded via the pairing function. -/
@[simp, reducible]
def unpaired {α} (f : ℕ → ℕ → α) (n : ℕ) : α :=
  f n.unpair.1 n.unpair.2

/-- The primitive recursive functions `ℕ → ℕ`. -/
protected inductive Primrec : (ℕ → ℕ) → Prop
  | zero : Nat.Primrec fun _ => 0
  | protected succ : Nat.Primrec succ
  | left : Nat.Primrec fun n => n.unpair.1
  | right : Nat.Primrec fun n => n.unpair.2
  | pair {f g} : Nat.Primrec f → Nat.Primrec g → Nat.Primrec fun n => pair (f n) (g n)
  | comp {f g} : Nat.Primrec f → Nat.Primrec g → Nat.Primrec fun n => f (g n)
  | prec {f g} :
      Nat.Primrec f →
        Nat.Primrec g →
          Nat.Primrec (unpaired fun z n => n.rec (f z) fun y IH => g <| pair z <| pair y IH)

namespace Primrec

theorem of_eq {f g : ℕ → ℕ} (hf : Nat.Primrec f) (H : ∀ n, f n = g n) : Nat.Primrec g :=
  (funext H : f = g) ▸ hf

theorem const : ∀ n : ℕ, Nat.Primrec fun _ => n
  | 0 => zero
  | n + 1 => Primrec.succ.comp (const n)

protected theorem id : Nat.Primrec id :=
  (left.pair right).of_eq fun n => by simp

theorem prec1 {f} (m : ℕ) (hf : Nat.Primrec f) :
    Nat.Primrec fun n => n.rec m fun y IH => f <| Nat.pair y IH :=
  ((prec (const m) (hf.comp right)).comp (zero.pair Primrec.id)).of_eq fun n => by simp

theorem casesOn1 {f} (m : ℕ) (hf : Nat.Primrec f) : Nat.Primrec (Nat.casesOn · m f) :=
  (prec1 m (hf.comp left)).of_eq <| by simp

-- Porting note: `Nat.Primrec.casesOn` is already declared as a recursor.
theorem casesOn' {f g} (hf : Nat.Primrec f) (hg : Nat.Primrec g) :
    Nat.Primrec (unpaired fun z n => n.casesOn (f z) fun y => g <| Nat.pair z y) :=
  (prec hf (hg.comp (pair left (left.comp right)))).of_eq fun n => by simp

protected theorem swap : Nat.Primrec (unpaired (swap Nat.pair)) :=
  (pair right left).of_eq fun n => by simp

theorem swap' {f} (hf : Nat.Primrec (unpaired f)) : Nat.Primrec (unpaired (swap f)) :=
  (hf.comp .swap).of_eq fun n => by simp

theorem pred : Nat.Primrec pred :=
  (casesOn1 0 Primrec.id).of_eq fun n => by cases n <;> simp [*]

theorem add : Nat.Primrec (unpaired (· + ·)) :=
  (prec .id ((Primrec.succ.comp right).comp right)).of_eq fun p => by
    simp; induction p.unpair.2 <;> simp [*, Nat.add_assoc]

theorem sub : Nat.Primrec (unpaired (· - ·)) :=
  (prec .id ((pred.comp right).comp right)).of_eq fun p => by
    simp; induction p.unpair.2 <;> simp [*, Nat.sub_add_eq]

theorem mul : Nat.Primrec (unpaired (· * ·)) :=
  (prec zero (add.comp (pair left (right.comp right)))).of_eq fun p => by
    simp; induction p.unpair.2 <;> simp [*, mul_succ, add_comm _ (unpair p).fst]

theorem pow : Nat.Primrec (unpaired (· ^ ·)) :=
  (prec (const 1) (mul.comp (pair (right.comp right) left))).of_eq fun p => by
    simp; induction p.unpair.2 <;> simp [*, Nat.pow_succ]

end Primrec

end Nat

/-- A `Primcodable` type is an `Encodable` type for which
  the encode/decode functions are primitive recursive. -/
class Primcodable (α : Type*) extends Encodable α where
  -- Porting note: was `prim [] `.
  -- This means that `prim` does not take the type explicitly in Lean 4
  prim : Nat.Primrec fun n => Encodable.encode (decode n)

namespace Primcodable

open Nat.Primrec

instance (priority := 10) ofDenumerable (α) [Denumerable α] : Primcodable α :=
  ⟨Nat.Primrec.succ.of_eq <| by simp⟩

/-- Builds a `Primcodable` instance from an equivalence to a `Primcodable` type. -/
def ofEquiv (α) {β} [Primcodable α] (e : β ≃ α) : Primcodable β :=
  { __ := Encodable.ofEquiv α e
    prim := (@Primcodable.prim α _).of_eq fun n => by
      rw [decode_ofEquiv]
      cases (@decode α _ n) <;>
        simp [encode_ofEquiv] }

instance empty : Primcodable Empty :=
  ⟨zero⟩

instance unit : Primcodable PUnit :=
  ⟨(casesOn1 1 zero).of_eq fun n => by cases n <;> simp⟩

instance option {α : Type*} [h : Primcodable α] : Primcodable (Option α) :=
  ⟨(casesOn1 1 ((casesOn1 0 (.comp .succ .succ)).comp (@Primcodable.prim α _))).of_eq fun n => by
    cases n with
      | zero => rfl
      | succ n =>
        rw [decode_option_succ]
        cases H : @decode α _ n <;> simp [H]⟩

instance bool : Primcodable Bool :=
  ⟨(casesOn1 1 (casesOn1 2 zero)).of_eq fun n => match n with
    | 0 => rfl
    | 1 => rfl
    | (n + 2) => by rw [decode_ge_two] <;> simp⟩

end Primcodable

/-- `Primrec f` means `f` is primitive recursive (after
  encoding its input and output as natural numbers). -/
def Primrec {α β} [Primcodable α] [Primcodable β] (f : α → β) : Prop :=
  Nat.Primrec fun n => encode ((@decode α _ n).map f)

namespace Primrec

variable {α : Type*} {β : Type*} {σ : Type*}
variable [Primcodable α] [Primcodable β] [Primcodable σ]

open Nat.Primrec

protected theorem encode : Primrec (@encode α _) :=
  (@Primcodable.prim α _).of_eq fun n => by cases @decode α _ n <;> rfl

protected theorem decode : Primrec (@decode α _) :=
  Nat.Primrec.succ.comp (@Primcodable.prim α _)

theorem dom_denumerable {α β} [Denumerable α] [Primcodable β] {f : α → β} :
    Primrec f ↔ Nat.Primrec fun n => encode (f (ofNat α n)) :=
  ⟨fun h => (pred.comp h).of_eq fun n => by simp, fun h =>
    (Nat.Primrec.succ.comp h).of_eq fun n => by simp⟩

theorem nat_iff {f : ℕ → ℕ} : Primrec f ↔ Nat.Primrec f :=
  dom_denumerable

theorem encdec : Primrec fun n => encode (@decode α _ n) :=
  nat_iff.2 Primcodable.prim

theorem option_some : Primrec (@some α) :=
  ((casesOn1 0 (Nat.Primrec.succ.comp .succ)).comp (@Primcodable.prim α _)).of_eq fun n => by
    cases @decode α _ n <;> simp

theorem of_eq {f g : α → σ} (hf : Primrec f) (H : ∀ n, f n = g n) : Primrec g :=
  (funext H : f = g) ▸ hf

theorem const (x : σ) : Primrec fun _ : α => x :=
  ((casesOn1 0 (.const (encode x).succ)).comp (@Primcodable.prim α _)).of_eq fun n => by
    cases @decode α _ n <;> rfl

protected theorem id : Primrec (@id α) :=
  (@Primcodable.prim α).of_eq <| by simp

theorem comp {f : β → σ} {g : α → β} (hf : Primrec f) (hg : Primrec g) : Primrec fun a => f (g a) :=
  ((casesOn1 0 (.comp hf (pred.comp hg))).comp (@Primcodable.prim α _)).of_eq fun n => by
    cases @decode α _ n <;> simp [encodek]

theorem succ : Primrec Nat.succ :=
  nat_iff.2 Nat.Primrec.succ

theorem pred : Primrec Nat.pred :=
  nat_iff.2 Nat.Primrec.pred

theorem encode_iff {f : α → σ} : (Primrec fun a => encode (f a)) ↔ Primrec f :=
  ⟨fun h => Nat.Primrec.of_eq h fun n => by cases @decode α _ n <;> rfl, Primrec.encode.comp⟩

theorem ofNat_iff {α β} [Denumerable α] [Primcodable β] {f : α → β} :
    Primrec f ↔ Primrec fun n => f (ofNat α n) :=
  dom_denumerable.trans <| nat_iff.symm.trans encode_iff

protected theorem ofNat (α) [Denumerable α] : Primrec (ofNat α) :=
  ofNat_iff.1 Primrec.id

theorem option_some_iff {f : α → σ} : (Primrec fun a => some (f a)) ↔ Primrec f :=
  ⟨fun h => encode_iff.1 <| pred.comp <| encode_iff.2 h, option_some.comp⟩

theorem of_equiv {β} {e : β ≃ α} :
    haveI := Primcodable.ofEquiv α e
    Primrec e :=
  letI : Primcodable β := Primcodable.ofEquiv α e
  encode_iff.1 Primrec.encode

theorem of_equiv_symm {β} {e : β ≃ α} :
    haveI := Primcodable.ofEquiv α e
    Primrec e.symm :=
  letI := Primcodable.ofEquiv α e
  encode_iff.1 (show Primrec fun a => encode (e (e.symm a)) by simp [Primrec.encode])

theorem of_equiv_iff {β} (e : β ≃ α) {f : σ → β} :
    haveI := Primcodable.ofEquiv α e
    (Primrec fun a => e (f a)) ↔ Primrec f :=
  letI := Primcodable.ofEquiv α e
  ⟨fun h => (of_equiv_symm.comp h).of_eq fun a => by simp, of_equiv.comp⟩

theorem of_equiv_symm_iff {β} (e : β ≃ α) {f : σ → α} :
    haveI := Primcodable.ofEquiv α e
    (Primrec fun a => e.symm (f a)) ↔ Primrec f :=
  letI := Primcodable.ofEquiv α e
  ⟨fun h => (of_equiv.comp h).of_eq fun a => by simp, of_equiv_symm.comp⟩

end Primrec

namespace Primcodable

open Nat.Primrec

instance prod {α β} [Primcodable α] [Primcodable β] : Primcodable (α × β) :=
  ⟨((casesOn' zero ((casesOn' zero .succ).comp (pair right ((@Primcodable.prim β).comp left)))).comp
          (pair right ((@Primcodable.prim α).comp left))).of_eq
      fun n => by
      simp only [Nat.unpaired, Nat.unpair_pair, decode_prod_val]
      cases @decode α _ n.unpair.1; · simp
      cases @decode β _ n.unpair.2 <;> simp⟩

end Primcodable

namespace Primrec

variable {α : Type*} [Primcodable α]

open Nat.Primrec

theorem fst {α β} [Primcodable α] [Primcodable β] : Primrec (@Prod.fst α β) :=
  ((casesOn' zero
            ((casesOn' zero (Nat.Primrec.succ.comp left)).comp
              (pair right ((@Primcodable.prim β).comp left)))).comp
        (pair right ((@Primcodable.prim α).comp left))).of_eq
    fun n => by
    simp only [Nat.unpaired, Nat.unpair_pair, decode_prod_val]
    cases @decode α _ n.unpair.1 <;> simp
    cases @decode β _ n.unpair.2 <;> simp

theorem snd {α β} [Primcodable α] [Primcodable β] : Primrec (@Prod.snd α β) :=
  ((casesOn' zero
            ((casesOn' zero (Nat.Primrec.succ.comp right)).comp
              (pair right ((@Primcodable.prim β).comp left)))).comp
        (pair right ((@Primcodable.prim α).comp left))).of_eq
    fun n => by
    simp only [Nat.unpaired, Nat.unpair_pair, decode_prod_val]
    cases @decode α _ n.unpair.1 <;> simp
    cases @decode β _ n.unpair.2 <;> simp

theorem pair {α β γ} [Primcodable α] [Primcodable β] [Primcodable γ] {f : α → β} {g : α → γ}
    (hf : Primrec f) (hg : Primrec g) : Primrec fun a => (f a, g a) :=
  ((casesOn1 0
            (Nat.Primrec.succ.comp <|
              .pair (Nat.Primrec.pred.comp hf) (Nat.Primrec.pred.comp hg))).comp
        (@Primcodable.prim α _)).of_eq
    fun n => by cases @decode α _ n <;> simp [encodek]

theorem unpair : Primrec Nat.unpair :=
  (pair (nat_iff.2 .left) (nat_iff.2 .right)).of_eq fun n => by simp

theorem list_get?₁ : ∀ l : List α, Primrec l.get?
  | [] => dom_denumerable.2 zero
  | a :: l =>
    dom_denumerable.2 <|
      (casesOn1 (encode a).succ <| dom_denumerable.1 <| list_get?₁ l).of_eq fun n => by
        cases n <;> simp

end Primrec

/-- `Primrec₂ f` means `f` is a binary primitive recursive function.
  This is technically unnecessary since we can always curry all
  the arguments together, but there are enough natural two-arg
  functions that it is convenient to express this directly. -/
def Primrec₂ {α β σ} [Primcodable α] [Primcodable β] [Primcodable σ] (f : α → β → σ) :=
  Primrec fun p : α × β => f p.1 p.2

/-- `PrimrecPred p` means `p : α → Prop` is a (decidable)
  primitive recursive predicate, which is to say that
  `decide ∘ p : α → Bool` is primitive recursive. -/
def PrimrecPred {α} [Primcodable α] (p : α → Prop) [DecidablePred p] :=
  Primrec fun a => decide (p a)

/-- `PrimrecRel p` means `p : α → β → Prop` is a (decidable)
  primitive recursive relation, which is to say that
  `decide ∘ p : α → β → Bool` is primitive recursive. -/
def PrimrecRel {α β} [Primcodable α] [Primcodable β] (s : α → β → Prop)
    [∀ a b, Decidable (s a b)] :=
  Primrec₂ fun a b => decide (s a b)

namespace Primrec₂

variable {α : Type*} {β : Type*} {σ : Type*}
variable [Primcodable α] [Primcodable β] [Primcodable σ]

theorem mk {f : α → β → σ} (hf : Primrec fun p : α × β => f p.1 p.2) : Primrec₂ f := hf

theorem of_eq {f g : α → β → σ} (hg : Primrec₂ f) (H : ∀ a b, f a b = g a b) : Primrec₂ g :=
  (by funext a b; apply H : f = g) ▸ hg

theorem const (x : σ) : Primrec₂ fun (_ : α) (_ : β) => x :=
  Primrec.const _

protected theorem pair : Primrec₂ (@Prod.mk α β) :=
  .pair .fst .snd

theorem left : Primrec₂ fun (a : α) (_ : β) => a :=
  .fst

theorem right : Primrec₂ fun (_ : α) (b : β) => b :=
  .snd

theorem natPair : Primrec₂ Nat.pair := by simp [Primrec₂, Primrec]; constructor

theorem unpaired {f : ℕ → ℕ → α} : Primrec (Nat.unpaired f) ↔ Primrec₂ f :=
  ⟨fun h => by simpa using h.comp natPair, fun h => h.comp Primrec.unpair⟩

theorem unpaired' {f : ℕ → ℕ → ℕ} : Nat.Primrec (Nat.unpaired f) ↔ Primrec₂ f :=
  Primrec.nat_iff.symm.trans unpaired

theorem encode_iff {f : α → β → σ} : (Primrec₂ fun a b => encode (f a b)) ↔ Primrec₂ f :=
  Primrec.encode_iff

theorem option_some_iff {f : α → β → σ} : (Primrec₂ fun a b => some (f a b)) ↔ Primrec₂ f :=
  Primrec.option_some_iff

theorem ofNat_iff {α β σ} [Denumerable α] [Denumerable β] [Primcodable σ] {f : α → β → σ} :
    Primrec₂ f ↔ Primrec₂ fun m n : ℕ => f (ofNat α m) (ofNat β n) :=
  (Primrec.ofNat_iff.trans <| by simp).trans unpaired

theorem uncurry {f : α → β → σ} : Primrec (Function.uncurry f) ↔ Primrec₂ f := by
  rw [show Function.uncurry f = fun p : α × β => f p.1 p.2 from funext fun ⟨a, b⟩ => rfl]; rfl

theorem curry {f : α × β → σ} : Primrec₂ (Function.curry f) ↔ Primrec f := by
  rw [← uncurry, Function.uncurry_curry]

end Primrec₂

section Comp

variable {α : Type*} {β : Type*} {γ : Type*} {δ : Type*} {σ : Type*}
variable [Primcodable α] [Primcodable β] [Primcodable γ] [Primcodable δ] [Primcodable σ]

theorem Primrec.comp₂ {f : γ → σ} {g : α → β → γ} (hf : Primrec f) (hg : Primrec₂ g) :
    Primrec₂ fun a b => f (g a b) :=
  hf.comp hg

theorem Primrec₂.comp {f : β → γ → σ} {g : α → β} {h : α → γ} (hf : Primrec₂ f) (hg : Primrec g)
    (hh : Primrec h) : Primrec fun a => f (g a) (h a) :=
  Primrec.comp hf (hg.pair hh)

theorem Primrec₂.comp₂ {f : γ → δ → σ} {g : α → β → γ} {h : α → β → δ} (hf : Primrec₂ f)
    (hg : Primrec₂ g) (hh : Primrec₂ h) : Primrec₂ fun a b => f (g a b) (h a b) :=
  hf.comp hg hh

theorem PrimrecPred.comp {p : β → Prop} [DecidablePred p] {f : α → β} :
    PrimrecPred p → Primrec f → PrimrecPred fun a => p (f a) :=
  Primrec.comp

theorem PrimrecRel.comp {R : β → γ → Prop} [∀ a b, Decidable (R a b)] {f : α → β} {g : α → γ} :
    PrimrecRel R → Primrec f → Primrec g → PrimrecPred fun a => R (f a) (g a) :=
  Primrec₂.comp

theorem PrimrecRel.comp₂ {R : γ → δ → Prop} [∀ a b, Decidable (R a b)] {f : α → β → γ}
    {g : α → β → δ} :
    PrimrecRel R → Primrec₂ f → Primrec₂ g → PrimrecRel fun a b => R (f a b) (g a b) :=
  PrimrecRel.comp

end Comp

theorem PrimrecPred.of_eq {α} [Primcodable α] {p q : α → Prop} [DecidablePred p] [DecidablePred q]
    (hp : PrimrecPred p) (H : ∀ a, p a ↔ q a) : PrimrecPred q :=
  Primrec.of_eq hp fun a => Bool.decide_congr (H a)

theorem PrimrecRel.of_eq {α β} [Primcodable α] [Primcodable β] {r s : α → β → Prop}
    [∀ a b, Decidable (r a b)] [∀ a b, Decidable (s a b)] (hr : PrimrecRel r)
    (H : ∀ a b, r a b ↔ s a b) : PrimrecRel s :=
  Primrec₂.of_eq hr fun a b => Bool.decide_congr (H a b)

namespace Primrec₂

variable {α : Type*} {β : Type*} {σ : Type*}
variable [Primcodable α] [Primcodable β] [Primcodable σ]

open Nat.Primrec

theorem swap {f : α → β → σ} (h : Primrec₂ f) : Primrec₂ (swap f) :=
  h.comp₂ Primrec₂.right Primrec₂.left

theorem nat_iff {f : α → β → σ} : Primrec₂ f ↔ Nat.Primrec
    (.unpaired fun m n => encode <| (@decode α _ m).bind fun a => (@decode β _ n).map (f a)) := by
  have :
    ∀ (a : Option α) (b : Option β),
      Option.map (fun p : α × β => f p.1 p.2)
          (Option.bind a fun a : α => Option.map (Prod.mk a) b) =
        Option.bind a fun a => Option.map (f a) b := fun a b => by
          cases a <;> cases b <;> rfl
  simp [Primrec₂, Primrec, this]

theorem nat_iff' {f : α → β → σ} :
    Primrec₂ f ↔
      Primrec₂ fun m n : ℕ => (@decode α _ m).bind fun a => Option.map (f a) (@decode β _ n) :=
  nat_iff.trans <| unpaired'.trans encode_iff

end Primrec₂

namespace Primrec

variable {α : Type*} {β : Type*} {σ : Type*}
variable [Primcodable α] [Primcodable β] [Primcodable σ]

theorem to₂ {f : α × β → σ} (hf : Primrec f) : Primrec₂ fun a b => f (a, b) :=
  hf.of_eq fun _ => rfl

theorem nat_rec {f : α → β} {g : α → ℕ × β → β} (hf : Primrec f) (hg : Primrec₂ g) :
    Primrec₂ fun a (n : ℕ) => n.rec (motive := fun _ => β) (f a) fun n IH => g a (n, IH) :=
  Primrec₂.nat_iff.2 <|
    ((Nat.Primrec.casesOn' .zero <|
              (Nat.Primrec.prec hf <|
                    .comp hg <|
                      Nat.Primrec.left.pair <|
                        (Nat.Primrec.left.comp .right).pair <|
                          Nat.Primrec.pred.comp <| Nat.Primrec.right.comp .right).comp <|
                Nat.Primrec.right.pair <| Nat.Primrec.right.comp Nat.Primrec.left).comp <|
          Nat.Primrec.id.pair <| (@Primcodable.prim α).comp Nat.Primrec.left).of_eq
      fun n => by
      simp only [Nat.unpaired, id_eq, Nat.unpair_pair, decode_prod_val, decode_nat,
        Option.some_bind, Option.map_map, Option.map_some']
      cases' @decode α _ n.unpair.1 with a; · rfl
      simp only [Nat.pred_eq_sub_one, encode_some, Nat.succ_eq_add_one, encodek, Option.map_some',
        Option.some_bind, Option.map_map]
      induction' n.unpair.2 with m <;> simp [encodek]
      simp [*, encodek]

theorem nat_rec' {f : α → ℕ} {g : α → β} {h : α → ℕ × β → β}
    (hf : Primrec f) (hg : Primrec g) (hh : Primrec₂ h) :
    Primrec fun a => (f a).rec (motive := fun _ => β) (g a) fun n IH => h a (n, IH) :=
  (nat_rec hg hh).comp .id hf

theorem nat_rec₁ {f : ℕ → α → α} (a : α) (hf : Primrec₂ f) : Primrec (Nat.rec a f) :=
  nat_rec' .id (const a) <| comp₂ hf Primrec₂.right

theorem nat_casesOn' {f : α → β} {g : α → ℕ → β} (hf : Primrec f) (hg : Primrec₂ g) :
    Primrec₂ fun a (n : ℕ) => (n.casesOn (f a) (g a) : β) :=
  nat_rec hf <| hg.comp₂ Primrec₂.left <| comp₂ fst Primrec₂.right

theorem nat_casesOn {f : α → ℕ} {g : α → β} {h : α → ℕ → β} (hf : Primrec f) (hg : Primrec g)
    (hh : Primrec₂ h) : Primrec fun a => ((f a).casesOn (g a) (h a) : β) :=
  (nat_casesOn' hg hh).comp .id hf

theorem nat_casesOn₁ {f : ℕ → α} (a : α) (hf : Primrec f) :
    Primrec (fun (n : ℕ) => (n.casesOn a f : α)) :=
  nat_casesOn .id (const a) (comp₂ hf .right)

theorem nat_iterate {f : α → ℕ} {g : α → β} {h : α → β → β} (hf : Primrec f) (hg : Primrec g)
    (hh : Primrec₂ h) : Primrec fun a => (h a)^[f a] (g a) :=
  (nat_rec' hf hg (hh.comp₂ Primrec₂.left <| snd.comp₂ Primrec₂.right)).of_eq fun a => by
    induction f a <;> simp [*, -Function.iterate_succ, Function.iterate_succ']

theorem option_casesOn {o : α → Option β} {f : α → σ} {g : α → β → σ} (ho : Primrec o)
    (hf : Primrec f) (hg : Primrec₂ g) :
    @Primrec _ σ _ _ fun a => Option.casesOn (o a) (f a) (g a) :=
  encode_iff.1 <|
    (nat_casesOn (encode_iff.2 ho) (encode_iff.2 hf) <|
          pred.comp₂ <|
            Primrec₂.encode_iff.2 <|
              (Primrec₂.nat_iff'.1 hg).comp₂ ((@Primrec.encode α _).comp fst).to₂
                Primrec₂.right).of_eq
      fun a => by cases' o a with b <;> simp [encodek]

theorem option_bind {f : α → Option β} {g : α → β → Option σ} (hf : Primrec f) (hg : Primrec₂ g) :
    Primrec fun a => (f a).bind (g a) :=
  (option_casesOn hf (const none) hg).of_eq fun a => by cases f a <;> rfl

theorem option_bind₁ {f : α → Option σ} (hf : Primrec f) : Primrec fun o => Option.bind o f :=
  option_bind .id (hf.comp snd).to₂

theorem option_map {f : α → Option β} {g : α → β → σ} (hf : Primrec f) (hg : Primrec₂ g) :
    Primrec fun a => (f a).map (g a) :=
  (option_bind hf (option_some.comp₂ hg)).of_eq fun x => by cases f x <;> rfl

theorem option_map₁ {f : α → σ} (hf : Primrec f) : Primrec (Option.map f) :=
  option_map .id (hf.comp snd).to₂

theorem option_iget [Inhabited α] : Primrec (@Option.iget α _) :=
  (option_casesOn .id (const <| @default α _) .right).of_eq fun o => by cases o <;> rfl

theorem option_isSome : Primrec (@Option.isSome α) :=
  (option_casesOn .id (const false) (const true).to₂).of_eq fun o => by cases o <;> rfl

theorem option_getD : Primrec₂ (@Option.getD α) :=
  Primrec.of_eq (option_casesOn Primrec₂.left Primrec₂.right .right) fun ⟨o, a⟩ => by
    cases o <;> rfl

theorem bind_decode_iff {f : α → β → Option σ} :
    (Primrec₂ fun a n => (@decode β _ n).bind (f a)) ↔ Primrec₂ f :=
  ⟨fun h => by simpa [encodek] using h.comp fst ((@Primrec.encode β _).comp snd), fun h =>
    option_bind (Primrec.decode.comp snd) <| h.comp (fst.comp fst) snd⟩

theorem map_decode_iff {f : α → β → σ} :
    (Primrec₂ fun a n => (@decode β _ n).map (f a)) ↔ Primrec₂ f := by
  simp only [Option.map_eq_bind]
  exact bind_decode_iff.trans Primrec₂.option_some_iff

theorem nat_add : Primrec₂ ((· + ·) : ℕ → ℕ → ℕ) :=
  Primrec₂.unpaired'.1 Nat.Primrec.add

theorem nat_sub : Primrec₂ ((· - ·) : ℕ → ℕ → ℕ) :=
  Primrec₂.unpaired'.1 Nat.Primrec.sub

theorem nat_mul : Primrec₂ ((· * ·) : ℕ → ℕ → ℕ) :=
  Primrec₂.unpaired'.1 Nat.Primrec.mul

theorem cond {c : α → Bool} {f : α → σ} {g : α → σ} (hc : Primrec c) (hf : Primrec f)
    (hg : Primrec g) : Primrec fun a => bif (c a) then (f a) else (g a) :=
  (nat_casesOn (encode_iff.2 hc) hg (hf.comp fst).to₂).of_eq fun a => by cases c a <;> rfl

theorem ite {c : α → Prop} [DecidablePred c] {f : α → σ} {g : α → σ} (hc : PrimrecPred c)
    (hf : Primrec f) (hg : Primrec g) : Primrec fun a => if c a then f a else g a := by
  simpa [Bool.cond_decide] using cond hc hf hg

theorem nat_le : PrimrecRel ((· ≤ ·) : ℕ → ℕ → Prop) :=
  (nat_casesOn nat_sub (const true) (const false).to₂).of_eq fun p => by
    dsimp [swap]
    cases' e : p.1 - p.2 with n
    · simp [tsub_eq_zero_iff_le.1 e]
    · simp [not_le.2 (Nat.lt_of_sub_eq_succ e)]

theorem nat_min : Primrec₂ (@min ℕ _) :=
  ite nat_le fst snd

theorem nat_max : Primrec₂ (@max ℕ _) :=
  ite (nat_le.comp fst snd) snd fst

theorem dom_bool (f : Bool → α) : Primrec f :=
  (cond .id (const (f true)) (const (f false))).of_eq fun b => by cases b <;> rfl

theorem dom_bool₂ (f : Bool → Bool → α) : Primrec₂ f :=
  (cond fst ((dom_bool (f true)).comp snd) ((dom_bool (f false)).comp snd)).of_eq fun ⟨a, b⟩ => by
    cases a <;> rfl

protected theorem not : Primrec not :=
  dom_bool _

protected theorem and : Primrec₂ and :=
  dom_bool₂ _

protected theorem or : Primrec₂ or :=
  dom_bool₂ _

theorem _root_.PrimrecPred.not {p : α → Prop} [DecidablePred p] (hp : PrimrecPred p) :
    PrimrecPred fun a => ¬p a :=
  (Primrec.not.comp hp).of_eq fun n => by simp

theorem _root_.PrimrecPred.and {p q : α → Prop} [DecidablePred p] [DecidablePred q]
    (hp : PrimrecPred p) (hq : PrimrecPred q) : PrimrecPred fun a => p a ∧ q a :=
  (Primrec.and.comp hp hq).of_eq fun n => by simp

theorem _root_.PrimrecPred.or {p q : α → Prop} [DecidablePred p] [DecidablePred q]
    (hp : PrimrecPred p) (hq : PrimrecPred q) : PrimrecPred fun a => p a ∨ q a :=
  (Primrec.or.comp hp hq).of_eq fun n => by simp

-- Porting note: It is unclear whether we want to boolean versions
-- of these lemmas, just the prop versions, or both
-- The boolean versions are often actually easier to use
-- but did not exist in Lean 3
protected theorem beq [DecidableEq α] : Primrec₂ (@BEq.beq α _) :=
  have : PrimrecRel fun a b : ℕ => a = b :=
    (PrimrecPred.and nat_le nat_le.swap).of_eq fun a => by simp [le_antisymm_iff]
  (this.comp₂ (Primrec.encode.comp₂ Primrec₂.left) (Primrec.encode.comp₂ Primrec₂.right)).of_eq
    fun _ _ => encode_injective.eq_iff

protected theorem eq [DecidableEq α] : PrimrecRel (@Eq α) := Primrec.beq

theorem nat_lt : PrimrecRel ((· < ·) : ℕ → ℕ → Prop) :=
  (nat_le.comp snd fst).not.of_eq fun p => by simp

theorem option_guard {p : α → β → Prop} [∀ a b, Decidable (p a b)] (hp : PrimrecRel p) {f : α → β}
    (hf : Primrec f) : Primrec fun a => Option.guard (p a) (f a) :=
  ite (hp.comp Primrec.id hf) (option_some_iff.2 hf) (const none)

theorem option_orElse : Primrec₂ ((· <|> ·) : Option α → Option α → Option α) :=
  (option_casesOn fst snd (fst.comp fst).to₂).of_eq fun ⟨o₁, o₂⟩ => by cases o₁ <;> cases o₂ <;> rfl

protected theorem decode₂ : Primrec (decode₂ α) :=
  option_bind .decode <|
    option_guard (Primrec.beq.comp₂ (by exact encode_iff.mpr snd) (by exact fst.comp fst)) snd

theorem list_findIdx₁ {p : α → β → Bool} (hp : Primrec₂ p) :
    ∀ l : List β, Primrec fun a => l.findIdx (p a)
| [] => const 0
| a :: l => (cond (hp.comp .id (const a)) (const 0) (succ.comp (list_findIdx₁ hp l))).of_eq fun n =>
  by simp [List.findIdx_cons]

theorem list_indexOf₁ [DecidableEq α] (l : List α) : Primrec fun a => l.indexOf a :=
  list_findIdx₁ (.swap .beq) l

theorem dom_fintype [Finite α] (f : α → σ) : Primrec f :=
  let ⟨l, _, m⟩ := Finite.exists_univ_list α
  option_some_iff.1 <| by
    haveI := decidableEqOfEncodable α
    refine ((list_get?₁ (l.map f)).comp (list_indexOf₁ l)).of_eq fun a => ?_
    rw [List.get?_eq_getElem?, List.getElem?_map, List.getElem?_indexOf (m a), Option.map_some']

-- Porting note: These are new lemmas
-- I added it because it actually simplified the proofs
-- and because I couldn't understand the original proof
/-- A function is `PrimrecBounded` if its size is bounded by a primitive recursive function -/
def PrimrecBounded (f : α → β) : Prop :=
  ∃ g : α → ℕ, Primrec g ∧ ∀ x, encode (f x) ≤ g x

theorem nat_findGreatest {f : α → ℕ} {p : α → ℕ → Prop} [∀ x n, Decidable (p x n)]
    (hf : Primrec f) (hp : PrimrecRel p) : Primrec fun x => (f x).findGreatest (p x) :=
  (nat_rec' (h := fun x nih => if p x (nih.1 + 1) then nih.1 + 1 else nih.2)
    hf (const 0) (ite (hp.comp fst (snd |> fst.comp |> succ.comp))
      (snd |> fst.comp |> succ.comp) (snd.comp snd))).of_eq fun x => by
        induction f x <;> simp [Nat.findGreatest, *]

/-- To show a function `f : α → ℕ` is primitive recursive, it is enough to show that the function
  is bounded by a primitive recursive function and that its graph is primitive recursive -/
theorem of_graph {f : α → ℕ} (h₁ : PrimrecBounded f)
    (h₂ : PrimrecRel fun a b => f a = b) : Primrec f := by
  rcases h₁ with ⟨g, pg, hg : ∀ x, f x ≤ g x⟩
  refine (nat_findGreatest pg h₂).of_eq fun n => ?_
  exact (Nat.findGreatest_spec (P := fun b => f n = b) (hg n) rfl).symm

-- We show that division is primitive recursive by showing that the graph is
theorem nat_div : Primrec₂ ((· / ·) : ℕ → ℕ → ℕ) := by
  refine of_graph ⟨_, fst, fun p => Nat.div_le_self _ _⟩ ?_
  have : PrimrecRel fun (a : ℕ × ℕ) (b : ℕ) => (a.2 = 0 ∧ b = 0) ∨
      (0 < a.2 ∧ b * a.2 ≤ a.1 ∧ a.1 < (b + 1) * a.2) :=
    PrimrecPred.or
      (.and (const 0 |> Primrec.eq.comp (fst |> snd.comp)) (const 0 |> Primrec.eq.comp snd))
      (.and (nat_lt.comp (const 0) (fst |> snd.comp)) <|
          .and (nat_le.comp (nat_mul.comp snd (fst |> snd.comp)) (fst |> fst.comp))
          (nat_lt.comp (fst.comp fst) (nat_mul.comp (Primrec.succ.comp snd) (snd.comp fst))))
  refine this.of_eq ?_
  rintro ⟨a, k⟩ q
  if H : k = 0 then simp [H, eq_comm]
  else
    have : q * k ≤ a ∧ a < (q + 1) * k ↔ q = a / k := by
      rw [le_antisymm_iff, ← (@Nat.lt_succ _ q), Nat.le_div_iff_mul_le' (Nat.pos_of_ne_zero H),
          Nat.div_lt_iff_lt_mul' (Nat.pos_of_ne_zero H)]
    simpa [H, zero_lt_iff, eq_comm (b := q)]

theorem nat_mod : Primrec₂ ((· % ·) : ℕ → ℕ → ℕ) :=
  (nat_sub.comp fst (nat_mul.comp snd nat_div)).to₂.of_eq fun m n => by
    apply Nat.sub_eq_of_eq_add
    simp [add_comm (m % n), Nat.div_add_mod]

theorem nat_bodd : Primrec Nat.bodd :=
  (Primrec.beq.comp (nat_mod.comp .id (const 2)) (const 1)).of_eq fun n => by
    cases H : n.bodd <;> simp [Nat.mod_two_of_bodd, H]

theorem nat_div2 : Primrec Nat.div2 :=
  (nat_div.comp .id (const 2)).of_eq fun n => n.div2_val.symm

theorem nat_double : Primrec (fun n : ℕ => 2 * n) :=
  nat_mul.comp (const _) Primrec.id

theorem nat_double_succ : Primrec (fun n : ℕ => 2 * n + 1) :=
  nat_double |> Primrec.succ.comp

end Primrec

section

variable {α : Type*} {β : Type*} {σ : Type*}
variable [Primcodable α] [Primcodable β] [Primcodable σ]
variable (H : Nat.Primrec fun n => Encodable.encode (@decode (List β) _ n))

open Primrec

private def prim : Primcodable (List β) := ⟨H⟩

private theorem list_casesOn' {f : α → List β} {g : α → σ} {h : α → β × List β → σ}
    (hf : haveI := prim H; Primrec f) (hg : Primrec g) (hh : haveI := prim H; Primrec₂ h) :
    @Primrec _ σ _ _ fun a => List.casesOn (f a) (g a) fun b l => h a (b, l) :=
  letI := prim H
  have :
    @Primrec _ (Option σ) _ _ fun a =>
      (@decode (Option (β × List β)) _ (encode (f a))).map fun o => Option.casesOn o (g a) (h a) :=
    ((@map_decode_iff _ (Option (β × List β)) _ _ _ _ _).2 <|
      to₂ <|
        option_casesOn snd (hg.comp fst) (hh.comp₂ (fst.comp₂ Primrec₂.left) Primrec₂.right)).comp
      .id (encode_iff.2 hf)
  option_some_iff.1 <| this.of_eq fun a => by cases' f a with b l <;> simp [encodek]

private theorem list_foldl' {f : α → List β} {g : α → σ} {h : α → σ × β → σ}
    (hf : haveI := prim H; Primrec f) (hg : Primrec g) (hh : haveI := prim H; Primrec₂ h) :
    Primrec fun a => (f a).foldl (fun s b => h a (s, b)) (g a) := by
  letI := prim H
  let G (a : α) (IH : σ × List β) : σ × List β := List.casesOn IH.2 IH fun b l => (h a (IH.1, b), l)
  have hG : Primrec₂ G := list_casesOn' H (snd.comp snd) snd <|
    to₂ <|
    pair (hh.comp (fst.comp fst) <| pair ((fst.comp snd).comp fst) (fst.comp snd))
      (snd.comp snd)
  let F := fun (a : α) (n : ℕ) => (G a)^[n] (g a, f a)
  have hF : Primrec fun a => (F a (encode (f a))).1 :=
    (fst.comp <|
      nat_iterate (encode_iff.2 hf) (pair hg hf) <|
      hG)
  suffices ∀ a n, F a n = (((f a).take n).foldl (fun s b => h a (s, b)) (g a), (f a).drop n) by
    refine hF.of_eq fun a => ?_
    rw [this, List.take_of_length_le (length_le_encode _)]
  introv
  dsimp only [F]
  generalize f a = l
  generalize g a = x
  induction n generalizing l x with
  | zero => rfl
  | succ n IH =>
    simp only [iterate_succ, comp_apply]
    cases' l with b l <;> simp [IH]

private theorem list_cons' : (haveI := prim H; Primrec₂ (@List.cons β)) :=
  letI := prim H
  encode_iff.1 (succ.comp <| Primrec₂.natPair.comp (encode_iff.2 fst) (encode_iff.2 snd))

private theorem list_reverse' :
    haveI := prim H
    Primrec (@List.reverse β) :=
  letI := prim H
  (list_foldl' H .id (const []) <| to₂ <| ((list_cons' H).comp snd fst).comp snd).of_eq
    (suffices ∀ l r, List.foldl (fun (s : List β) (b : β) => b :: s) r l = List.reverseAux l r from
      fun l => this l []
    fun l => by induction l <;> simp [*, List.reverseAux])

end

namespace Primcodable

variable {α : Type*} {β : Type*}
variable [Primcodable α] [Primcodable β]

open Primrec

instance sum : Primcodable (α ⊕ β) :=
  ⟨Primrec.nat_iff.1 <|
      (encode_iff.2
            (cond nat_bodd
              (((@Primrec.decode β _).comp nat_div2).option_map <|
                to₂ <| nat_double_succ.comp (Primrec.encode.comp snd))
              (((@Primrec.decode α _).comp nat_div2).option_map <|
                to₂ <| nat_double.comp (Primrec.encode.comp snd)))).of_eq
        fun n =>
        show _ = encode (decodeSum n) by
          simp only [decodeSum, Nat.boddDiv2_eq]
          cases Nat.bodd n <;> simp [decodeSum]
          · cases @decode α _ n.div2 <;> rfl
          · cases @decode β _ n.div2 <;> rfl⟩

instance list : Primcodable (List α) :=
  ⟨letI H := @Primcodable.prim (List ℕ) _
    have : Primrec₂ fun (a : α) (o : Option (List ℕ)) => o.map (List.cons (encode a)) :=
      option_map snd <| (list_cons' H).comp ((@Primrec.encode α _).comp (fst.comp fst)) snd
    have :
      Primrec fun n =>
        (ofNat (List ℕ) n).reverse.foldl
          (fun o m => (@decode α _ m).bind fun a => o.map (List.cons (encode a))) (some []) :=
      list_foldl' H ((list_reverse' H).comp (.ofNat (List ℕ))) (const (some []))
        (Primrec.comp₂ (bind_decode_iff.2 <| .swap this) Primrec₂.right)
    nat_iff.1 <|
      (encode_iff.2 this).of_eq fun n => by
        rw [List.foldl_reverse]
        apply Nat.case_strong_induction_on n; · simp
        intro n IH; simp
        cases' @decode α _ n.unpair.1 with a; · rfl
        simp only [decode_eq_ofNat, Option.some.injEq, Option.some_bind, Option.map_some']
        suffices ∀ (o : Option (List ℕ)) (p), encode o = encode p →
            encode (Option.map (List.cons (encode a)) o) = encode (Option.map (List.cons a) p) from
          this _ _ (IH _ (Nat.unpair_right_le n))
        intro o p IH
        cases o <;> cases p
        · rfl
        · injection IH
        · injection IH
        · exact congr_arg (fun k => (Nat.pair (encode a) k).succ.succ) (Nat.succ.inj IH)⟩
end Primcodable

namespace Primrec

variable {α : Type*} {β : Type*} {γ : Type*} {σ : Type*}
variable [Primcodable α] [Primcodable β] [Primcodable γ] [Primcodable σ]

theorem sum_inl : Primrec (@Sum.inl α β) :=
  encode_iff.1 <| nat_double.comp Primrec.encode

theorem sum_inr : Primrec (@Sum.inr α β) :=
  encode_iff.1 <| nat_double_succ.comp Primrec.encode

theorem sum_casesOn {f : α → β ⊕ γ} {g : α → β → σ} {h : α → γ → σ} (hf : Primrec f)
    (hg : Primrec₂ g) (hh : Primrec₂ h) : @Primrec _ σ _ _ fun a => Sum.casesOn (f a) (g a) (h a) :=
  option_some_iff.1 <|
    (cond (nat_bodd.comp <| encode_iff.2 hf)
          (option_map (Primrec.decode.comp <| nat_div2.comp <| encode_iff.2 hf) hh)
          (option_map (Primrec.decode.comp <| nat_div2.comp <| encode_iff.2 hf) hg)).of_eq
      fun a => by cases' f a with b c <;> simp [Nat.div2_val, encodek]

theorem list_cons : Primrec₂ (@List.cons α) :=
  list_cons' Primcodable.prim

theorem list_casesOn {f : α → List β} {g : α → σ} {h : α → β × List β → σ} :
    Primrec f →
      Primrec g →
        Primrec₂ h → @Primrec _ σ _ _ fun a => List.casesOn (f a) (g a) fun b l => h a (b, l) :=
  list_casesOn' Primcodable.prim

theorem list_foldl {f : α → List β} {g : α → σ} {h : α → σ × β → σ} :
    Primrec f →
      Primrec g → Primrec₂ h → Primrec fun a => (f a).foldl (fun s b => h a (s, b)) (g a) :=
  list_foldl' Primcodable.prim

theorem list_reverse : Primrec (@List.reverse α) :=
  list_reverse' Primcodable.prim

theorem list_foldr {f : α → List β} {g : α → σ} {h : α → β × σ → σ} (hf : Primrec f)
    (hg : Primrec g) (hh : Primrec₂ h) :
    Primrec fun a => (f a).foldr (fun b s => h a (b, s)) (g a) :=
  (list_foldl (list_reverse.comp hf) hg <| to₂ <| hh.comp fst <| (pair snd fst).comp snd).of_eq
    fun a => by simp [List.foldl_reverse]

theorem list_head? : Primrec (@List.head? α) :=
  (list_casesOn .id (const none) (option_some_iff.2 <| fst.comp snd).to₂).of_eq fun l => by
    cases l <;> rfl

theorem list_headI [Inhabited α] : Primrec (@List.headI α _) :=
  (option_iget.comp list_head?).of_eq fun l => l.head!_eq_head?.symm

theorem list_tail : Primrec (@List.tail α) :=
  (list_casesOn .id (const []) (snd.comp snd).to₂).of_eq fun l => by cases l <;> rfl

theorem list_rec {f : α → List β} {g : α → σ} {h : α → β × List β × σ → σ} (hf : Primrec f)
    (hg : Primrec g) (hh : Primrec₂ h) :
    @Primrec _ σ _ _ fun a => List.recOn (f a) (g a) fun b l IH => h a (b, l, IH) :=
  let F (a : α) := (f a).foldr (fun (b : β) (s : List β × σ) => (b :: s.1, h a (b, s))) ([], g a)
  have : Primrec F :=
    list_foldr hf (pair (const []) hg) <|
      to₂ <| pair ((list_cons.comp fst (fst.comp snd)).comp snd) hh
  (snd.comp this).of_eq fun a => by
    suffices F a = (f a, List.recOn (f a) (g a) fun b l IH => h a (b, l, IH)) by rw [this]
    dsimp [F]
    induction' f a with b l IH <;> simp [*]

theorem list_get? : Primrec₂ (@List.get? α) :=
  let F (l : List α) (n : ℕ) :=
    l.foldl
      (fun (s : ℕ ⊕ α) (a : α) =>
        Sum.casesOn s (@Nat.casesOn (fun _ => ℕ ⊕ α) · (Sum.inr a) Sum.inl) Sum.inr)
      (Sum.inl n)
  have hF : Primrec₂ F :=
    (list_foldl fst (sum_inl.comp snd)
      ((sum_casesOn fst (nat_casesOn snd (sum_inr.comp <| snd.comp fst) (sum_inl.comp snd).to₂).to₂
              (sum_inr.comp snd).to₂).comp
          snd).to₂).to₂
  have :
    @Primrec _ (Option α) _ _ fun p : List α × ℕ => Sum.casesOn (F p.1 p.2) (fun _ => none) some :=
    sum_casesOn hF (const none).to₂ (option_some.comp snd).to₂
  this.to₂.of_eq fun l n => by
    dsimp; symm
    induction' l with a l IH generalizing n; · rfl
    cases' n with n
    · dsimp [F]
      clear IH
      induction' l with _ l IH <;> simp [*]
    · apply IH

theorem list_getElem? : Primrec₂ (fun (l : List α) (n : ℕ) => l[n]?) := by
  convert list_get?
  ext
  simp

theorem list_getD (d : α) : Primrec₂ fun l n => List.getD l n d := by
  simp only [List.getD_eq_getElem?_getD]
  exact option_getD.comp₂ list_getElem? (const _)

theorem list_getI [Inhabited α] : Primrec₂ (@List.getI α _) :=
  list_getD _

theorem list_append : Primrec₂ ((· ++ ·) : List α → List α → List α) :=
  (list_foldr fst snd <| to₂ <| comp (@list_cons α _) snd).to₂.of_eq fun l₁ l₂ => by
    induction l₁ <;> simp [*]

theorem list_concat : Primrec₂ fun l (a : α) => l ++ [a] :=
  list_append.comp fst (list_cons.comp snd (const []))

theorem list_map {f : α → List β} {g : α → β → σ} (hf : Primrec f) (hg : Primrec₂ g) :
    Primrec fun a => (f a).map (g a) :=
  (list_foldr hf (const []) <|
        to₂ <| list_cons.comp (hg.comp fst (fst.comp snd)) (snd.comp snd)).of_eq
    fun a => by induction f a <;> simp [*]

theorem list_range : Primrec List.range :=
  (nat_rec' .id (const []) ((list_concat.comp snd fst).comp snd).to₂).of_eq fun n => by
    simp; induction n <;> simp [*, List.range_succ]

theorem list_flatten : Primrec (@List.flatten α) :=
  (list_foldr .id (const []) <| to₂ <| comp (@list_append α _) snd).of_eq fun l => by
    dsimp; induction l <;> simp [*]

@[deprecated (since := "2024-10-15")] alias list_join := list_flatten

<<<<<<< HEAD
theorem list_bind {f : α → List β} {g : α → β → List σ} (hf : Primrec f) (hg : Primrec₂ g) :
    Primrec (fun a => (f a).bind (g a)) := list_flatten.comp (list_map hf hg)
=======
theorem list_flatMap {f : α → List β} {g : α → β → List σ} (hf : Primrec f) (hg : Primrec₂ g) :
    Primrec (fun a => (f a).flatMap (g a)) := list_flatten.comp (list_map hf hg)

@[deprecated (since := "2024-10-16")] alias list_bind := list_flatMap
>>>>>>> 71802680

theorem optionToList : Primrec (Option.toList : Option α → List α) :=
  (option_casesOn Primrec.id (const [])
    ((list_cons.comp Primrec.id (const [])).comp₂ Primrec₂.right)).of_eq
  (fun o => by rcases o <;> simp)

theorem listFilterMap {f : α → List β} {g : α → β → Option σ}
    (hf : Primrec f) (hg : Primrec₂ g) : Primrec fun a => (f a).filterMap (g a) :=
  (list_flatMap hf (comp₂ optionToList hg)).of_eq
    fun _ ↦ Eq.symm <| List.filterMap_eq_flatMap_toList _ _

theorem list_length : Primrec (@List.length α) :=
  (list_foldr (@Primrec.id (List α) _) (const 0) <| to₂ <| (succ.comp <| snd.comp snd).to₂).of_eq
    fun l => by dsimp; induction l <;> simp [*]

theorem list_findIdx {f : α → List β} {p : α → β → Bool}
    (hf : Primrec f) (hp : Primrec₂ p) : Primrec fun a => (f a).findIdx (p a) :=
  (list_foldr hf (const 0) <|
        to₂ <| cond (hp.comp fst <| fst.comp snd) (const 0) (succ.comp <| snd.comp snd)).of_eq
    fun a => by dsimp; induction f a <;> simp [List.findIdx_cons, *]

theorem list_indexOf [DecidableEq α] : Primrec₂ (@List.indexOf α _) :=
  to₂ <| list_findIdx snd <| Primrec.beq.comp₂ snd.to₂ (fst.comp fst).to₂

theorem nat_strong_rec (f : α → ℕ → σ) {g : α → List σ → Option σ} (hg : Primrec₂ g)
    (H : ∀ a n, g a ((List.range n).map (f a)) = some (f a n)) : Primrec₂ f :=
  suffices Primrec₂ fun a n => (List.range n).map (f a) from
    Primrec₂.option_some_iff.1 <|
      (list_get?.comp (this.comp fst (succ.comp snd)) snd).to₂.of_eq fun a n => by
        simp [List.getElem?_range (Nat.lt_succ_self n)]
  Primrec₂.option_some_iff.1 <|
    (nat_rec (const (some []))
          (to₂ <|
            option_bind (snd.comp snd) <|
              to₂ <|
                option_map (hg.comp (fst.comp fst) snd)
                  (to₂ <| list_concat.comp (snd.comp fst) snd))).of_eq
      fun a n => by
      induction n with
      | zero => rfl
      | succ n IH => simp [IH, H, List.range_succ]

theorem listLookup [DecidableEq α] : Primrec₂ (List.lookup : α → List (α × β) → Option β) :=
  (to₂ <| list_rec snd (const none) <|
    to₂ <|
      cond (Primrec.beq.comp (fst.comp fst) (fst.comp <| fst.comp snd))
        (option_some.comp <| snd.comp <| fst.comp snd)
        (snd.comp <| snd.comp snd)).of_eq
  fun a ps => by
  induction' ps with p ps ih <;> simp [List.lookup, *]
  cases ha : a == p.1 <;> simp [ha]

theorem nat_omega_rec' (f : β → σ) {m : β → ℕ} {l : β → List β} {g : β → List σ → Option σ}
    (hm : Primrec m) (hl : Primrec l) (hg : Primrec₂ g)
    (Ord : ∀ b, ∀ b' ∈ l b, m b' < m b)
    (H : ∀ b, g b ((l b).map f) = some (f b)) : Primrec f := by
  haveI : DecidableEq β := Encodable.decidableEqOfEncodable β
  let mapGraph (M : List (β × σ)) (bs : List β) : List σ := bs.flatMap (Option.toList <| M.lookup ·)
  let bindList (b : β) : ℕ → List β := fun n ↦ n.rec [b] fun _ bs ↦ bs.flatMap l
  let graph (b : β) : ℕ → List (β × σ) := fun i ↦ i.rec [] fun i ih ↦
    (bindList b (m b - i)).filterMap fun b' ↦ (g b' <| mapGraph ih (l b')).map (b', ·)
  have mapGraph_primrec : Primrec₂ mapGraph :=
    to₂ <| list_flatMap snd <| optionToList.comp₂ <| listLookup.comp₂ .right (fst.comp₂ .left)
  have bindList_primrec : Primrec₂ (bindList) :=
    nat_rec' snd
      (list_cons.comp fst (const []))
      (to₂ <| list_flatMap (snd.comp snd) (hl.comp₂ .right))
  have graph_primrec : Primrec₂ (graph) :=
    to₂ <| nat_rec' snd (const []) <|
      to₂ <| listFilterMap
        (bindList_primrec.comp
          (fst.comp fst)
          (nat_sub.comp (hm.comp <| fst.comp fst) (fst.comp snd))) <|
            to₂ <| option_map
              (hg.comp snd (mapGraph_primrec.comp (snd.comp <| snd.comp fst) (hl.comp snd)))
              (Primrec₂.pair.comp₂ (snd.comp₂ .left) .right)
  have : Primrec (fun b => ((graph b (m b + 1)).get? 0).map Prod.snd) :=
    option_map (list_get?.comp (graph_primrec.comp Primrec.id (succ.comp hm)) (const 0))
      (snd.comp₂ Primrec₂.right)
  exact option_some_iff.mp <| this.of_eq <| fun b ↦ by
    have graph_eq_map_bindList (i : ℕ) (hi : i ≤ m b + 1) :
        graph b i = (bindList b (m b + 1 - i)).map fun x ↦ (x, f x) := by
      have bindList_eq_nil : bindList b (m b + 1) = [] :=
        have bindList_m_lt (k : ℕ) : ∀ b' ∈ bindList b k, m b' < m b + 1 - k := by
          induction' k with k ih <;> simp [bindList]
          intro a₂ a₁ ha₁ ha₂
          have : k ≤ m b :=
            Nat.lt_succ.mp (by simpa using Nat.add_lt_of_lt_sub <| Nat.zero_lt_of_lt (ih a₁ ha₁))
          have : m a₁ ≤ m b - k :=
            Nat.lt_succ.mp (by rw [← Nat.succ_sub this]; simpa using ih a₁ ha₁)
          exact lt_of_lt_of_le (Ord a₁ a₂ ha₂) this
        List.eq_nil_iff_forall_not_mem.mpr
          (by intro b' ha'; by_contra; simpa using bindList_m_lt (m b + 1) b' ha')
      have mapGraph_graph {bs bs' : List β} (has : bs' ⊆ bs) :
          mapGraph (bs.map <| fun x => (x, f x)) bs' = bs'.map f := by
        induction' bs' with b bs' ih <;> simp [mapGraph]
        · have : b ∈ bs ∧ bs' ⊆ bs := by simpa using has
          rcases this with ⟨ha, has'⟩
          simpa [List.lookup_graph f ha] using ih has'
      have graph_succ : ∀ i, graph b (i + 1) =
        (bindList b (m b - i)).filterMap fun b' =>
          (g b' <| mapGraph (graph b i) (l b')).map (b', ·) := fun _ => rfl
      have bindList_succ : ∀ i, bindList b (i + 1) = (bindList b i).flatMap l := fun _ => rfl
      induction' i with i ih
      · symm; simpa [graph] using bindList_eq_nil
      · simp only [graph_succ, ih (Nat.le_of_lt hi), Nat.succ_sub (Nat.lt_succ.mp hi),
          Nat.succ_eq_add_one, bindList_succ, Nat.reduceSubDiff]
        apply List.filterMap_eq_map_iff_forall_eq_some.mpr
        intro b' ha'; simp; rw [mapGraph_graph]
        · exact H b'
        · exact (List.infix_flatMap_of_mem ha' l).subset
    simp [graph_eq_map_bindList (m b + 1) (Nat.le_refl _), bindList]

theorem nat_omega_rec (f : α → β → σ) {m : α → β → ℕ}
    {l : α → β → List β} {g : α → β × List σ → Option σ}
    (hm : Primrec₂ m) (hl : Primrec₂ l) (hg : Primrec₂ g)
    (Ord : ∀ a b, ∀ b' ∈ l a b, m a b' < m a b)
    (H : ∀ a b, g a (b, (l a b).map (f a)) = some (f a b)) : Primrec₂ f :=
  Primrec₂.uncurry.mp <|
    nat_omega_rec' (Function.uncurry f)
      (Primrec₂.uncurry.mpr hm)
      (list_map (hl.comp fst snd) (Primrec₂.pair.comp₂ (fst.comp₂ .left) .right))
      (hg.comp₂ (fst.comp₂ .left) (Primrec₂.pair.comp₂ (snd.comp₂ .left) .right))
      (by simpa using Ord) (by simpa [Function.comp] using H)

end Primrec

namespace Primcodable

variable {α : Type*} [Primcodable α]

open Primrec

/-- A subtype of a primitive recursive predicate is `Primcodable`. -/
def subtype {p : α → Prop} [DecidablePred p] (hp : PrimrecPred p) : Primcodable (Subtype p) :=
  ⟨have : Primrec fun n => (@decode α _ n).bind fun a => Option.guard p a :=
    option_bind .decode (option_guard (hp.comp snd).to₂ snd)
  nat_iff.1 <| (encode_iff.2 this).of_eq fun n =>
    show _ = encode ((@decode α _ n).bind fun _ => _) by
      cases' @decode α _ n with a; · rfl
      dsimp [Option.guard]
      by_cases h : p a <;> simp [h]; rfl⟩

instance fin {n} : Primcodable (Fin n) :=
  @ofEquiv _ _ (subtype <| nat_lt.comp .id (const n)) Fin.equivSubtype

instance vector {n} : Primcodable (Vector α n) :=
  subtype ((@Primrec.eq ℕ _ _).comp list_length (const _))

instance finArrow {n} : Primcodable (Fin n → α) :=
  ofEquiv _ (Equiv.vectorEquivFin _ _).symm

-- Porting note: Equiv.arrayEquivFin is not ported yet
-- instance array {n} : Primcodable (Array' n α) :=
--   ofEquiv _ (Equiv.arrayEquivFin _ _)

section ULower

attribute [local instance] Encodable.decidableRangeEncode Encodable.decidableEqOfEncodable

theorem mem_range_encode : PrimrecPred (fun n => n ∈ Set.range (encode : α → ℕ)) :=
  have : PrimrecPred fun n => Encodable.decode₂ α n ≠ none :=
    .not
      (Primrec.eq.comp
        (.option_bind .decode
          (.ite (Primrec.eq.comp (Primrec.encode.comp .snd) .fst)
            (Primrec.option_some.comp .snd) (.const _)))
        (.const _))
  this.of_eq fun _ => decode₂_ne_none_iff

instance ulower : Primcodable (ULower α) :=
  Primcodable.subtype mem_range_encode

end ULower

end Primcodable

namespace Primrec

variable {α : Type*} {β : Type*} {σ : Type*}
variable [Primcodable α] [Primcodable β] [Primcodable σ]

theorem subtype_val {p : α → Prop} [DecidablePred p] {hp : PrimrecPred p} :
    haveI := Primcodable.subtype hp
    Primrec (@Subtype.val α p) := by
  letI := Primcodable.subtype hp
  refine (@Primcodable.prim (Subtype p)).of_eq fun n => ?_
  rcases @decode (Subtype p) _ n with (_ | ⟨a, h⟩) <;> rfl

theorem subtype_val_iff {p : β → Prop} [DecidablePred p] {hp : PrimrecPred p} {f : α → Subtype p} :
    haveI := Primcodable.subtype hp
    (Primrec fun a => (f a).1) ↔ Primrec f := by
  letI := Primcodable.subtype hp
  refine ⟨fun h => ?_, fun hf => subtype_val.comp hf⟩
  refine Nat.Primrec.of_eq h fun n => ?_
  cases' @decode α _ n with a; · rfl
  simp; rfl

theorem subtype_mk {p : β → Prop} [DecidablePred p] {hp : PrimrecPred p} {f : α → β}
    {h : ∀ a, p (f a)} (hf : Primrec f) :
    haveI := Primcodable.subtype hp
    Primrec fun a => @Subtype.mk β p (f a) (h a) :=
  subtype_val_iff.1 hf

theorem option_get {f : α → Option β} {h : ∀ a, (f a).isSome} :
    Primrec f → Primrec fun a => (f a).get (h a) := by
  intro hf
  refine (Nat.Primrec.pred.comp hf).of_eq fun n => ?_
  generalize hx : @decode α _ n = x
  cases x <;> simp

theorem ulower_down : Primrec (ULower.down : α → ULower α) :=
  letI : ∀ a, Decidable (a ∈ Set.range (encode : α → ℕ)) := decidableRangeEncode _
  subtype_mk .encode

theorem ulower_up : Primrec (ULower.up : ULower α → α) :=
  letI : ∀ a, Decidable (a ∈ Set.range (encode : α → ℕ)) := decidableRangeEncode _
  option_get (Primrec.decode₂.comp subtype_val)

theorem fin_val_iff {n} {f : α → Fin n} : (Primrec fun a => (f a).1) ↔ Primrec f := by
  letI : Primcodable { a // id a < n } := Primcodable.subtype (nat_lt.comp .id (const _))
  exact (Iff.trans (by rfl) subtype_val_iff).trans (of_equiv_iff _)

theorem fin_val {n} : Primrec (fun (i : Fin n) => (i : ℕ)) :=
  fin_val_iff.2 .id

theorem fin_succ {n} : Primrec (@Fin.succ n) :=
  fin_val_iff.1 <| by simp [succ.comp fin_val]

theorem vector_toList {n} : Primrec (@Vector.toList α n) :=
  subtype_val

theorem vector_toList_iff {n} {f : α → Vector β n} : (Primrec fun a => (f a).toList) ↔ Primrec f :=
  subtype_val_iff

theorem vector_cons {n} : Primrec₂ (@Vector.cons α n) :=
  vector_toList_iff.1 <| by simpa using list_cons.comp fst (vector_toList_iff.2 snd)

theorem vector_length {n} : Primrec (@Vector.length α n) :=
  const _

theorem vector_head {n} : Primrec (@Vector.head α n) :=
  option_some_iff.1 <| (list_head?.comp vector_toList).of_eq fun ⟨_ :: _, _⟩ => rfl

theorem vector_tail {n} : Primrec (@Vector.tail α n) :=
  vector_toList_iff.1 <| (list_tail.comp vector_toList).of_eq fun ⟨l, h⟩ => by cases l <;> rfl

theorem vector_get {n} : Primrec₂ (@Vector.get α n) :=
  option_some_iff.1 <|
    (list_get?.comp (vector_toList.comp fst) (fin_val.comp snd)).of_eq fun a => by
      rw [Vector.get_eq_get, ← List.get?_eq_get]
      rfl

theorem list_ofFn :
    ∀ {n} {f : Fin n → α → σ}, (∀ i, Primrec (f i)) → Primrec fun a => List.ofFn fun i => f i a
  | 0, _, _ => by simp only [List.ofFn_zero]; exact const []
  | n + 1, f, hf => by
    simpa [List.ofFn_succ] using list_cons.comp (hf 0) (list_ofFn fun i => hf i.succ)

theorem vector_ofFn {n} {f : Fin n → α → σ} (hf : ∀ i, Primrec (f i)) :
    Primrec fun a => Vector.ofFn fun i => f i a :=
  vector_toList_iff.1 <| by simp [list_ofFn hf]

theorem vector_get' {n} : Primrec (@Vector.get α n) :=
  of_equiv_symm

theorem vector_ofFn' {n} : Primrec (@Vector.ofFn α n) :=
  of_equiv

theorem fin_app {n} : Primrec₂ (@id (Fin n → σ)) :=
  (vector_get.comp (vector_ofFn'.comp fst) snd).of_eq fun ⟨v, i⟩ => by simp

theorem fin_curry₁ {n} {f : Fin n → α → σ} : Primrec₂ f ↔ ∀ i, Primrec (f i) :=
  ⟨fun h i => h.comp (const i) .id, fun h =>
    (vector_get.comp ((vector_ofFn h).comp snd) fst).of_eq fun a => by simp⟩

theorem fin_curry {n} {f : α → Fin n → σ} : Primrec f ↔ Primrec₂ f :=
  ⟨fun h => fin_app.comp (h.comp fst) snd, fun h =>
    (vector_get'.comp
          (vector_ofFn fun i => show Primrec fun a => f a i from h.comp .id (const i))).of_eq
      fun a => by funext i; simp⟩

end Primrec

namespace Nat

open Mathlib.Vector

/-- An alternative inductive definition of `Primrec` which
  does not use the pairing function on ℕ, and so has to
  work with n-ary functions on ℕ instead of unary functions.
  We prove that this is equivalent to the regular notion
  in `to_prim` and `of_prim`. -/
inductive Primrec' : ∀ {n}, (Vector ℕ n → ℕ) → Prop
  | zero : @Primrec' 0 fun _ => 0
  | succ : @Primrec' 1 fun v => succ v.head
  | get {n} (i : Fin n) : Primrec' fun v => v.get i
  | comp {m n f} (g : Fin n → Vector ℕ m → ℕ) :
      Primrec' f → (∀ i, Primrec' (g i)) → Primrec' fun a => f (ofFn fun i => g i a)
  | prec {n f g} :
      @Primrec' n f →
        @Primrec' (n + 2) g →
          Primrec' fun v : Vector ℕ (n + 1) =>
            v.head.rec (f v.tail) fun y IH => g (y ::ᵥ IH ::ᵥ v.tail)

end Nat

namespace Nat.Primrec'

open Mathlib.Vector Primrec

theorem to_prim {n f} (pf : @Nat.Primrec' n f) : Primrec f := by
  induction pf with
  | zero => exact .const 0
  | succ => exact _root_.Primrec.succ.comp .vector_head
  | get i => exact Primrec.vector_get.comp .id (.const i)
  | comp _ _ _ hf hg => exact hf.comp (.vector_ofFn fun i => hg i)
  | @prec n f g _ _ hf hg =>
    exact
      .nat_rec' .vector_head (hf.comp Primrec.vector_tail)
        (hg.comp <|
          Primrec.vector_cons.comp (Primrec.fst.comp .snd) <|
          Primrec.vector_cons.comp (Primrec.snd.comp .snd) <|
            (@Primrec.vector_tail _ _ (n + 1)).comp .fst).to₂

theorem of_eq {n} {f g : Vector ℕ n → ℕ} (hf : Primrec' f) (H : ∀ i, f i = g i) : Primrec' g :=
  (funext H : f = g) ▸ hf

theorem const {n} : ∀ m, @Primrec' n fun _ => m
  | 0 => zero.comp Fin.elim0 fun i => i.elim0
  | m + 1 => succ.comp _ fun _ => const m

theorem head {n : ℕ} : @Primrec' n.succ head :=
  (get 0).of_eq fun v => by simp [get_zero]

theorem tail {n f} (hf : @Primrec' n f) : @Primrec' n.succ fun v => f v.tail :=
  (hf.comp _ fun i => @get _ i.succ).of_eq fun v => by
    rw [← ofFn_get v.tail]; congr; funext i; simp

/-- A function from vectors to vectors is primitive recursive when all of its projections are. -/
def Vec {n m} (f : Vector ℕ n → Vector ℕ m) : Prop :=
  ∀ i, Primrec' fun v => (f v).get i

protected theorem nil {n} : @Vec n 0 fun _ => nil := fun i => i.elim0

protected theorem cons {n m f g} (hf : @Primrec' n f) (hg : @Vec n m g) :
    Vec fun v => f v ::ᵥ g v := fun i => Fin.cases (by simp [*]) (fun i => by simp [hg i]) i

theorem idv {n} : @Vec n n id :=
  get

theorem comp' {n m f g} (hf : @Primrec' m f) (hg : @Vec n m g) : Primrec' fun v => f (g v) :=
  (hf.comp _ hg).of_eq fun v => by simp

theorem comp₁ (f : ℕ → ℕ) (hf : @Primrec' 1 fun v => f v.head) {n g} (hg : @Primrec' n g) :
    Primrec' fun v => f (g v) :=
  hf.comp _ fun _ => hg

theorem comp₂ (f : ℕ → ℕ → ℕ) (hf : @Primrec' 2 fun v => f v.head v.tail.head) {n g h}
    (hg : @Primrec' n g) (hh : @Primrec' n h) : Primrec' fun v => f (g v) (h v) := by
  simpa using hf.comp' (hg.cons <| hh.cons Primrec'.nil)

theorem prec' {n f g h} (hf : @Primrec' n f) (hg : @Primrec' n g) (hh : @Primrec' (n + 2) h) :
    @Primrec' n fun v => (f v).rec (g v) fun y IH : ℕ => h (y ::ᵥ IH ::ᵥ v) := by
  simpa using comp' (prec hg hh) (hf.cons idv)

theorem pred : @Primrec' 1 fun v => v.head.pred :=
  (prec' head (const 0) head).of_eq fun v => by simp; cases v.head <;> rfl

theorem add : @Primrec' 2 fun v => v.head + v.tail.head :=
  (prec head (succ.comp₁ _ (tail head))).of_eq fun v => by
    simp; induction v.head <;> simp [*, Nat.succ_add]

theorem sub : @Primrec' 2 fun v => v.head - v.tail.head := by
  have : @Primrec' 2 fun v ↦ (fun a b ↦ b - a) v.head v.tail.head := by
    refine (prec head (pred.comp₁ _ (tail head))).of_eq fun v => ?_
    simp; induction v.head <;> simp [*, Nat.sub_add_eq]
  simpa using comp₂ (fun a b => b - a) this (tail head) head

theorem mul : @Primrec' 2 fun v => v.head * v.tail.head :=
  (prec (const 0) (tail (add.comp₂ _ (tail head) head))).of_eq fun v => by
    simp; induction v.head <;> simp [*, Nat.succ_mul]; rw [add_comm]

theorem if_lt {n a b f g} (ha : @Primrec' n a) (hb : @Primrec' n b) (hf : @Primrec' n f)
    (hg : @Primrec' n g) : @Primrec' n fun v => if a v < b v then f v else g v :=
  (prec' (sub.comp₂ _ hb ha) hg (tail <| tail hf)).of_eq fun v => by
    cases e : b v - a v
    · simp [not_lt.2 (tsub_eq_zero_iff_le.mp e)]
    · simp [Nat.lt_of_sub_eq_succ e]

theorem natPair : @Primrec' 2 fun v => v.head.pair v.tail.head :=
  if_lt head (tail head) (add.comp₂ _ (tail <| mul.comp₂ _ head head) head)
    (add.comp₂ _ (add.comp₂ _ (mul.comp₂ _ head head) head) (tail head))

protected theorem encode : ∀ {n}, @Primrec' n encode
  | 0 => (const 0).of_eq fun v => by rw [v.eq_nil]; rfl
  | _ + 1 =>
    (succ.comp₁ _ (natPair.comp₂ _ head (tail Primrec'.encode))).of_eq fun ⟨_ :: _, _⟩ => rfl

theorem sqrt : @Primrec' 1 fun v => v.head.sqrt := by
  suffices H : ∀ n : ℕ, n.sqrt =
      n.rec 0 fun x y => if x.succ < y.succ * y.succ then y else y.succ by
    simp only [H, succ_eq_add_one]
    have :=
      @prec' 1 _ _
        (fun v => by
          have x := v.head; have y := v.tail.head
          exact if x.succ < y.succ * y.succ then y else y.succ)
        head (const 0) ?_
    · exact this
    have x1 : @Primrec' 3 fun v => v.head.succ := succ.comp₁ _ head
    have y1 : @Primrec' 3 fun v => v.tail.head.succ := succ.comp₁ _ (tail head)
    exact if_lt x1 (mul.comp₂ _ y1 y1) (tail head) y1
  introv; symm
  induction' n with n IH; · simp
  dsimp; rw [IH]; split_ifs with h
  · exact le_antisymm (Nat.sqrt_le_sqrt (Nat.le_succ _)) (Nat.lt_succ_iff.1 <| Nat.sqrt_lt.2 h)
  · exact
      Nat.eq_sqrt.2 ⟨not_lt.1 h, Nat.sqrt_lt.1 <| Nat.lt_succ_iff.2 <| Nat.sqrt_succ_le_succ_sqrt _⟩

theorem unpair₁ {n f} (hf : @Primrec' n f) : @Primrec' n fun v => (f v).unpair.1 := by
  have s := sqrt.comp₁ _ hf
  have fss := sub.comp₂ _ hf (mul.comp₂ _ s s)
  refine (if_lt fss s fss s).of_eq fun v => ?_
  simp [Nat.unpair]; split_ifs <;> rfl

theorem unpair₂ {n f} (hf : @Primrec' n f) : @Primrec' n fun v => (f v).unpair.2 := by
  have s := sqrt.comp₁ _ hf
  have fss := sub.comp₂ _ hf (mul.comp₂ _ s s)
  refine (if_lt fss s s (sub.comp₂ _ fss s)).of_eq fun v => ?_
  simp [Nat.unpair]; split_ifs <;> rfl

theorem of_prim {n f} : Primrec f → @Primrec' n f :=
  suffices ∀ f, Nat.Primrec f → @Primrec' 1 fun v => f v.head from fun hf =>
    (pred.comp₁ _ <|
          (this _ hf).comp₁ (fun m => Encodable.encode <| (@decode (Vector ℕ n) _ m).map f)
            Primrec'.encode).of_eq
      fun i => by simp [encodek]
  fun f hf => by
  induction hf with
  | zero => exact const 0
  | succ => exact succ
  | left => exact unpair₁ head
  | right => exact unpair₂ head
  | pair _ _ hf hg => exact natPair.comp₂ _ hf hg
  | comp _ _ hf hg => exact hf.comp₁ _ hg
  | prec _ _ hf hg =>
    simpa using
      prec' (unpair₂ head) (hf.comp₁ _ (unpair₁ head))
        (hg.comp₁ _ <|
          natPair.comp₂ _ (unpair₁ <| tail <| tail head) (natPair.comp₂ _ head (tail head)))

theorem prim_iff {n f} : @Primrec' n f ↔ Primrec f :=
  ⟨to_prim, of_prim⟩

theorem prim_iff₁ {f : ℕ → ℕ} : (@Primrec' 1 fun v => f v.head) ↔ Primrec f :=
  prim_iff.trans
    ⟨fun h => (h.comp <| .vector_ofFn fun _ => .id).of_eq fun v => by simp, fun h =>
      h.comp .vector_head⟩

theorem prim_iff₂ {f : ℕ → ℕ → ℕ} : (@Primrec' 2 fun v => f v.head v.tail.head) ↔ Primrec₂ f :=
  prim_iff.trans
    ⟨fun h => (h.comp <| Primrec.vector_cons.comp .fst <|
      Primrec.vector_cons.comp .snd (.const nil)).of_eq fun v => by simp,
    fun h => h.comp .vector_head (Primrec.vector_head.comp .vector_tail)⟩

theorem vec_iff {m n f} : @Vec m n f ↔ Primrec f :=
  ⟨fun h => by simpa using Primrec.vector_ofFn fun i => to_prim (h i), fun h i =>
    of_prim <| Primrec.vector_get.comp h (.const i)⟩

end Nat.Primrec'

theorem Primrec.nat_sqrt : Primrec Nat.sqrt :=
  Nat.Primrec'.prim_iff₁.1 Nat.Primrec'.sqrt<|MERGE_RESOLUTION|>--- conflicted
+++ resolved
@@ -951,15 +951,10 @@
 
 @[deprecated (since := "2024-10-15")] alias list_join := list_flatten
 
-<<<<<<< HEAD
-theorem list_bind {f : α → List β} {g : α → β → List σ} (hf : Primrec f) (hg : Primrec₂ g) :
-    Primrec (fun a => (f a).bind (g a)) := list_flatten.comp (list_map hf hg)
-=======
 theorem list_flatMap {f : α → List β} {g : α → β → List σ} (hf : Primrec f) (hg : Primrec₂ g) :
     Primrec (fun a => (f a).flatMap (g a)) := list_flatten.comp (list_map hf hg)
 
 @[deprecated (since := "2024-10-16")] alias list_bind := list_flatMap
->>>>>>> 71802680
 
 theorem optionToList : Primrec (Option.toList : Option α → List α) :=
   (option_casesOn Primrec.id (const [])
