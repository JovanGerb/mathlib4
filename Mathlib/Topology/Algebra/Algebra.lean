/-
Copyright (c) 2021 Scott Morrison. All rights reserved.
Released under Apache 2.0 license as described in the file LICENSE.
Authors: Scott Morrison
-/
import Mathlib.Algebra.Algebra.Subalgebra.Basic
import Mathlib.Topology.Algebra.Module.Basic
import Mathlib.RingTheory.Adjoin.Basic

#align_import topology.algebra.algebra from "leanprover-community/mathlib"@"43afc5ad87891456c57b5a183e3e617d67c2b1db"

/-!
# Topological (sub)algebras

A topological algebra over a topological semiring `R` is a topological semiring with a compatible
continuous scalar multiplication by elements of `R`. We reuse typeclass `ContinuousSMul` for
topological algebras.

## Results

This is just a minimal stub for now!

The topological closure of a subalgebra is still a subalgebra,
which as an algebra is a topological algebra.
-/


open Classical Set TopologicalSpace Algebra

open Classical

universe u v w

section TopologicalAlgebra

variable (R : Type*) (A : Type u)

variable [CommSemiring R] [Semiring A] [Algebra R A]

variable [TopologicalSpace R] [TopologicalSpace A] [TopologicalSemiring A]

theorem continuous_algebraMap_iff_smul :
    Continuous (algebraMap R A) ↔ Continuous fun p : R × A => p.1 • p.2 := by
  refine' ⟨fun h => _, fun h => _⟩
  · simp only [Algebra.smul_def]
    exact (h.comp continuous_fst).mul continuous_snd
  · rw [algebraMap_eq_smul_one']
    exact h.comp (continuous_id.prod_mk continuous_const)
#align continuous_algebra_map_iff_smul continuous_algebraMap_iff_smul

@[continuity]
theorem continuous_algebraMap [ContinuousSMul R A] : Continuous (algebraMap R A) :=
  (continuous_algebraMap_iff_smul R A).2 continuous_smul
#align continuous_algebra_map continuous_algebraMap

theorem continuousSMul_of_algebraMap (h : Continuous (algebraMap R A)) : ContinuousSMul R A :=
  ⟨(continuous_algebraMap_iff_smul R A).1 h⟩
#align has_continuous_smul_of_algebra_map continuousSMul_of_algebraMap

variable [ContinuousSMul R A]

/-- The inclusion of the base ring in a topological algebra as a continuous linear map. -/
@[simps]
def algebraMapClm : R →L[R] A :=
  { Algebra.linearMap R A with
    toFun := algebraMap R A
    cont := continuous_algebraMap R A }
#align algebra_map_clm algebraMapClm

theorem algebraMapClm_coe : ⇑(algebraMapClm R A) = algebraMap R A :=
  rfl
#align algebra_map_clm_coe algebraMapClm_coe

theorem algebraMapClm_toLinearMap : (algebraMapClm R A).toLinearMap = Algebra.linearMap R A :=
  rfl
#align algebra_map_clm_to_linear_map algebraMapClm_toLinearMap

end TopologicalAlgebra

section TopologicalAlgebra

variable {R : Type*} [CommSemiring R]

variable {A : Type u} [TopologicalSpace A]

variable [Semiring A] [Algebra R A]

instance Subalgebra.continuousSMul [TopologicalSpace R] [ContinuousSMul R A] (s : Subalgebra R A) :
    ContinuousSMul R s :=
  s.toSubmodule.continuousSMul
#align subalgebra.has_continuous_smul Subalgebra.continuousSMul

variable [TopologicalSemiring A]

/-- The closure of a subalgebra in a topological algebra as a subalgebra. -/
def Subalgebra.topologicalClosure (s : Subalgebra R A) : Subalgebra R A :=
  {
    s.toSubsemiring.topologicalClosure with
    carrier := closure (s : Set A)
    algebraMap_mem' := fun r => s.toSubsemiring.le_topologicalClosure (s.algebraMap_mem r) }
#align subalgebra.topological_closure Subalgebra.topologicalClosure

@[simp]
theorem Subalgebra.topologicalClosure_coe (s : Subalgebra R A) :
    (s.topologicalClosure : Set A) = closure (s : Set A) :=
  rfl
#align subalgebra.topological_closure_coe Subalgebra.topologicalClosure_coe

instance Subalgebra.topologicalSemiring (s : Subalgebra R A) : TopologicalSemiring s :=
  s.toSubsemiring.topologicalSemiring
#align subalgebra.topological_semiring Subalgebra.topologicalSemiring

theorem Subalgebra.le_topologicalClosure (s : Subalgebra R A) : s ≤ s.topologicalClosure :=
  subset_closure
#align subalgebra.le_topological_closure Subalgebra.le_topologicalClosure

theorem Subalgebra.isClosed_topologicalClosure (s : Subalgebra R A) :
    IsClosed (s.topologicalClosure : Set A) := by convert @isClosed_closure A _ s
#align subalgebra.is_closed_topological_closure Subalgebra.isClosed_topologicalClosure

theorem Subalgebra.topologicalClosure_minimal (s : Subalgebra R A) {t : Subalgebra R A} (h : s ≤ t)
    (ht : IsClosed (t : Set A)) : s.topologicalClosure ≤ t :=
  closure_minimal h ht
#align subalgebra.topological_closure_minimal Subalgebra.topologicalClosure_minimal

/-- If a subalgebra of a topological algebra is commutative, then so is its topological closure. -/
def Subalgebra.commSemiringTopologicalClosure [T2Space A] (s : Subalgebra R A)
    (hs : ∀ x y : s, x * y = y * x) : CommSemiring s.topologicalClosure :=
  { s.topologicalClosure.toSemiring, s.toSubmonoid.commMonoidTopologicalClosure hs with }
#align subalgebra.comm_semiring_topological_closure Subalgebra.commSemiringTopologicalClosure

/-- This is really a statement about topological algebra isomorphisms,
but we don't have those, so we use the clunky approach of talking about
an algebra homomorphism, and a separate homeomorphism,
along with a witness that as functions they are the same.
-/
theorem Subalgebra.topologicalClosure_comap_homeomorph (s : Subalgebra R A) {B : Type*}
    [TopologicalSpace B] [Ring B] [TopologicalRing B] [Algebra R B] (f : B →ₐ[R] A) (f' : B ≃ₜ A)
    (w : (f : B → A) = f') : s.topologicalClosure.comap f = (s.comap f).topologicalClosure := by
  apply SetLike.ext'
  simp only [Subalgebra.topologicalClosure_coe]
  simp only [Subalgebra.coe_comap, Subsemiring.coe_comap, AlgHom.coe_toRingHom]
  rw [w]
  exact f'.preimage_closure _
#align subalgebra.topological_closure_comap_homeomorph Subalgebra.topologicalClosure_comap_homeomorph

end TopologicalAlgebra

section Ring

variable {R : Type*} [CommRing R]

variable {A : Type u} [TopologicalSpace A]

variable [Ring A]

variable [Algebra R A] [TopologicalRing A]

/-- If a subalgebra of a topological algebra is commutative, then so is its topological closure.
See note [reducible non-instances]. -/
@[reducible]
def Subalgebra.commRingTopologicalClosure [T2Space A] (s : Subalgebra R A)
    (hs : ∀ x y : s, x * y = y * x) : CommRing s.topologicalClosure :=
  { s.topologicalClosure.toRing, s.toSubmonoid.commMonoidTopologicalClosure hs with }
#align subalgebra.comm_ring_topological_closure Subalgebra.commRingTopologicalClosure

variable (R)

/-- The topological closure of the subalgebra generated by a single element. -/
def Algebra.elementalAlgebra (x : A) : Subalgebra R A :=
  (Algebra.adjoin R ({x} : Set A)).topologicalClosure
#align algebra.elemental_algebra Algebra.elementalAlgebra

<<<<<<< HEAD
@[set_like]
=======
@[aesop safe apply (rule_sets [SetLike])]
>>>>>>> 0ca6e029
theorem Algebra.self_mem_elementalAlgebra (x : A) : x ∈ Algebra.elementalAlgebra R x :=
  SetLike.le_def.mp (Subalgebra.le_topologicalClosure (Algebra.adjoin R ({x} : Set A))) <|
    Algebra.self_mem_adjoin_singleton R x
#align algebra.self_mem_elemental_algebra Algebra.self_mem_elementalAlgebra

variable {R}

instance [T2Space A] {x : A} : CommRing (Algebra.elementalAlgebra R x) :=
  Subalgebra.commRingTopologicalClosure _
    letI : CommRing (Algebra.adjoin R ({x} : Set A)) :=
      Algebra.adjoinCommRingOfComm R fun y hy z hz => by
        rw [mem_singleton_iff] at hy hz
        rw [hy, hz]
    fun _ _ => mul_comm _ _

end Ring

section DivisionRing

/-- The action induced by `algebraRat` is continuous. -/
instance DivisionRing.continuousConstSMul_rat {A} [DivisionRing A] [TopologicalSpace A]
    [ContinuousMul A] [CharZero A] : ContinuousConstSMul ℚ A :=
  ⟨fun r => by simpa only [Algebra.smul_def] using continuous_const.mul continuous_id⟩
#align division_ring.has_continuous_const_smul_rat DivisionRing.continuousConstSMul_rat

end DivisionRing<|MERGE_RESOLUTION|>--- conflicted
+++ resolved
@@ -171,11 +171,7 @@
   (Algebra.adjoin R ({x} : Set A)).topologicalClosure
 #align algebra.elemental_algebra Algebra.elementalAlgebra
 
-<<<<<<< HEAD
-@[set_like]
-=======
 @[aesop safe apply (rule_sets [SetLike])]
->>>>>>> 0ca6e029
 theorem Algebra.self_mem_elementalAlgebra (x : A) : x ∈ Algebra.elementalAlgebra R x :=
   SetLike.le_def.mp (Subalgebra.le_topologicalClosure (Algebra.adjoin R ({x} : Set A))) <|
     Algebra.self_mem_adjoin_singleton R x
