--- conflicted
+++ resolved
@@ -566,11 +566,7 @@
 
 end
 
-<<<<<<< HEAD
-/-- `Equiv.piCongrLeft` as an homeomorphism. -/
-=======
 /-- `Equiv.piCongrLeft` as a homeomorphism. -/
->>>>>>> 144c0bff
 @[simps! apply toEquiv]
 def piCongrLeft {ι ι' : Type*} {β : ι' → Type*} [∀ j, TopologicalSpace (β j)]
     (e : ι ≃ ι') : (∀ i, β (e i)) ≃ₜ ∀ j, β j where
@@ -595,11 +591,7 @@
   rfl
 #align homeomorph.Pi_congr_right_symm Homeomorph.piCongrRight_symm
 
-<<<<<<< HEAD
-/-- `Equiv.piCongr` as an homeomorphism. -/
-=======
 /-- `Equiv.piCongr` as a homeomorphism. -/
->>>>>>> 144c0bff
 @[simps! apply toEquiv]
 def piCongr {ι₁ ι₂ : Type*} {β₁ : ι₁ → Type*} {β₂ : ι₂ → Type*}
     [∀ i₁, TopologicalSpace (β₁ i₁)] [∀ i₂, TopologicalSpace (β₂ i₂)]
