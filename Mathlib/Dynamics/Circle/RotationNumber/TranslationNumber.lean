/-
Copyright (c) 2020 Yury G. Kudryashov. All rights reserved.
Released under Apache 2.0 license as described in the file LICENSE.
Authors: Yury G. Kudryashov
-/
import Mathlib.Algebra.GroupPower.IterateHom
import Mathlib.Analysis.SpecificLimits.Basic
import Mathlib.Order.Iterate
import Mathlib.Order.SemiconjSup
import Mathlib.Topology.Order.MonotoneContinuity

/-!
# Translation number of a monotone real map that commutes with `x ↦ x + 1`

Let `f : ℝ → ℝ` be a monotone map such that `f (x + 1) = f x + 1` for all `x`. Then the limit
$$
  \tau(f)=\lim_{n\to\infty}{f^n(x)-x}{n}
$$
exists and does not depend on `x`. This number is called the *translation number* of `f`.
Different authors use different notation for this number: `τ`, `ρ`, `rot`, etc

In this file we define a structure `CircleDeg1Lift` for bundled maps with these properties, define
translation number of `f : CircleDeg1Lift`, prove some estimates relating `f^n(x)-x` to `τ(f)`. In
case of a continuous map `f` we also prove that `f` admits a point `x` such that `f^n(x)=x+m` if and
only if `τ(f)=m/n`.

Maps of this type naturally appear as lifts of orientation preserving circle homeomorphisms. More
precisely, let `f` be an orientation preserving homeomorphism of the circle $S^1=ℝ/ℤ$, and
consider a real number `a` such that
`⟦a⟧ = f 0`, where `⟦⟧` means the natural projection `ℝ → ℝ/ℤ`. Then there exists a unique
continuous function `F : ℝ → ℝ` such that `F 0 = a` and `⟦F x⟧ = f ⟦x⟧` for all `x` (this fact is
not formalized yet). This function is strictly monotone, continuous, and satisfies
`F (x + 1) = F x + 1`. The number `⟦τ F⟧ : ℝ / ℤ` is called the *rotation number* of `f`.
It does not depend on the choice of `a`.

## Main definitions

* `CircleDeg1Lift`: a monotone map `f : ℝ → ℝ` such that `f (x + 1) = f x + 1` for all `x`;
  the type `CircleDeg1Lift` is equipped with `Lattice` and `Monoid` structures; the
  multiplication is given by composition: `(f * g) x = f (g x)`.
* `CircleDeg1Lift.translationNumber`: translation number of `f : CircleDeg1Lift`.

## Main statements

We prove the following properties of `CircleDeg1Lift.translationNumber`.

* `CircleDeg1Lift.translationNumber_eq_of_dist_bounded`: if the distance between `(f^n) 0`
  and `(g^n) 0` is bounded from above uniformly in `n : ℕ`, then `f` and `g` have equal
  translation numbers.

* `CircleDeg1Lift.translationNumber_eq_of_semiconjBy`: if two `CircleDeg1Lift` maps `f`, `g`
  are semiconjugate by a `CircleDeg1Lift` map, then `τ f = τ g`.

* `CircleDeg1Lift.translationNumber_units_inv`: if `f` is an invertible `CircleDeg1Lift` map
  (equivalently, `f` is a lift of an orientation-preserving circle homeomorphism), then
  the translation number of `f⁻¹` is the negative of the translation number of `f`.

* `CircleDeg1Lift.translationNumber_mul_of_commute`: if `f` and `g` commute, then
  `τ (f * g) = τ f + τ g`.

* `CircleDeg1Lift.translationNumber_eq_rat_iff`: the translation number of `f` is equal to
  a rational number `m / n` if and only if `(f^n) x = x + m` for some `x`.

* `CircleDeg1Lift.semiconj_of_bijective_of_translationNumber_eq`: if `f` and `g` are two
  bijective `CircleDeg1Lift` maps and their translation numbers are equal, then these
  maps are semiconjugate to each other.

* `CircleDeg1Lift.semiconj_of_group_action_of_forall_translationNumber_eq`: let `f₁` and `f₂` be
  two actions of a group `G` on the circle by degree 1 maps (formally, `f₁` and `f₂` are two
  homomorphisms from `G →* CircleDeg1Lift`). If the translation numbers of `f₁ g` and `f₂ g` are
  equal to each other for all `g : G`, then these two actions are semiconjugate by some
  `F : CircleDeg1Lift`. This is a version of Proposition 5.4 from [Étienne Ghys, Groupes
  d'homeomorphismes du cercle et cohomologie bornee][ghys87:groupes].

## Notation

We use a local notation `τ` for the translation number of `f : CircleDeg1Lift`.

## Implementation notes

We define the translation number of `f : CircleDeg1Lift` to be the limit of the sequence
`(f ^ (2 ^ n)) 0 / (2 ^ n)`, then prove that `((f ^ n) x - x) / n` tends to this number for any `x`.
This way it is much easier to prove that the limit exists and basic properties of the limit.

We define translation number for a wider class of maps `f : ℝ → ℝ` instead of lifts of orientation
preserving circle homeomorphisms for two reasons:

* non-strictly monotone circle self-maps with discontinuities naturally appear as Poincaré maps
  for some flows on the two-torus (e.g., one can take a constant flow and glue in a few Cherry
  cells);
* definition and some basic properties still work for this class.

## References

* [Étienne Ghys, Groupes d'homeomorphismes du cercle et cohomologie bornee][ghys87:groupes]

## TODO

Here are some short-term goals.

* Introduce a structure or a typeclass for lifts of circle homeomorphisms. We use
  `Units CircleDeg1Lift` for now, but it's better to have a dedicated type (or a typeclass?).

* Prove that the `SemiconjBy` relation on circle homeomorphisms is an equivalence relation.

* Introduce `ConditionallyCompleteLattice` structure, use it in the proof of
  `CircleDeg1Lift.semiconj_of_group_action_of_forall_translationNumber_eq`.

* Prove that the orbits of the irrational rotation are dense in the circle. Deduce that a
  homeomorphism with an irrational rotation is semiconjugate to the corresponding irrational
  translation by a continuous `CircleDeg1Lift`.

## Tags

circle homeomorphism, rotation number
-/


open scoped Classical
open Filter Set Int Topology
open Function hiding Commute

/-!
### Definition and monoid structure
-/

/-- A lift of a monotone degree one map `S¹ → S¹`. -/
structure CircleDeg1Lift extends ℝ →o ℝ : Type where
  map_add_one' : ∀ x, toFun (x + 1) = toFun x + 1

namespace CircleDeg1Lift

instance : FunLike CircleDeg1Lift ℝ ℝ where
  coe f := f.toFun
  coe_injective' | ⟨⟨_, _⟩, _⟩, ⟨⟨_, _⟩, _⟩, rfl => rfl

instance : OrderHomClass CircleDeg1Lift ℝ ℝ where
  map_rel f _ _ h := f.monotone' h

@[simp] theorem coe_mk (f h) : ⇑(mk f h) = f := rfl

variable (f g : CircleDeg1Lift)

@[simp] theorem coe_toOrderHom : ⇑f.toOrderHom = f := rfl

protected theorem monotone : Monotone f := f.monotone'

@[mono] theorem mono {x y} (h : x ≤ y) : f x ≤ f y := f.monotone h

theorem strictMono_iff_injective : StrictMono f ↔ Injective f :=
  f.monotone.strictMono_iff_injective

@[simp]
theorem map_add_one : ∀ x, f (x + 1) = f x + 1 :=
  f.map_add_one'

@[simp]
theorem map_one_add (x : ℝ) : f (1 + x) = 1 + f x := by rw [add_comm, map_add_one, add_comm 1]

@[ext]
theorem ext ⦃f g : CircleDeg1Lift⦄ (h : ∀ x, f x = g x) : f = g :=
  DFunLike.ext f g h
<<<<<<< HEAD
#align circle_deg1_lift.ext CircleDeg1Lift.ext
#align circle_deg1_lift.ext_iff CircleDeg1Lift.ext_iff
=======

theorem ext_iff {f g : CircleDeg1Lift} : f = g ↔ ∀ x, f x = g x :=
  DFunLike.ext_iff
>>>>>>> 2fc87a94

instance : Monoid CircleDeg1Lift where
  mul f g :=
    { toOrderHom := f.1.comp g.1
      map_add_one' := fun x => by simp [map_add_one] }
  one := ⟨.id, fun _ => rfl⟩
  mul_one f := rfl
  one_mul f := rfl
  mul_assoc f₁ f₂ f₃ := DFunLike.coe_injective rfl

instance : Inhabited CircleDeg1Lift := ⟨1⟩

@[simp]
theorem coe_mul : ⇑(f * g) = f ∘ g :=
  rfl

theorem mul_apply (x) : (f * g) x = f (g x) :=
  rfl

@[simp]
theorem coe_one : ⇑(1 : CircleDeg1Lift) = id :=
  rfl

instance unitsHasCoeToFun : CoeFun CircleDeg1Liftˣ fun _ => ℝ → ℝ :=
  ⟨fun f => ⇑(f : CircleDeg1Lift)⟩

@[simp]
theorem units_inv_apply_apply (f : CircleDeg1Liftˣ) (x : ℝ) :
    (f⁻¹ : CircleDeg1Liftˣ) (f x) = x := by simp only [← mul_apply, f.inv_mul, coe_one, id]

@[simp]
theorem units_apply_inv_apply (f : CircleDeg1Liftˣ) (x : ℝ) :
    f ((f⁻¹ : CircleDeg1Liftˣ) x) = x := by simp only [← mul_apply, f.mul_inv, coe_one, id]

/-- If a lift of a circle map is bijective, then it is an order automorphism of the line. -/
def toOrderIso : CircleDeg1Liftˣ →* ℝ ≃o ℝ where
  toFun f :=
    { toFun := f
      invFun := ⇑f⁻¹
      left_inv := units_inv_apply_apply f
      right_inv := units_apply_inv_apply f
      map_rel_iff' := ⟨fun h => by simpa using mono (↑f⁻¹) h, mono f⟩ }
  map_one' := rfl
  map_mul' f g := rfl

@[simp]
theorem coe_toOrderIso (f : CircleDeg1Liftˣ) : ⇑(toOrderIso f) = f :=
  rfl

@[simp]
theorem coe_toOrderIso_symm (f : CircleDeg1Liftˣ) :
    ⇑(toOrderIso f).symm = (f⁻¹ : CircleDeg1Liftˣ) :=
  rfl

@[simp]
theorem coe_toOrderIso_inv (f : CircleDeg1Liftˣ) : ⇑(toOrderIso f)⁻¹ = (f⁻¹ : CircleDeg1Liftˣ) :=
  rfl

theorem isUnit_iff_bijective {f : CircleDeg1Lift} : IsUnit f ↔ Bijective f :=
  ⟨fun ⟨u, h⟩ => h ▸ (toOrderIso u).bijective, fun h =>
    Units.isUnit
      { val := f
        inv :=
          { toFun := (Equiv.ofBijective f h).symm
            monotone' := fun x y hxy =>
              (f.strictMono_iff_injective.2 h.1).le_iff_le.1
                (by simp only [Equiv.ofBijective_apply_symm_apply f h, hxy])
            map_add_one' := fun x =>
              h.1 <| by simp only [Equiv.ofBijective_apply_symm_apply f, f.map_add_one] }
        val_inv := ext <| Equiv.ofBijective_apply_symm_apply f h
        inv_val := ext <| Equiv.ofBijective_symm_apply_apply f h }⟩

theorem coe_pow : ∀ n : ℕ, ⇑(f ^ n) = f^[n]
  | 0 => rfl
  | n + 1 => by
    ext x
    simp [coe_pow n, pow_succ]

theorem semiconjBy_iff_semiconj {f g₁ g₂ : CircleDeg1Lift} :
    SemiconjBy f g₁ g₂ ↔ Semiconj f g₁ g₂ :=
<<<<<<< HEAD
  CircleDeg1Lift.ext_iff
#align circle_deg1_lift.semiconj_by_iff_semiconj CircleDeg1Lift.semiconjBy_iff_semiconj

theorem commute_iff_commute {f g : CircleDeg1Lift} : Commute f g ↔ Function.Commute f g :=
  CircleDeg1Lift.ext_iff
#align circle_deg1_lift.commute_iff_commute CircleDeg1Lift.commute_iff_commute
=======
  ext_iff

theorem commute_iff_commute {f g : CircleDeg1Lift} : Commute f g ↔ Function.Commute f g :=
  ext_iff
>>>>>>> 2fc87a94

/-!
### Translate by a constant
-/


/-- The map `y ↦ x + y` as a `CircleDeg1Lift`. More precisely, we define a homomorphism from
`Multiplicative ℝ` to `CircleDeg1Liftˣ`, so the translation by `x` is
`translation (Multiplicative.ofAdd x)`. -/
def translate : Multiplicative ℝ →* CircleDeg1Liftˣ := MonoidHom.toHomUnits <|
  { toFun := fun x =>
      ⟨⟨fun y => Multiplicative.toAdd x + y, fun _ _ h => add_le_add_left h _⟩, fun _ =>
        (add_assoc _ _ _).symm⟩
    map_one' := ext <| zero_add
    map_mul' := fun _ _ => ext <| add_assoc _ _ }

@[simp]
theorem translate_apply (x y : ℝ) : translate (Multiplicative.ofAdd x) y = x + y :=
  rfl

@[simp]
theorem translate_inv_apply (x y : ℝ) : (translate <| Multiplicative.ofAdd x)⁻¹ y = -x + y :=
  rfl

@[simp]
theorem translate_zpow (x : ℝ) (n : ℤ) :
    translate (Multiplicative.ofAdd x) ^ n = translate (Multiplicative.ofAdd <| ↑n * x) := by
  simp only [← zsmul_eq_mul, ofAdd_zsmul, MonoidHom.map_zpow]

@[simp]
theorem translate_pow (x : ℝ) (n : ℕ) :
    translate (Multiplicative.ofAdd x) ^ n = translate (Multiplicative.ofAdd <| ↑n * x) :=
  translate_zpow x n

@[simp]
theorem translate_iterate (x : ℝ) (n : ℕ) :
    (translate (Multiplicative.ofAdd x))^[n] = translate (Multiplicative.ofAdd <| ↑n * x) := by
  rw [← coe_pow, ← Units.val_pow_eq_pow_val, translate_pow]

/-!
### Commutativity with integer translations

In this section we prove that `f` commutes with translations by an integer number.
First we formulate these statements (for a natural or an integer number,
addition on the left or on the right, addition or subtraction) using `Function.Commute`,
then reformulate as `simp` lemmas `map_int_add` etc.
-/

theorem commute_nat_add (n : ℕ) : Function.Commute f (n + ·) := by
  simpa only [nsmul_one, add_left_iterate] using Function.Commute.iterate_right f.map_one_add n

theorem commute_add_nat (n : ℕ) : Function.Commute f (· + n) := by
  simp only [add_comm _ (n : ℝ), f.commute_nat_add n]

theorem commute_sub_nat (n : ℕ) : Function.Commute f (· - n) := by
  simpa only [sub_eq_add_neg] using
    (f.commute_add_nat n).inverses_right (Equiv.addRight _).right_inv (Equiv.addRight _).left_inv

theorem commute_add_int : ∀ n : ℤ, Function.Commute f (· + n)
  | (n : ℕ) => f.commute_add_nat n
  | -[n+1] => by simpa [sub_eq_add_neg] using f.commute_sub_nat (n + 1)

theorem commute_int_add (n : ℤ) : Function.Commute f (n + ·) := by
  simpa only [add_comm _ (n : ℝ)] using f.commute_add_int n

theorem commute_sub_int (n : ℤ) : Function.Commute f (· - n) := by
  simpa only [sub_eq_add_neg] using
    (f.commute_add_int n).inverses_right (Equiv.addRight _).right_inv (Equiv.addRight _).left_inv

@[simp]
theorem map_int_add (m : ℤ) (x : ℝ) : f (m + x) = m + f x :=
  f.commute_int_add m x

@[simp]
theorem map_add_int (x : ℝ) (m : ℤ) : f (x + m) = f x + m :=
  f.commute_add_int m x

@[simp]
theorem map_sub_int (x : ℝ) (n : ℤ) : f (x - n) = f x - n :=
  f.commute_sub_int n x

@[simp]
theorem map_add_nat (x : ℝ) (n : ℕ) : f (x + n) = f x + n :=
  f.map_add_int x n

@[simp]
theorem map_nat_add (n : ℕ) (x : ℝ) : f (n + x) = n + f x :=
  f.map_int_add n x

@[simp]
theorem map_sub_nat (x : ℝ) (n : ℕ) : f (x - n) = f x - n :=
  f.map_sub_int x n

theorem map_int_of_map_zero (n : ℤ) : f n = f 0 + n := by rw [← f.map_add_int, zero_add]

@[simp]
theorem map_fract_sub_fract_eq (x : ℝ) : f (fract x) - fract x = f x - x := by
  rw [Int.fract, f.map_sub_int, sub_sub_sub_cancel_right]

/-!
### Pointwise order on circle maps
-/


/-- Monotone circle maps form a lattice with respect to the pointwise order -/
noncomputable instance : Lattice CircleDeg1Lift where
  sup f g :=
    { toFun := fun x => max (f x) (g x)
      monotone' := fun x y h => max_le_max (f.mono h) (g.mono h)
      -- TODO: generalize to `Monotone.max`
      map_add_one' := fun x => by simp [max_add_add_right] }
  le f g := ∀ x, f x ≤ g x
  le_refl f x := le_refl (f x)
  le_trans f₁ f₂ f₃ h₁₂ h₂₃ x := le_trans (h₁₂ x) (h₂₃ x)
  le_antisymm f₁ f₂ h₁₂ h₂₁ := ext fun x => le_antisymm (h₁₂ x) (h₂₁ x)
  le_sup_left f g x := le_max_left (f x) (g x)
  le_sup_right f g x := le_max_right (f x) (g x)
  sup_le f₁ f₂ f₃ h₁ h₂ x := max_le (h₁ x) (h₂ x)
  inf f g :=
    { toFun := fun x => min (f x) (g x)
      monotone' := fun x y h => min_le_min (f.mono h) (g.mono h)
      map_add_one' := fun x => by simp [min_add_add_right] }
  inf_le_left f g x := min_le_left (f x) (g x)
  inf_le_right f g x := min_le_right (f x) (g x)
  le_inf f₁ f₂ f₃ h₂ h₃ x := le_min (h₂ x) (h₃ x)

@[simp]
theorem sup_apply (x : ℝ) : (f ⊔ g) x = max (f x) (g x) :=
  rfl

@[simp]
theorem inf_apply (x : ℝ) : (f ⊓ g) x = min (f x) (g x) :=
  rfl

theorem iterate_monotone (n : ℕ) : Monotone fun f : CircleDeg1Lift => f^[n] := fun f _ h =>
  f.monotone.iterate_le_of_le h _

theorem iterate_mono {f g : CircleDeg1Lift} (h : f ≤ g) (n : ℕ) : f^[n] ≤ g^[n] :=
  iterate_monotone n h

theorem pow_mono {f g : CircleDeg1Lift} (h : f ≤ g) (n : ℕ) : f ^ n ≤ g ^ n := fun x => by
  simp only [coe_pow, iterate_mono h n x]

theorem pow_monotone (n : ℕ) : Monotone fun f : CircleDeg1Lift => f ^ n := fun _ _ h => pow_mono h n

/-!
### Estimates on `(f * g) 0`

We prove the estimates `f 0 + ⌊g 0⌋ ≤ f (g 0) ≤ f 0 + ⌈g 0⌉` and some corollaries with added/removed
floors and ceils.

We also prove that for two semiconjugate maps `g₁`, `g₂`, the distance between `g₁ 0` and `g₂ 0`
is less than two.
-/

theorem map_le_of_map_zero (x : ℝ) : f x ≤ f 0 + ⌈x⌉ :=
  calc
    f x ≤ f ⌈x⌉ := f.monotone <| le_ceil _
    _ = f 0 + ⌈x⌉ := f.map_int_of_map_zero _

theorem map_map_zero_le : f (g 0) ≤ f 0 + ⌈g 0⌉ :=
  f.map_le_of_map_zero (g 0)

theorem floor_map_map_zero_le : ⌊f (g 0)⌋ ≤ ⌊f 0⌋ + ⌈g 0⌉ :=
  calc
    ⌊f (g 0)⌋ ≤ ⌊f 0 + ⌈g 0⌉⌋ := floor_mono <| f.map_map_zero_le g
    _ = ⌊f 0⌋ + ⌈g 0⌉ := floor_add_int _ _

theorem ceil_map_map_zero_le : ⌈f (g 0)⌉ ≤ ⌈f 0⌉ + ⌈g 0⌉ :=
  calc
    ⌈f (g 0)⌉ ≤ ⌈f 0 + ⌈g 0⌉⌉ := ceil_mono <| f.map_map_zero_le g
    _ = ⌈f 0⌉ + ⌈g 0⌉ := ceil_add_int _ _

theorem map_map_zero_lt : f (g 0) < f 0 + g 0 + 1 :=
  calc
    f (g 0) ≤ f 0 + ⌈g 0⌉ := f.map_map_zero_le g
    _ < f 0 + (g 0 + 1) := add_lt_add_left (ceil_lt_add_one _) _
    _ = f 0 + g 0 + 1 := (add_assoc _ _ _).symm

theorem le_map_of_map_zero (x : ℝ) : f 0 + ⌊x⌋ ≤ f x :=
  calc
    f 0 + ⌊x⌋ = f ⌊x⌋ := (f.map_int_of_map_zero _).symm
    _ ≤ f x := f.monotone <| floor_le _

theorem le_map_map_zero : f 0 + ⌊g 0⌋ ≤ f (g 0) :=
  f.le_map_of_map_zero (g 0)

theorem le_floor_map_map_zero : ⌊f 0⌋ + ⌊g 0⌋ ≤ ⌊f (g 0)⌋ :=
  calc
    ⌊f 0⌋ + ⌊g 0⌋ = ⌊f 0 + ⌊g 0⌋⌋ := (floor_add_int _ _).symm
    _ ≤ ⌊f (g 0)⌋ := floor_mono <| f.le_map_map_zero g

theorem le_ceil_map_map_zero : ⌈f 0⌉ + ⌊g 0⌋ ≤ ⌈(f * g) 0⌉ :=
  calc
    ⌈f 0⌉ + ⌊g 0⌋ = ⌈f 0 + ⌊g 0⌋⌉ := (ceil_add_int _ _).symm
    _ ≤ ⌈f (g 0)⌉ := ceil_mono <| f.le_map_map_zero g

theorem lt_map_map_zero : f 0 + g 0 - 1 < f (g 0) :=
  calc
    f 0 + g 0 - 1 = f 0 + (g 0 - 1) := add_sub_assoc _ _ _
    _ < f 0 + ⌊g 0⌋ := add_lt_add_left (sub_one_lt_floor _) _
    _ ≤ f (g 0) := f.le_map_map_zero g

theorem dist_map_map_zero_lt : dist (f 0 + g 0) (f (g 0)) < 1 := by
  rw [dist_comm, Real.dist_eq, abs_lt, lt_sub_iff_add_lt', sub_lt_iff_lt_add', ← sub_eq_add_neg]
  exact ⟨f.lt_map_map_zero g, f.map_map_zero_lt g⟩

theorem dist_map_zero_lt_of_semiconj {f g₁ g₂ : CircleDeg1Lift} (h : Function.Semiconj f g₁ g₂) :
    dist (g₁ 0) (g₂ 0) < 2 :=
  calc
    dist (g₁ 0) (g₂ 0) ≤ dist (g₁ 0) (f (g₁ 0) - f 0) + dist _ (g₂ 0) := dist_triangle _ _ _
    _ = dist (f 0 + g₁ 0) (f (g₁ 0)) + dist (g₂ 0 + f 0) (g₂ (f 0)) := by
      simp only [h.eq, Real.dist_eq, sub_sub, add_comm (f 0), sub_sub_eq_add_sub,
        abs_sub_comm (g₂ (f 0))]
    _ < 1 + 1 := add_lt_add (f.dist_map_map_zero_lt g₁) (g₂.dist_map_map_zero_lt f)
    _ = 2 := one_add_one_eq_two

theorem dist_map_zero_lt_of_semiconjBy {f g₁ g₂ : CircleDeg1Lift} (h : SemiconjBy f g₁ g₂) :
    dist (g₁ 0) (g₂ 0) < 2 :=
  dist_map_zero_lt_of_semiconj <| semiconjBy_iff_semiconj.1 h

/-!
### Limits at infinities and continuity
-/

protected theorem tendsto_atBot : Tendsto f atBot atBot :=
  tendsto_atBot_mono f.map_le_of_map_zero <| tendsto_atBot_add_const_left _ _ <|
    (tendsto_atBot_mono fun x => (ceil_lt_add_one x).le) <|
      tendsto_atBot_add_const_right _ _ tendsto_id

protected theorem tendsto_atTop : Tendsto f atTop atTop :=
  tendsto_atTop_mono f.le_map_of_map_zero <| tendsto_atTop_add_const_left _ _ <|
    (tendsto_atTop_mono fun x => (sub_one_lt_floor x).le) <| by
      simpa [sub_eq_add_neg] using tendsto_atTop_add_const_right _ _ tendsto_id

theorem continuous_iff_surjective : Continuous f ↔ Function.Surjective f :=
  ⟨fun h => h.surjective f.tendsto_atTop f.tendsto_atBot, f.monotone.continuous_of_surjective⟩

/-!
### Estimates on `(f^n) x`

If we know that `f x` is `≤`/`<`/`≥`/`>`/`=` to `x + m`, then we have a similar estimate on
`f^[n] x` and `x + n * m`.

For `≤`, `≥`, and `=` we formulate both `of` (implication) and `iff` versions because implications
work for `n = 0`. For `<` and `>` we formulate only `iff` versions.
-/


theorem iterate_le_of_map_le_add_int {x : ℝ} {m : ℤ} (h : f x ≤ x + m) (n : ℕ) :
    f^[n] x ≤ x + n * m := by
  simpa only [nsmul_eq_mul, add_right_iterate] using
    (f.commute_add_int m).iterate_le_of_map_le f.monotone (monotone_id.add_const (m : ℝ)) h n

theorem le_iterate_of_add_int_le_map {x : ℝ} {m : ℤ} (h : x + m ≤ f x) (n : ℕ) :
    x + n * m ≤ f^[n] x := by
  simpa only [nsmul_eq_mul, add_right_iterate] using
    (f.commute_add_int m).symm.iterate_le_of_map_le (monotone_id.add_const (m : ℝ)) f.monotone h n

theorem iterate_eq_of_map_eq_add_int {x : ℝ} {m : ℤ} (h : f x = x + m) (n : ℕ) :
    f^[n] x = x + n * m := by
  simpa only [nsmul_eq_mul, add_right_iterate] using (f.commute_add_int m).iterate_eq_of_map_eq n h

theorem iterate_pos_le_iff {x : ℝ} {m : ℤ} {n : ℕ} (hn : 0 < n) :
    f^[n] x ≤ x + n * m ↔ f x ≤ x + m := by
  simpa only [nsmul_eq_mul, add_right_iterate] using
    (f.commute_add_int m).iterate_pos_le_iff_map_le f.monotone (strictMono_id.add_const (m : ℝ)) hn

theorem iterate_pos_lt_iff {x : ℝ} {m : ℤ} {n : ℕ} (hn : 0 < n) :
    f^[n] x < x + n * m ↔ f x < x + m := by
  simpa only [nsmul_eq_mul, add_right_iterate] using
    (f.commute_add_int m).iterate_pos_lt_iff_map_lt f.monotone (strictMono_id.add_const (m : ℝ)) hn

theorem iterate_pos_eq_iff {x : ℝ} {m : ℤ} {n : ℕ} (hn : 0 < n) :
    f^[n] x = x + n * m ↔ f x = x + m := by
  simpa only [nsmul_eq_mul, add_right_iterate] using
    (f.commute_add_int m).iterate_pos_eq_iff_map_eq f.monotone (strictMono_id.add_const (m : ℝ)) hn

theorem le_iterate_pos_iff {x : ℝ} {m : ℤ} {n : ℕ} (hn : 0 < n) :
    x + n * m ≤ f^[n] x ↔ x + m ≤ f x := by
  simpa only [not_lt] using not_congr (f.iterate_pos_lt_iff hn)

theorem lt_iterate_pos_iff {x : ℝ} {m : ℤ} {n : ℕ} (hn : 0 < n) :
    x + n * m < f^[n] x ↔ x + m < f x := by
  simpa only [not_le] using not_congr (f.iterate_pos_le_iff hn)

theorem mul_floor_map_zero_le_floor_iterate_zero (n : ℕ) : ↑n * ⌊f 0⌋ ≤ ⌊f^[n] 0⌋ := by
  rw [le_floor, Int.cast_mul, Int.cast_natCast, ← zero_add ((n : ℝ) * _)]
  apply le_iterate_of_add_int_le_map
  simp [floor_le]

/-!
### Definition of translation number
-/

noncomputable section

/-- An auxiliary sequence used to define the translation number. -/
def transnumAuxSeq (n : ℕ) : ℝ :=
  (f ^ (2 ^ n : ℕ)) 0 / 2 ^ n

/-- The translation number of a `CircleDeg1Lift`, $τ(f)=\lim_{n→∞}\frac{f^n(x)-x}{n}$. We use
an auxiliary sequence `\frac{f^{2^n}(0)}{2^n}` to define `τ(f)` because some proofs are simpler
this way. -/
def translationNumber : ℝ :=
  limUnder atTop f.transnumAuxSeq

end

-- TODO: choose two different symbols for `CircleDeg1Lift.translationNumber` and the future
-- `circle_mono_homeo.rotation_number`, then make them `localized notation`s
local notation "τ" => translationNumber

theorem transnumAuxSeq_def : f.transnumAuxSeq = fun n : ℕ => (f ^ (2 ^ n : ℕ)) 0 / 2 ^ n :=
  rfl

theorem translationNumber_eq_of_tendsto_aux {τ' : ℝ} (h : Tendsto f.transnumAuxSeq atTop (𝓝 τ')) :
    τ f = τ' :=
  h.limUnder_eq

theorem translationNumber_eq_of_tendsto₀ {τ' : ℝ}
    (h : Tendsto (fun n : ℕ => f^[n] 0 / n) atTop (𝓝 τ')) : τ f = τ' :=
  f.translationNumber_eq_of_tendsto_aux <| by
    simpa [(· ∘ ·), transnumAuxSeq_def, coe_pow] using
      h.comp (Nat.tendsto_pow_atTop_atTop_of_one_lt one_lt_two)

theorem translationNumber_eq_of_tendsto₀' {τ' : ℝ}
    (h : Tendsto (fun n : ℕ => f^[n + 1] 0 / (n + 1)) atTop (𝓝 τ')) : τ f = τ' :=
  f.translationNumber_eq_of_tendsto₀ <| (tendsto_add_atTop_iff_nat 1).1 (mod_cast h)

theorem transnumAuxSeq_zero : f.transnumAuxSeq 0 = f 0 := by simp [transnumAuxSeq]

theorem transnumAuxSeq_dist_lt (n : ℕ) :
    dist (f.transnumAuxSeq n) (f.transnumAuxSeq (n + 1)) < 1 / 2 / 2 ^ n := by
  have : 0 < (2 ^ (n + 1) : ℝ) := pow_pos zero_lt_two _
  rw [div_div, ← pow_succ', ← abs_of_pos this]
  replace := abs_pos.2 (ne_of_gt this)
  convert (div_lt_div_right this).2 ((f ^ 2 ^ n).dist_map_map_zero_lt (f ^ 2 ^ n)) using 1
  simp_rw [transnumAuxSeq, Real.dist_eq]
  rw [← abs_div, sub_div, pow_succ, pow_succ', ← two_mul, mul_div_mul_left _ _ (two_ne_zero' ℝ),
    pow_mul, sq, mul_apply]

theorem tendsto_translationNumber_aux : Tendsto f.transnumAuxSeq atTop (𝓝 <| τ f) :=
  (cauchySeq_of_le_geometric_two 1 fun n => le_of_lt <| f.transnumAuxSeq_dist_lt n).tendsto_limUnder

theorem dist_map_zero_translationNumber_le : dist (f 0) (τ f) ≤ 1 :=
  f.transnumAuxSeq_zero ▸
    dist_le_of_le_geometric_two_of_tendsto₀ 1 (fun n => le_of_lt <| f.transnumAuxSeq_dist_lt n)
      f.tendsto_translationNumber_aux

theorem tendsto_translationNumber_of_dist_bounded_aux (x : ℕ → ℝ) (C : ℝ)
    (H : ∀ n : ℕ, dist ((f ^ n) 0) (x n) ≤ C) :
    Tendsto (fun n : ℕ => x (2 ^ n) / 2 ^ n) atTop (𝓝 <| τ f) := by
  apply f.tendsto_translationNumber_aux.congr_dist (squeeze_zero (fun _ => dist_nonneg) _ _)
  · exact fun n => C / 2 ^ n
  · intro n
    have : 0 < (2 ^ n : ℝ) := pow_pos zero_lt_two _
    convert (div_le_div_right this).2 (H (2 ^ n)) using 1
    rw [transnumAuxSeq, Real.dist_eq, ← sub_div, abs_div, abs_of_pos this, Real.dist_eq]
  · exact mul_zero C ▸ tendsto_const_nhds.mul <| tendsto_inv_atTop_zero.comp <|
      tendsto_pow_atTop_atTop_of_one_lt one_lt_two

theorem translationNumber_eq_of_dist_bounded {f g : CircleDeg1Lift} (C : ℝ)
    (H : ∀ n : ℕ, dist ((f ^ n) 0) ((g ^ n) 0) ≤ C) : τ f = τ g :=
  Eq.symm <| g.translationNumber_eq_of_tendsto_aux <|
    f.tendsto_translationNumber_of_dist_bounded_aux _ C H

@[simp]
theorem translationNumber_one : τ 1 = 0 :=
  translationNumber_eq_of_tendsto₀ _ <| by simp [tendsto_const_nhds]

theorem translationNumber_eq_of_semiconjBy {f g₁ g₂ : CircleDeg1Lift} (H : SemiconjBy f g₁ g₂) :
    τ g₁ = τ g₂ :=
  translationNumber_eq_of_dist_bounded 2 fun n =>
    le_of_lt <| dist_map_zero_lt_of_semiconjBy <| H.pow_right n

theorem translationNumber_eq_of_semiconj {f g₁ g₂ : CircleDeg1Lift}
    (H : Function.Semiconj f g₁ g₂) : τ g₁ = τ g₂ :=
  translationNumber_eq_of_semiconjBy <| semiconjBy_iff_semiconj.2 H

theorem translationNumber_mul_of_commute {f g : CircleDeg1Lift} (h : Commute f g) :
    τ (f * g) = τ f + τ g := by
  refine tendsto_nhds_unique ?_
    (f.tendsto_translationNumber_aux.add g.tendsto_translationNumber_aux)
  simp only [transnumAuxSeq, ← add_div]
  refine (f * g).tendsto_translationNumber_of_dist_bounded_aux
    (fun n ↦ (f ^ n) 0 + (g ^ n) 0) 1 fun n ↦ ?_
  rw [h.mul_pow, dist_comm]
  exact le_of_lt ((f ^ n).dist_map_map_zero_lt (g ^ n))

@[simp]
theorem translationNumber_units_inv (f : CircleDeg1Liftˣ) : τ ↑f⁻¹ = -τ f :=
  eq_neg_iff_add_eq_zero.2 <| by
    simp [← translationNumber_mul_of_commute (Commute.refl _).units_inv_left]

@[simp]
theorem translationNumber_pow : ∀ n : ℕ, τ (f ^ n) = n * τ f
  | 0 => by simp
  | n + 1 => by
    rw [pow_succ, translationNumber_mul_of_commute (Commute.pow_self f n),
      translationNumber_pow n, Nat.cast_add_one, add_mul, one_mul]

@[simp]
theorem translationNumber_zpow (f : CircleDeg1Liftˣ) : ∀ n : ℤ, τ (f ^ n : Units _) = n * τ f
  | (n : ℕ) => by simp [translationNumber_pow f n]
  | -[n+1] => by simp; ring

@[simp]
theorem translationNumber_conj_eq (f : CircleDeg1Liftˣ) (g : CircleDeg1Lift) :
    τ (↑f * g * ↑f⁻¹) = τ g :=
  (translationNumber_eq_of_semiconjBy (f.mk_semiconjBy g)).symm

@[simp]
theorem translationNumber_conj_eq' (f : CircleDeg1Liftˣ) (g : CircleDeg1Lift) :
    τ (↑f⁻¹ * g * f) = τ g :=
  translationNumber_conj_eq f⁻¹ g

theorem dist_pow_map_zero_mul_translationNumber_le (n : ℕ) :
    dist ((f ^ n) 0) (n * f.translationNumber) ≤ 1 :=
  f.translationNumber_pow n ▸ (f ^ n).dist_map_zero_translationNumber_le

theorem tendsto_translation_number₀' :
    Tendsto (fun n : ℕ => (f ^ (n + 1) : CircleDeg1Lift) 0 / ((n : ℝ) + 1)) atTop (𝓝 <| τ f) := by
  refine
    tendsto_iff_dist_tendsto_zero.2 <|
      squeeze_zero (fun _ => dist_nonneg) (fun n => ?_)
        ((tendsto_const_div_atTop_nhds_zero_nat 1).comp (tendsto_add_atTop_nat 1))
  dsimp
  have : (0 : ℝ) < n + 1 := n.cast_add_one_pos
  rw [Real.dist_eq, div_sub' _ _ _ (ne_of_gt this), abs_div, ← Real.dist_eq, abs_of_pos this,
    Nat.cast_add_one, div_le_div_right this, ← Nat.cast_add_one]
  apply dist_pow_map_zero_mul_translationNumber_le

theorem tendsto_translation_number₀ : Tendsto (fun n : ℕ => (f ^ n) 0 / n) atTop (𝓝 <| τ f) :=
  (tendsto_add_atTop_iff_nat 1).1 (mod_cast f.tendsto_translation_number₀')

/-- For any `x : ℝ` the sequence $\frac{f^n(x)-x}{n}$ tends to the translation number of `f`.
In particular, this limit does not depend on `x`. -/
theorem tendsto_translationNumber (x : ℝ) :
    Tendsto (fun n : ℕ => ((f ^ n) x - x) / n) atTop (𝓝 <| τ f) := by
  rw [← translationNumber_conj_eq' (translate <| Multiplicative.ofAdd x)]
  refine (tendsto_translation_number₀ _).congr fun n ↦ ?_
  simp [sub_eq_neg_add, Units.conj_pow']

theorem tendsto_translation_number' (x : ℝ) :
    Tendsto (fun n : ℕ => ((f ^ (n + 1) : CircleDeg1Lift) x - x) / (n + 1)) atTop (𝓝 <| τ f) :=
  mod_cast (tendsto_add_atTop_iff_nat 1).2 (f.tendsto_translationNumber x)

theorem translationNumber_mono : Monotone τ := fun f g h =>
  le_of_tendsto_of_tendsto' f.tendsto_translation_number₀ g.tendsto_translation_number₀ fun n => by
    gcongr; exact pow_mono h _ _

theorem translationNumber_translate (x : ℝ) : τ (translate <| Multiplicative.ofAdd x) = x :=
  translationNumber_eq_of_tendsto₀' _ <| by
    simp only [translate_iterate, translate_apply, add_zero, Nat.cast_succ,
      mul_div_cancel_left₀ (M₀ := ℝ) _ (Nat.cast_add_one_ne_zero _), tendsto_const_nhds]

theorem translationNumber_le_of_le_add {z : ℝ} (hz : ∀ x, f x ≤ x + z) : τ f ≤ z :=
  translationNumber_translate z ▸ translationNumber_mono fun x => (hz x).trans_eq (add_comm _ _)

theorem le_translationNumber_of_add_le {z : ℝ} (hz : ∀ x, x + z ≤ f x) : z ≤ τ f :=
  translationNumber_translate z ▸ translationNumber_mono fun x => (add_comm _ _).trans_le (hz x)

theorem translationNumber_le_of_le_add_int {x : ℝ} {m : ℤ} (h : f x ≤ x + m) : τ f ≤ m :=
  le_of_tendsto' (f.tendsto_translation_number' x) fun n =>
    (div_le_iff' (n.cast_add_one_pos : (0 : ℝ) < _)).mpr <| sub_le_iff_le_add'.2 <|
      (coe_pow f (n + 1)).symm ▸ @Nat.cast_add_one ℝ _ n ▸ f.iterate_le_of_map_le_add_int h (n + 1)

theorem translationNumber_le_of_le_add_nat {x : ℝ} {m : ℕ} (h : f x ≤ x + m) : τ f ≤ m :=
  @translationNumber_le_of_le_add_int f x m h

theorem le_translationNumber_of_add_int_le {x : ℝ} {m : ℤ} (h : x + m ≤ f x) : ↑m ≤ τ f :=
  ge_of_tendsto' (f.tendsto_translation_number' x) fun n =>
    (le_div_iff (n.cast_add_one_pos : (0 : ℝ) < _)).mpr <| le_sub_iff_add_le'.2 <| by
      simp only [coe_pow, mul_comm (m : ℝ), ← Nat.cast_add_one, f.le_iterate_of_add_int_le_map h]

theorem le_translationNumber_of_add_nat_le {x : ℝ} {m : ℕ} (h : x + m ≤ f x) : ↑m ≤ τ f :=
  @le_translationNumber_of_add_int_le f x m h

/-- If `f x - x` is an integer number `m` for some point `x`, then `τ f = m`.
On the circle this means that a map with a fixed point has rotation number zero. -/
theorem translationNumber_of_eq_add_int {x : ℝ} {m : ℤ} (h : f x = x + m) : τ f = m :=
  le_antisymm (translationNumber_le_of_le_add_int f <| le_of_eq h)
    (le_translationNumber_of_add_int_le f <| le_of_eq h.symm)

theorem floor_sub_le_translationNumber (x : ℝ) : ↑⌊f x - x⌋ ≤ τ f :=
  le_translationNumber_of_add_int_le f <| le_sub_iff_add_le'.1 (floor_le <| f x - x)

theorem translationNumber_le_ceil_sub (x : ℝ) : τ f ≤ ⌈f x - x⌉ :=
  translationNumber_le_of_le_add_int f <| sub_le_iff_le_add'.1 (le_ceil <| f x - x)

theorem map_lt_of_translationNumber_lt_int {n : ℤ} (h : τ f < n) (x : ℝ) : f x < x + n :=
  not_le.1 <| mt f.le_translationNumber_of_add_int_le <| not_le.2 h

theorem map_lt_of_translationNumber_lt_nat {n : ℕ} (h : τ f < n) (x : ℝ) : f x < x + n :=
  @map_lt_of_translationNumber_lt_int f n h x

theorem map_lt_add_floor_translationNumber_add_one (x : ℝ) : f x < x + ⌊τ f⌋ + 1 := by
  rw [add_assoc]
  norm_cast
  refine map_lt_of_translationNumber_lt_int _ ?_ _
  push_cast
  exact lt_floor_add_one _

theorem map_lt_add_translationNumber_add_one (x : ℝ) : f x < x + τ f + 1 :=
  calc
    f x < x + ⌊τ f⌋ + 1 := f.map_lt_add_floor_translationNumber_add_one x
    _ ≤ x + τ f + 1 := by gcongr; apply floor_le

theorem lt_map_of_int_lt_translationNumber {n : ℤ} (h : ↑n < τ f) (x : ℝ) : x + n < f x :=
  not_le.1 <| mt f.translationNumber_le_of_le_add_int <| not_le.2 h

theorem lt_map_of_nat_lt_translationNumber {n : ℕ} (h : ↑n < τ f) (x : ℝ) : x + n < f x :=
  @lt_map_of_int_lt_translationNumber f n h x

/-- If `f^n x - x`, `n > 0`, is an integer number `m` for some point `x`, then
`τ f = m / n`. On the circle this means that a map with a periodic orbit has
a rational rotation number. -/
theorem translationNumber_of_map_pow_eq_add_int {x : ℝ} {n : ℕ} {m : ℤ} (h : (f ^ n) x = x + m)
    (hn : 0 < n) : τ f = m / n := by
  have := (f ^ n).translationNumber_of_eq_add_int h
  rwa [translationNumber_pow, mul_comm, ← eq_div_iff] at this
  exact Nat.cast_ne_zero.2 (ne_of_gt hn)

/-- If a predicate depends only on `f x - x` and holds for all `0 ≤ x ≤ 1`,
then it holds for all `x`. -/
theorem forall_map_sub_of_Icc (P : ℝ → Prop) (h : ∀ x ∈ Icc (0 : ℝ) 1, P (f x - x)) (x : ℝ) :
    P (f x - x) :=
  f.map_fract_sub_fract_eq x ▸ h _ ⟨fract_nonneg _, le_of_lt (fract_lt_one _)⟩

theorem translationNumber_lt_of_forall_lt_add (hf : Continuous f) {z : ℝ} (hz : ∀ x, f x < x + z) :
    τ f < z := by
  obtain ⟨x, -, hx⟩ : ∃ x ∈ Icc (0 : ℝ) 1, ∀ y ∈ Icc (0 : ℝ) 1, f y - y ≤ f x - x :=
    isCompact_Icc.exists_isMaxOn (nonempty_Icc.2 zero_le_one)
      (hf.sub continuous_id).continuousOn
  refine lt_of_le_of_lt ?_ (sub_lt_iff_lt_add'.2 <| hz x)
  apply translationNumber_le_of_le_add
  simp only [← sub_le_iff_le_add']
  exact f.forall_map_sub_of_Icc (fun a => a ≤ f x - x) hx

theorem lt_translationNumber_of_forall_add_lt (hf : Continuous f) {z : ℝ} (hz : ∀ x, x + z < f x) :
    z < τ f := by
  obtain ⟨x, -, hx⟩ : ∃ x ∈ Icc (0 : ℝ) 1, ∀ y ∈ Icc (0 : ℝ) 1, f x - x ≤ f y - y :=
    isCompact_Icc.exists_isMinOn (nonempty_Icc.2 zero_le_one) (hf.sub continuous_id).continuousOn
  refine lt_of_lt_of_le (lt_sub_iff_add_lt'.2 <| hz x) ?_
  apply le_translationNumber_of_add_le
  simp only [← le_sub_iff_add_le']
  exact f.forall_map_sub_of_Icc _ hx

/-- If `f` is a continuous monotone map `ℝ → ℝ`, `f (x + 1) = f x + 1`, then there exists `x`
such that `f x = x + τ f`. -/
theorem exists_eq_add_translationNumber (hf : Continuous f) : ∃ x, f x = x + τ f := by
  obtain ⟨a, ha⟩ : ∃ x, f x ≤ x + τ f := by
    by_contra! H
    exact lt_irrefl _ (f.lt_translationNumber_of_forall_add_lt hf H)
  obtain ⟨b, hb⟩ : ∃ x, x + τ f ≤ f x := by
    by_contra! H
    exact lt_irrefl _ (f.translationNumber_lt_of_forall_lt_add hf H)
  exact intermediate_value_univ₂ hf (continuous_id.add continuous_const) ha hb

theorem translationNumber_eq_int_iff (hf : Continuous f) {m : ℤ} :
    τ f = m ↔ ∃ x : ℝ, f x = x + m := by
  constructor
  · intro h
    simp only [← h]
    exact f.exists_eq_add_translationNumber hf
  · rintro ⟨x, hx⟩
    exact f.translationNumber_of_eq_add_int hx

theorem continuous_pow (hf : Continuous f) (n : ℕ) : Continuous (f ^ n : CircleDeg1Lift) := by
  rw [coe_pow]
  exact hf.iterate n

theorem translationNumber_eq_rat_iff (hf : Continuous f) {m : ℤ} {n : ℕ} (hn : 0 < n) :
    τ f = m / n ↔ ∃ x, (f ^ n) x = x + m := by
  rw [eq_div_iff, mul_comm, ← translationNumber_pow] <;> [skip; exact ne_of_gt (Nat.cast_pos.2 hn)]
  exact (f ^ n).translationNumber_eq_int_iff (f.continuous_pow hf n)

/-- Consider two actions `f₁ f₂ : G →* CircleDeg1Lift` of a group on the real line by lifts of
orientation preserving circle homeomorphisms. Suppose that for each `g : G` the homeomorphisms
`f₁ g` and `f₂ g` have equal rotation numbers. Then there exists `F : CircleDeg1Lift` such that
`F * f₁ g = f₂ g * F` for all `g : G`.

This is a version of Proposition 5.4 from [Étienne Ghys, Groupes d'homeomorphismes du cercle et
cohomologie bornee][ghys87:groupes]. -/
theorem semiconj_of_group_action_of_forall_translationNumber_eq {G : Type*} [Group G]
    (f₁ f₂ : G →* CircleDeg1Lift) (h : ∀ g, τ (f₁ g) = τ (f₂ g)) :
    ∃ F : CircleDeg1Lift, ∀ g, Semiconj F (f₁ g) (f₂ g) := by
  -- Equality of translation number guarantees that for each `x`
  -- the set `{f₂ g⁻¹ (f₁ g x) | g : G}` is bounded above.
  have : ∀ x, BddAbove (range fun g => f₂ g⁻¹ (f₁ g x)) := by
    refine fun x => ⟨x + 2, ?_⟩
    rintro _ ⟨g, rfl⟩
    have : τ (f₂ g⁻¹) = -τ (f₂ g) := by
      rw [← MonoidHom.coe_toHomUnits, MonoidHom.map_inv, translationNumber_units_inv,
        MonoidHom.coe_toHomUnits]
    calc
      f₂ g⁻¹ (f₁ g x) ≤ f₂ g⁻¹ (x + τ (f₁ g) + 1) :=
        mono _ (map_lt_add_translationNumber_add_one _ _).le
      _ = f₂ g⁻¹ (x + τ (f₂ g)) + 1 := by rw [h, map_add_one]
      _ ≤ x + τ (f₂ g) + τ (f₂ g⁻¹) + 1 + 1 :=
        add_le_add_right (map_lt_add_translationNumber_add_one _ _).le _
      _ = x + 2 := by simp [this, add_assoc, one_add_one_eq_two]
  -- We have a theorem about actions by `OrderIso`, so we introduce auxiliary maps
  -- to `ℝ ≃o ℝ`.
  set F₁ := toOrderIso.comp f₁.toHomUnits
  set F₂ := toOrderIso.comp f₂.toHomUnits
  have hF₁ : ∀ g, ⇑(F₁ g) = f₁ g := fun _ => rfl
  have hF₂ : ∀ g, ⇑(F₂ g) = f₂ g := fun _ => rfl
  -- Now we apply `csSup_div_semiconj` and go back to `f₁` and `f₂`.
  refine ⟨⟨⟨_, fun x y hxy => ?_⟩, fun x => ?_⟩, csSup_div_semiconj F₂ F₁ fun x => ?_⟩ <;>
    simp only [hF₁, hF₂, ← map_inv, coe_mk]
  · exact ciSup_mono (this y) fun g => mono _ (mono _ hxy)
  · simp only [map_add_one]
    exact (Monotone.map_ciSup_of_continuousAt (continuousAt_id.add continuousAt_const)
      (monotone_id.add_const (1 : ℝ)) (this x)).symm
  · exact this x

/-- If two lifts of circle homeomorphisms have the same translation number, then they are
semiconjugate by a `CircleDeg1Lift`. This version uses arguments `f₁ f₂ : CircleDeg1Liftˣ`
to assume that `f₁` and `f₂` are homeomorphisms. -/
theorem units_semiconj_of_translationNumber_eq {f₁ f₂ : CircleDeg1Liftˣ} (h : τ f₁ = τ f₂) :
    ∃ F : CircleDeg1Lift, Semiconj F f₁ f₂ :=
  have : ∀ n : Multiplicative ℤ,
      τ ((Units.coeHom _).comp (zpowersHom _ f₁) n) =
        τ ((Units.coeHom _).comp (zpowersHom _ f₂) n) := fun n ↦ by
    simp [h]
  (semiconj_of_group_action_of_forall_translationNumber_eq _ _ this).imp fun F hF => by
    simpa using hF (Multiplicative.ofAdd 1)

/-- If two lifts of circle homeomorphisms have the same translation number, then they are
semiconjugate by a `CircleDeg1Lift`. This version uses assumptions `IsUnit f₁` and `IsUnit f₂`
to assume that `f₁` and `f₂` are homeomorphisms. -/
theorem semiconj_of_isUnit_of_translationNumber_eq {f₁ f₂ : CircleDeg1Lift} (h₁ : IsUnit f₁)
    (h₂ : IsUnit f₂) (h : τ f₁ = τ f₂) : ∃ F : CircleDeg1Lift, Semiconj F f₁ f₂ := by
  rcases h₁, h₂ with ⟨⟨f₁, rfl⟩, ⟨f₂, rfl⟩⟩
  exact units_semiconj_of_translationNumber_eq h

/-- If two lifts of circle homeomorphisms have the same translation number, then they are
semiconjugate by a `CircleDeg1Lift`. This version uses assumptions `bijective f₁` and
`bijective f₂` to assume that `f₁` and `f₂` are homeomorphisms. -/
theorem semiconj_of_bijective_of_translationNumber_eq {f₁ f₂ : CircleDeg1Lift} (h₁ : Bijective f₁)
    (h₂ : Bijective f₂) (h : τ f₁ = τ f₂) : ∃ F : CircleDeg1Lift, Semiconj F f₁ f₂ :=
  semiconj_of_isUnit_of_translationNumber_eq (isUnit_iff_bijective.2 h₁) (isUnit_iff_bijective.2 h₂)
    h

end CircleDeg1Lift<|MERGE_RESOLUTION|>--- conflicted
+++ resolved
@@ -160,14 +160,9 @@
 @[ext]
 theorem ext ⦃f g : CircleDeg1Lift⦄ (h : ∀ x, f x = g x) : f = g :=
   DFunLike.ext f g h
-<<<<<<< HEAD
-#align circle_deg1_lift.ext CircleDeg1Lift.ext
-#align circle_deg1_lift.ext_iff CircleDeg1Lift.ext_iff
-=======
 
 theorem ext_iff {f g : CircleDeg1Lift} : f = g ↔ ∀ x, f x = g x :=
   DFunLike.ext_iff
->>>>>>> 2fc87a94
 
 instance : Monoid CircleDeg1Lift where
   mul f g :=
@@ -248,19 +243,10 @@
 
 theorem semiconjBy_iff_semiconj {f g₁ g₂ : CircleDeg1Lift} :
     SemiconjBy f g₁ g₂ ↔ Semiconj f g₁ g₂ :=
-<<<<<<< HEAD
-  CircleDeg1Lift.ext_iff
-#align circle_deg1_lift.semiconj_by_iff_semiconj CircleDeg1Lift.semiconjBy_iff_semiconj
-
-theorem commute_iff_commute {f g : CircleDeg1Lift} : Commute f g ↔ Function.Commute f g :=
-  CircleDeg1Lift.ext_iff
-#align circle_deg1_lift.commute_iff_commute CircleDeg1Lift.commute_iff_commute
-=======
   ext_iff
 
 theorem commute_iff_commute {f g : CircleDeg1Lift} : Commute f g ↔ Function.Commute f g :=
   ext_iff
->>>>>>> 2fc87a94
 
 /-!
 ### Translate by a constant
