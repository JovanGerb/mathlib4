import Mathlib.Tactic.Widget.LibraryRewrite
import Mathlib.Algebra.Group.Nat.Defs
import Mathlib.Data.Subtype
import Batteries.Data.Nat.Gcd

-- set_option trace.profiler true
-- set_option trace.rw? true

variable (n : Nat) (p q : Prop)

/--
info: Pattern ∀ (p : P), P → Q p
· p → q
  forall_self_imp

Pattern a → b → c
· p ∧ p → q
  and_imp

Pattern ∀ (x : α), p x → b
· (∃ x, p) → q
  exists_imp

Pattern ∀ (x : α) (h : p x), q x h
· ∀ (x : { a // p }), q
  Subtype.forall'

Pattern a → b
· ¬p ∨ (p → q)
  imp_iff_not_or
· (p → q) ∨ ¬p
  imp_iff_or_not
· ¬(p → q) → ¬p
  not_imp_not
· p → q ↔ p ∨ (p → q)
  iff_or_self
· p → q ↔ (p → q) ∨ p
  iff_self_or
· p ↔ (p → q) ∧ p
  iff_and_self
· p ↔ p ∧ (p → q)
  iff_self_and
· Nonempty p → p → q
  Nonempty.imp
· ¬(p ∧ ¬(p → q))
  not_and_not_right
· (p → q) ∨ p ↔ p → q
  or_iff_left_iff_imp
· p ∧ (p → q) ↔ p
  and_iff_left_iff_imp
· spred(p → p → q)
  Std.Do.SPred.imp_nil
· p ∨ (p → q) ↔ p → q
  or_iff_right_iff_imp
· (p → q) ∧ p ↔ p
  and_iff_right_iff_imp
· p ⊢ₛ p → q
  Std.Do.SPred.entails_nil
· ¬p
  ⊢ ¬(p → q)
  imp_iff_not
· p → q
  ⊢ p
  imp_iff_right

Pattern ∀ (p : P), Q p
· p → p → p → q
  forall_self_imp
· spred(∀ a, p → q)
  Std.Do.SPred.forall_nil
· ¬∃ x, ¬(p → q)
  Classical.not_exists_not
· True
  ⊢ p → (p → q ↔ True)
  forall_true_iff'
· p → q
  ⊢ p
  forall_prop_of_true
-/
#guard_msgs in
#rw? p → p → q

/--
info: Pattern n + 1
· n.succ
  Nat.add_one
· Std.PRange.UpwardEnumerable.succ n
  Std.PRange.Nat.succ_eq
· (↑n + 1).toNat
  Int.toNat_natCast_add_one

Pattern n + m
· 1 + n
  Nat.add_comm
· n.add 1
  Nat.add_eq
· n.succ + 1 - 1
  Nat.succ_add_sub_one
· n + Nat.succ 1 - 1
  Nat.add_succ_sub_one
· max (n + 1) 1
  Nat.add_left_max_self
· max 1 (n + 1)
  Nat.max_add_left_self
· max (n + 1) n
  Nat.add_right_max_self
· max n (n + 1)
  Nat.max_add_right_self

Pattern a + b
· 1 + n
  add_comm
-/
#guard_msgs in
<<<<<<< HEAD
#rw? n+1
=======
#rw?? n + 1
>>>>>>> 182c7861

/--
info: Pattern n / 2
· n >>> 1
  Nat.shiftRight_one

Pattern x / y
· if 0 < 2 ∧ 2 ≤ n then (n - 2) / 2 + 1 else 0
  Nat.div_eq
· (n - n % 2) / 2
  Nat.div_eq_sub_mod_div
· 0
  ⊢ n < 2
  Nat.div_eq_of_lt
· (n + 1) / 2
  ⊢ ¬2 ∣ n + 1
  Nat.succ_div_of_not_dvd
· (n - 2) / 2 + 1
  ⊢ 0 < 2
  ⊢ 2 ≤ n
  Nat.div_eq_sub_div
-/
#guard_msgs in
#rw? n/2

/--
info: Pattern n.gcd n
· n
  Nat.gcd_self

Pattern m.gcd n
· (n % n).gcd n
  Nat.gcd_rec
· if n = 0 then n else (n % n).gcd n
  Nat.gcd_def
· (n + n).gcd n
  Nat.gcd_add_self_left
· n.gcd (n + n)
  Nat.gcd_add_self_right
· (↑n).gcd ↑n
  Int.gcd_natCast_natCast
· (n.gcd n).gcd n
  Nat.gcd_gcd_self_left_left
· n.gcd (n.gcd n)
  Nat.gcd_gcd_self_right_left
· n
  ⊢ n ∣ n
  Nat.gcd_eq_left
· 1
  ⊢ n.Coprime n
  Nat.Coprime.gcd_eq_one
· (n - n).gcd n
  ⊢ n ≤ n
  Nat.gcd_self_sub_left
· n.gcd (n - n)
  ⊢ n ≤ n
  Nat.gcd_self_sub_right
-/
#guard_msgs in
#rw? Nat.gcd n n

def atZero (f : Int → Int) : Int := f 0

theorem atZero_neg (f : Int → Int) : atZero (fun x => - f x) = - atZero f := rfl
theorem neg_atZero_neg (f : Int → Int) : - atZero (fun x => - f x) = atZero f := Int.neg_neg (f 0)

theorem atZero_add (f g : Int → Int) : atZero (fun x => f x + g x) = atZero f + atZero g := rfl
theorem atZero_add_const (f : Int → Int) (c : Int) : atZero (fun x => f x + c) = atZero f + c := rfl

/--
info: Pattern atZero fun x => f x + c
· (atZero fun x => x) + 1
  atZero_add_const

Pattern atZero fun x => f x + g x
· (atZero fun x => x) + atZero fun x => 1
  atZero_add

Pattern atZero f
· -atZero fun x => -(x + 1)
  neg_atZero_neg
-/
#guard_msgs in
#rw? atZero fun x => x + 1
/--
info: Pattern atZero fun x => -f x
· -atZero fun x => x
  atZero_neg

Pattern atZero f
· -atZero fun x => - -x
  neg_atZero_neg
-/
#guard_msgs in
#rw? atZero (Neg.neg : Int → Int)

-- `Nat.Coprime` is reducible, so we might get matches with the pattern `n = 1`.
-- This doesn't work with the `rw` tactic though, so we make sure to avoid them.
/--
info: Pattern n.Coprime m
· Nat.Coprime 3 2
  Nat.coprime_comm
· Nat.gcd 2 3 = 1
  Nat.coprime_iff_gcd_eq_one
-/
#guard_msgs in
#rw? Nat.Coprime 2 3<|MERGE_RESOLUTION|>--- conflicted
+++ resolved
@@ -112,11 +112,7 @@
   add_comm
 -/
 #guard_msgs in
-<<<<<<< HEAD
-#rw? n+1
-=======
-#rw?? n + 1
->>>>>>> 182c7861
+#rw? n + 1
 
 /--
 info: Pattern n / 2
@@ -140,7 +136,7 @@
   Nat.div_eq_sub_div
 -/
 #guard_msgs in
-#rw? n/2
+#rw? n / 2
 
 /--
 info: Pattern n.gcd n
