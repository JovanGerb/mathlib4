--- conflicted
+++ resolved
@@ -10,11 +10,7 @@
 require "leanprover-community" / "batteries" @ git "nightly-testing"
 require "leanprover-community" / "Qq" @ git "master"
 require "leanprover-community" / "aesop" @ git "nightly-testing"
-<<<<<<< HEAD
-require "leanprover-community" / "proofwidgets" @ git "v0.0.53" -- ProofWidgets should always be pinned to a specific version
-=======
 require "leanprover-community" / "proofwidgets" @ git "v0.0.54-pre" -- ProofWidgets should always be pinned to a specific version
->>>>>>> 9cb2a54e
   with NameMap.empty.insert `errorOnBuild
     "ProofWidgets not up-to-date. \
     Please run `lake exe cache get` to fetch the latest ProofWidgets. \
