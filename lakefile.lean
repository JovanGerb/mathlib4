import Lake

open Lake DSL

package mathlib where
  leanOptions := #[
    ⟨`pp.unicode.fun, true⟩, -- pretty-prints `fun a ↦ b`
    ⟨`pp.proofs.withType, false⟩,
    ⟨`autoImplicit, false⟩,
    ⟨`relaxedAutoImplicit, false⟩
  ]
  -- These are additional settings which do not affect the lake hash,
  -- so they can be enabled in CI and disabled locally or vice versa.
  -- Warning: Do not put any options here that actually change the olean files,
  -- or inconsistent behavior may result
  weakLeanArgs :=
    if get_config? CI |>.isSome then
      #["-DwarningAsError=true"]
    else
      #[]

<<<<<<< HEAD
@[default_target]
lean_lib Mathlib where
  moreLeanArgs := moreLeanArgs

lean_lib Mathlib.Mathport.Rename where
  moreLeanArgs := moreLeanArgs
  precompileModules := true

@[default_target]
lean_exe runLinter where
  root := `scripts.runLinter
  supportInterpreter := true
=======
/-!
## Mathlib dependencies on upstream projects.
-/
>>>>>>> a2490783

meta if get_config? doc = some "on" then -- do not download and build doc-gen4 by default
require «doc-gen4» from git "https://github.com/leanprover/doc-gen4" @ "main"

require std from git "https://github.com/leanprover/std4" @ "main"
require Qq from git "https://github.com/leanprover-community/quote4" @ "master"
require aesop from git "https://github.com/leanprover-community/aesop" @ "master"
require proofwidgets from git "https://github.com/leanprover-community/ProofWidgets4" @ "v0.0.28"
require Cli from git "https://github.com/leanprover/lean4-cli" @ "main"
require importGraph from git "https://github.com/leanprover-community/import-graph.git" @ "main"

/-!
## Mathlib libraries
-/

@[default_target]
lean_lib Mathlib

lean_lib Cache
lean_lib MathlibExtras
lean_lib Archive
lean_lib Counterexamples
/-- Additional documentation in the form of modules that only contain module docstrings. -/
lean_lib docs where
  roots := #[`docs]

/-!
## Executables provided by Mathlib
-/

/-- `lake exe cache get` retrieves precompiled `.olean` files from a central server. -/
lean_exe cache where
  root := `Cache.Main

/-- `lake exe checkYaml` verifies that all declarations referred to in `docs/*.yaml` files exist. -/
lean_exe checkYaml where
  srcDir := "scripts"
  supportInterpreter := true

/-- `lake exe shake` checks files for unnecessary imports. -/
lean_exe shake where
  root := `Shake.Main
  supportInterpreter := true

/-!
## Other configuration
-/

/--
When a package depending on Mathlib updates its dependencies,
update its toolchain to match Mathlib's and fetch the new cache.
-/
post_update pkg do
  let rootPkg ← getRootPackage
  if rootPkg.name = pkg.name then
    return -- do not run in Mathlib itself
  /-
  Once Lake updates the toolchains,
  this toolchain copy will be unnecessary.
  https://github.com/leanprover/lean4/issues/2752
  -/
  let wsToolchainFile := rootPkg.dir / "lean-toolchain"
  let mathlibToolchain := ← IO.FS.readFile <| pkg.dir / "lean-toolchain"
  IO.FS.writeFile wsToolchainFile mathlibToolchain
  if (← IO.getEnv "MATHLIB_NO_CACHE_ON_UPDATE") != some "1" then
    /-
    Instead of building and running cache via the Lake API,
    spawn a new `lake` since the toolchain may have changed.
    -/
    let exitCode ← IO.Process.spawn {
      cmd := "elan"
      args := #["run", "--install", mathlibToolchain.trim, "lake", "exe", "cache", "get"]
    } >>= (·.wait)
    if exitCode ≠ 0 then
      logError s!"{pkg.name}: failed to fetch cache"<|MERGE_RESOLUTION|>--- conflicted
+++ resolved
@@ -19,24 +19,12 @@
     else
       #[]
 
-<<<<<<< HEAD
-@[default_target]
-lean_lib Mathlib where
-  moreLeanArgs := moreLeanArgs
-
-lean_lib Mathlib.Mathport.Rename where
-  moreLeanArgs := moreLeanArgs
-  precompileModules := true
-
-@[default_target]
-lean_exe runLinter where
-  root := `scripts.runLinter
-  supportInterpreter := true
-=======
 /-!
 ## Mathlib dependencies on upstream projects.
 -/
->>>>>>> a2490783
+
+lean_lib Mathlib.Mathport.Rename where
+  precompileModules := true
 
 meta if get_config? doc = some "on" then -- do not download and build doc-gen4 by default
 require «doc-gen4» from git "https://github.com/leanprover/doc-gen4" @ "main"
