--- conflicted
+++ resolved
@@ -72,13 +72,8 @@
 def getFileImports (content : String) (fileName : String := "") :
     CacheM <| Array (Name × FilePath) := do
   let sp := (← read).srcSearchPath
-<<<<<<< HEAD
-  let fileImports : Array Import := (← Lean.parseImports' content fileName).imports
-  fileImports
-=======
   let res ← Lean.parseImports' content fileName
   res.imports
->>>>>>> 4732cb2c
     |>.filter (isPartOfMathlibCache ·.module)
     |>.mapM fun imp => do
       let impSourceFile ← Lean.findLean sp imp.module
