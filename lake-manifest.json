--- conflicted
+++ resolved
@@ -65,11 +65,7 @@
    "type": "git",
    "subDir": null,
    "scope": "leanprover-community",
-<<<<<<< HEAD
-   "rev": "ae0b5ea3d1f685111217f03573825de31856ec74",
-=======
    "rev": "0e02978c9be2a806d736f382779dcce54f15fedc",
->>>>>>> 3e696a8a
    "name": "batteries",
    "manifestFile": "lake-manifest.json",
    "inputRev": "nightly-testing",
