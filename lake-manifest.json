{"version": "1.1.0",
 "packagesDir": ".lake/packages",
 "packages":
 [{"url": "https://github.com/leanprover-community/plausible",
   "type": "git",
   "subDir": null,
   "scope": "leanprover-community",
   "rev": "8cee626a680fe217814c4bd444b94ceb31efd6b6",
   "name": "plausible",
   "manifestFile": "lake-manifest.json",
   "inputRev": "main",
   "inherited": false,
   "configFile": "lakefile.toml"},
  {"url": "https://github.com/leanprover-community/LeanSearchClient",
   "type": "git",
   "subDir": null,
   "scope": "leanprover-community",
   "rev": "8d29bc2c3ebe1f863c2f02df816b4f3dd1b65226",
   "name": "LeanSearchClient",
   "manifestFile": "lake-manifest.json",
   "inputRev": "main",
   "inherited": false,
   "configFile": "lakefile.toml"},
  {"url": "https://github.com/leanprover-community/import-graph",
   "type": "git",
   "subDir": null,
   "scope": "leanprover-community",
   "rev": "24f15e3fbeb4df449dacb61f761a136e9c989a94",
   "name": "importGraph",
   "manifestFile": "lake-manifest.json",
   "inputRev": "nightly-testing",
   "inherited": false,
   "configFile": "lakefile.toml"},
  {"url": "https://github.com/leanprover-community/ProofWidgets4",
   "type": "git",
   "subDir": null,
   "scope": "leanprover-community",
   "rev": "ea953247aac573c9b5adea60bacd3e085f58aca4",
   "name": "proofwidgets",
   "manifestFile": "lake-manifest.json",
   "inputRev": "v0.0.56",
   "inherited": false,
   "configFile": "lakefile.lean"},
  {"url": "https://github.com/leanprover-community/aesop",
   "type": "git",
   "subDir": null,
   "scope": "leanprover-community",
   "rev": "5d3d6317013bd85eecd3be10d0c0741ea96e7bc4",
   "name": "aesop",
   "manifestFile": "lake-manifest.json",
   "inputRev": "nightly-testing",
   "inherited": false,
   "configFile": "lakefile.toml"},
  {"url": "https://github.com/leanprover-community/quote4",
   "type": "git",
   "subDir": null,
   "scope": "leanprover-community",
   "rev": "aa4c87abed970d9dfad2506000d99d30b02f476b",
   "name": "Qq",
   "manifestFile": "lake-manifest.json",
   "inputRev": "master",
   "inherited": false,
   "configFile": "lakefile.toml"},
  {"url": "https://github.com/leanprover-community/batteries",
   "type": "git",
   "subDir": null,
   "scope": "leanprover-community",
<<<<<<< HEAD
   "rev": "57806e08e250388b58d8db0a9c0d9571bf1cf03e",
=======
   "rev": "72d42455107b1dfb964ce8b1d4d1049b56b622a6",
>>>>>>> b4367811
   "name": "batteries",
   "manifestFile": "lake-manifest.json",
   "inputRev": "nightly-testing",
   "inherited": false,
   "configFile": "lakefile.toml"},
  {"url": "https://github.com/leanprover/lean4-cli",
   "type": "git",
   "subDir": null,
   "scope": "leanprover",
   "rev": "aff4176e5c41737a0d73be74ad9feb6a889bfa98",
   "name": "Cli",
   "manifestFile": "lake-manifest.json",
   "inputRev": "main",
   "inherited": true,
   "configFile": "lakefile.toml"}],
 "name": "mathlib",
 "lakeDir": ".lake"}<|MERGE_RESOLUTION|>--- conflicted
+++ resolved
@@ -65,11 +65,7 @@
    "type": "git",
    "subDir": null,
    "scope": "leanprover-community",
-<<<<<<< HEAD
-   "rev": "57806e08e250388b58d8db0a9c0d9571bf1cf03e",
-=======
    "rev": "72d42455107b1dfb964ce8b1d4d1049b56b622a6",
->>>>>>> b4367811
    "name": "batteries",
    "manifestFile": "lake-manifest.json",
    "inputRev": "nightly-testing",
