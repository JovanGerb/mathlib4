--- conflicted
+++ resolved
@@ -5,11 +5,7 @@
    "type": "git",
    "subDir": null,
    "scope": "leanprover-community",
-<<<<<<< HEAD
-   "rev": "b9b2d092f9367f33e5de1a05adfaf3d4ba939f88",
-=======
-   "rev": "a7fd140a94bbbfa40cf10839227bbb9e8492be2d",
->>>>>>> 44e298cc
+   "rev": "71e5d26c484df16b2bf9be6b536e5e04b7984c89",
    "name": "batteries",
    "manifestFile": "lake-manifest.json",
    "inputRev": "nightly-testing",
