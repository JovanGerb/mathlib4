--- conflicted
+++ resolved
@@ -2,14 +2,6 @@
  "packagesDir": "_lake/packages",
  "packages":
  [{"git":
-   {"url": "https://github.com/leanprover/std4",
-    "subDir?": null,
-    "rev": "4167e5e4f60a47906d6fc42000b64cd93205f710",
-    "opts": {},
-    "name": "std",
-    "inputRev?": "nightly-testing",
-    "inherited": false}},
-  {"git":
    {"url": "https://github.com/leanprover-community/quote4",
     "subDir?": null,
     "rev": "396201245bf244f9d78e9007a02dd1c388193d27",
@@ -34,29 +26,20 @@
     "inputRev?": "nightly",
     "inherited": false}},
   {"git":
-<<<<<<< HEAD
-   {"url": "https://github.com/leanprover/std4",
-    "subDir?": null,
-    "rev": "5175ebad7082f1aba85a25a3b4770565c78c5bcd",
-    "opts": {},
-    "name": "std",
-    "inputRev?": "nightly-testing",
-    "inherited": false}},
-  {"git":
    {"url": "https://github.com/leanprover-community/ProofWidgets4",
     "subDir?": null,
     "rev": "8db9451c0515e8bb67c5847a395aef889be79f29",
     "opts": {},
     "name": "proofwidgets",
     "inputRev?": "lean-pr-testing-2749",
-=======
-   {"url": "https://github.com/leanprover-community/ProofWidgets4",
+    "inherited": false}},
+  {"git":
+   {"url": "https://github.com/leanprover/std4",
     "subDir?": null,
-    "rev": "f1a5c7808b001305ba07d8626f45ee054282f589",
+    "rev": "716838e055b2c9391e62d3662de0626aa8879c81",
     "opts": {},
-    "name": "proofwidgets",
-    "inputRev?": "v0.0.21",
->>>>>>> 7217af27
+    "name": "std",
+    "inputRev?": "nightly-testing-2023-11-05",
     "inherited": false}}],
  "name": "mathlib",
  "lakeDir": "_lake"}