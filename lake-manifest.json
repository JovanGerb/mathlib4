{"version": "1.0.0",
 "packagesDir": ".lake/packages",
 "packages":
 [{"url": "https://github.com/leanprover-community/batteries",
   "type": "git",
   "subDir": null,
<<<<<<< HEAD
   "rev": "f2fc725f9b03cffcbff23a5f21de53af81827524",
   "name": "batteries",
   "manifestFile": "lake-manifest.json",
   "inputRev": "nightly-testing",
=======
   "rev": "c5ca3f90b2bd4024d75aeda8dea065de9e6853b4",
   "name": "batteries",
   "manifestFile": "lake-manifest.json",
   "inputRev": "nightly-testing-2024-06-12",
>>>>>>> 12f0f6e3
   "inherited": false,
   "configFile": "lakefile.lean"},
  {"url": "https://github.com/leanprover-community/quote4",
   "type": "git",
   "subDir": null,
   "rev": "44f57616b0d9b8f9e5606f2c58d01df54840eba7",
   "name": "Qq",
   "manifestFile": "lake-manifest.json",
   "inputRev": "nightly-testing",
   "inherited": false,
   "configFile": "lakefile.lean"},
  {"url": "https://github.com/leanprover-community/aesop",
   "type": "git",
   "subDir": null,
   "rev": "f744aab6fc4e06553464e6ae66730a3b14b8e615",
   "name": "aesop",
   "manifestFile": "lake-manifest.json",
   "inputRev": "nightly-testing",
   "inherited": false,
   "configFile": "lakefile.toml"},
  {"url": "https://github.com/leanprover-community/ProofWidgets4",
   "type": "git",
   "subDir": null,
   "rev": "e6b6247c61280c77ade6bbf0bc3c66a44fe2e0c5",
   "name": "proofwidgets",
   "manifestFile": "lake-manifest.json",
   "inputRev": "v0.0.36",
   "inherited": false,
   "configFile": "lakefile.lean"},
  {"url": "https://github.com/leanprover/lean4-cli",
   "type": "git",
   "subDir": null,
   "rev": "a11566029bd9ec4f68a65394e8c3ff1af74c1a29",
   "name": "Cli",
   "manifestFile": "lake-manifest.json",
   "inputRev": "main",
   "inherited": true,
   "configFile": "lakefile.lean"},
  {"url": "https://github.com/leanprover-community/import-graph.git",
   "type": "git",
   "subDir": null,
   "rev": "418331cb7516e1ffdf0220e65926dc8356697af7",
   "name": "importGraph",
   "manifestFile": "lake-manifest.json",
   "inputRev": "nightly-testing",
   "inherited": false,
   "configFile": "lakefile.toml"}],
 "name": "mathlib",
 "lakeDir": ".lake"}<|MERGE_RESOLUTION|>--- conflicted
+++ resolved
@@ -4,17 +4,10 @@
  [{"url": "https://github.com/leanprover-community/batteries",
    "type": "git",
    "subDir": null,
-<<<<<<< HEAD
-   "rev": "f2fc725f9b03cffcbff23a5f21de53af81827524",
+   "rev": "5075c57c41d877c88fb6abffd43632213f2d7b5b",
    "name": "batteries",
    "manifestFile": "lake-manifest.json",
    "inputRev": "nightly-testing",
-=======
-   "rev": "c5ca3f90b2bd4024d75aeda8dea065de9e6853b4",
-   "name": "batteries",
-   "manifestFile": "lake-manifest.json",
-   "inputRev": "nightly-testing-2024-06-12",
->>>>>>> 12f0f6e3
    "inherited": false,
    "configFile": "lakefile.lean"},
   {"url": "https://github.com/leanprover-community/quote4",
