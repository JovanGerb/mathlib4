--- conflicted
+++ resolved
@@ -5,11 +5,7 @@
    "type": "git",
    "subDir": null,
    "scope": "leanprover-community",
-<<<<<<< HEAD
    "rev": "cbef5bce3457dca8864054df611c62cedd3f801d",
-=======
-   "rev": "56bf1ca13e72d10f69fd0e62f04033123b871932",
->>>>>>> 14bf7c02
    "name": "batteries",
    "manifestFile": "lake-manifest.json",
    "inputRev": "lean-pr-testing-4814",
