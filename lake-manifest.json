{"version": "1.1.0",
 "packagesDir": ".lake/packages",
 "packages":
 [{"url": "https://github.com/leanprover-community/batteries",
   "type": "git",
   "subDir": null,
   "scope": "leanprover-community",
<<<<<<< HEAD
   "rev": "ae25a540a8c627df32476a1878118b44c097032f",
=======
   "rev": "6823ca35a23905867f0c6d9678932e6f261157e4",
>>>>>>> 6f70193e
   "name": "batteries",
   "manifestFile": "lake-manifest.json",
   "inputRev": "nightly-testing",
   "inherited": false,
   "configFile": "lakefile.lean"},
  {"url": "https://github.com/leanprover-community/quote4",
   "type": "git",
   "subDir": null,
   "scope": "leanprover-community",
   "rev": "2c8ae451ce9ffc83554322b14437159c1a9703f9",
   "name": "Qq",
   "manifestFile": "lake-manifest.json",
   "inputRev": "master",
   "inherited": false,
   "configFile": "lakefile.lean"},
  {"url": "https://github.com/leanprover-community/aesop",
   "type": "git",
   "subDir": null,
   "scope": "leanprover-community",
   "rev": "a895713f7701e295a015b1087f3113fd3d615272",
   "name": "aesop",
   "manifestFile": "lake-manifest.json",
   "inputRev": "master",
   "inherited": false,
   "configFile": "lakefile.toml"},
  {"url": "https://github.com/leanprover-community/ProofWidgets4",
   "type": "git",
   "subDir": null,
   "scope": "leanprover-community",
   "rev": "eb08eee94098fe530ccd6d8751a86fe405473d4c",
   "name": "proofwidgets",
   "manifestFile": "lake-manifest.json",
   "inputRev": "v0.0.42",
   "inherited": false,
   "configFile": "lakefile.lean"},
  {"url": "https://github.com/leanprover/lean4-cli",
   "type": "git",
   "subDir": null,
   "scope": "",
   "rev": "2cf1030dc2ae6b3632c84a09350b675ef3e347d0",
   "name": "Cli",
   "manifestFile": "lake-manifest.json",
   "inputRev": "main",
   "inherited": true,
   "configFile": "lakefile.toml"},
  {"url": "https://github.com/leanprover-community/import-graph",
   "type": "git",
   "subDir": null,
   "scope": "leanprover-community",
   "rev": "fb7841a6f4fb389ec0e47dd4677844d49906af3c",
   "name": "importGraph",
   "manifestFile": "lake-manifest.json",
   "inputRev": "main",
   "inherited": false,
   "configFile": "lakefile.toml"},
  {"url": "https://github.com/leanprover-community/LeanSearchClient",
   "type": "git",
   "subDir": null,
   "scope": "leanprover-community",
   "rev": "565ce2c97c20428195f8e7861cc0fb1f537e4d25",
   "name": "LeanSearchClient",
   "manifestFile": "lake-manifest.json",
   "inputRev": "main",
   "inherited": false,
   "configFile": "lakefile.toml"}],
 "name": "mathlib",
 "lakeDir": ".lake"}<|MERGE_RESOLUTION|>--- conflicted
+++ resolved
@@ -5,11 +5,7 @@
    "type": "git",
    "subDir": null,
    "scope": "leanprover-community",
-<<<<<<< HEAD
-   "rev": "ae25a540a8c627df32476a1878118b44c097032f",
-=======
    "rev": "6823ca35a23905867f0c6d9678932e6f261157e4",
->>>>>>> 6f70193e
    "name": "batteries",
    "manifestFile": "lake-manifest.json",
    "inputRev": "nightly-testing",
@@ -69,7 +65,7 @@
    "type": "git",
    "subDir": null,
    "scope": "leanprover-community",
-   "rev": "565ce2c97c20428195f8e7861cc0fb1f537e4d25",
+   "rev": "2ba60fa2c384a94735454db11a2d523612eaabff",
    "name": "LeanSearchClient",
    "manifestFile": "lake-manifest.json",
    "inputRev": "main",
