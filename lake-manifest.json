{"version": "1.1.0",
 "packagesDir": ".lake/packages",
 "packages":
 [{"url": "https://github.com/leanprover-community/plausible",
   "type": "git",
   "subDir": null,
   "scope": "leanprover-community",
   "rev": "59a8514bb0ee5bae2689d8be717b5272c9b3dc1c",
   "name": "plausible",
   "manifestFile": "lake-manifest.json",
   "inputRev": "main",
   "inherited": false,
   "configFile": "lakefile.toml"},
  {"url": "https://github.com/leanprover-community/LeanSearchClient",
   "type": "git",
   "subDir": null,
   "scope": "leanprover-community",
   "rev": "0c169a0d55fef3763cfb3099eafd7b884ec7e41d",
   "name": "LeanSearchClient",
   "manifestFile": "lake-manifest.json",
   "inputRev": "main",
   "inherited": false,
   "configFile": "lakefile.toml"},
  {"url": "https://github.com/leanprover-community/import-graph",
   "type": "git",
   "subDir": null,
   "scope": "leanprover-community",
   "rev": "4299ce80921bc63c417fe7c33f14beb02f5dbe91",
   "name": "importGraph",
   "manifestFile": "lake-manifest.json",
   "inputRev": "nightly-testing",
   "inherited": false,
   "configFile": "lakefile.toml"},
  {"url": "https://github.com/leanprover-community/ProofWidgets4",
   "type": "git",
   "subDir": null,
   "scope": "leanprover-community",
   "rev": "6b234dc9a47f86554a9e1621d5e664076a9baaf0",
   "name": "proofwidgets",
   "manifestFile": "lake-manifest.json",
   "inputRev": "v0.0.52-pre3",
   "inherited": false,
   "configFile": "lakefile.lean"},
  {"url": "https://github.com/leanprover-community/aesop",
   "type": "git",
   "subDir": null,
   "scope": "leanprover-community",
   "rev": "7639cf97dcab967a948ec41ccc556fa613bd8963",
   "name": "aesop",
   "manifestFile": "lake-manifest.json",
   "inputRev": "nightly-testing",
   "inherited": false,
   "configFile": "lakefile.toml"},
  {"url": "https://github.com/leanprover-community/quote4",
   "type": "git",
   "subDir": null,
   "scope": "leanprover-community",
   "rev": "35f683e2d8c1ff031e52e397efeb9bc0a74d83dd",
   "name": "Qq",
   "manifestFile": "lake-manifest.json",
   "inputRev": "master",
   "inherited": false,
   "configFile": "lakefile.toml"},
  {"url": "https://github.com/leanprover-community/batteries",
   "type": "git",
   "subDir": null,
   "scope": "leanprover-community",
<<<<<<< HEAD
   "rev": "5d73dca44d898c3d9be87fb46d390274557ed341",
=======
   "rev": "157ed708ea731b6814bde9eb4ee4833b58c4a8a1",
>>>>>>> f40264f0
   "name": "batteries",
   "manifestFile": "lake-manifest.json",
   "inputRev": "nightly-testing",
   "inherited": false,
   "configFile": "lakefile.toml"},
  {"url": "https://github.com/leanprover/lean4-cli",
   "type": "git",
   "subDir": null,
   "scope": "leanprover",
   "rev": "5bf2647dfadce4e48961532d6162d46558be6731",
   "name": "Cli",
   "manifestFile": "lake-manifest.json",
   "inputRev": "nightly-testing",
   "inherited": true,
   "configFile": "lakefile.toml"}],
 "name": "mathlib",
 "lakeDir": ".lake"}<|MERGE_RESOLUTION|>--- conflicted
+++ resolved
@@ -65,11 +65,7 @@
    "type": "git",
    "subDir": null,
    "scope": "leanprover-community",
-<<<<<<< HEAD
-   "rev": "5d73dca44d898c3d9be87fb46d390274557ed341",
-=======
    "rev": "157ed708ea731b6814bde9eb4ee4833b58c4a8a1",
->>>>>>> f40264f0
    "name": "batteries",
    "manifestFile": "lake-manifest.json",
    "inputRev": "nightly-testing",
