--- conflicted
+++ resolved
@@ -65,11 +65,7 @@
    "type": "git",
    "subDir": null,
    "scope": "leanprover-community",
-<<<<<<< HEAD
-   "rev": "8167110657c13458681a0284c95b34e91fa721d6",
-=======
-   "rev": "8690c0b6e759ab1a0c7e4287909ae5f897d3ab66",
->>>>>>> e81777e2
+   "rev": "0145729a15c82e81e42280b914bacf72c509d234",
    "name": "batteries",
    "manifestFile": "lake-manifest.json",
    "inputRev": "nightly-testing",
