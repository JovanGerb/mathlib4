--- conflicted
+++ resolved
@@ -65,17 +65,10 @@
    "type": "git",
    "subDir": null,
    "scope": "leanprover-community",
-<<<<<<< HEAD
-   "rev": "f63e2da2c97562430540536190768adf9a80963e",
-   "name": "batteries",
-   "manifestFile": "lake-manifest.json",
-   "inputRev": "nightly-testing",
-=======
    "rev": "f1c21f6bfc84ccb888d13a8a781c9fd69e87a405",
    "name": "batteries",
    "manifestFile": "lake-manifest.json",
    "inputRev": "lean-pr-testing-8114",
->>>>>>> 637398a2
    "inherited": false,
    "configFile": "lakefile.toml"},
   {"url": "https://github.com/leanprover/lean4-cli",
