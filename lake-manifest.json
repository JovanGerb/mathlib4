--- conflicted
+++ resolved
@@ -4,11 +4,7 @@
  [{"url": "https://github.com/leanprover/std4",
    "type": "git",
    "subDir": null,
-<<<<<<< HEAD
    "rev": "f8258756d05d8232eaeb715e9f9bbebb9e06dbe7",
-=======
-   "rev": "08ec2584b1892869e3a5f4122b029989bcb4ca79",
->>>>>>> 43e83e9b
    "name": "std",
    "manifestFile": "lake-manifest.json",
    "inputRev": "bump/v4.6.0",
@@ -26,11 +22,7 @@
   {"url": "https://github.com/leanprover-community/aesop",
    "type": "git",
    "subDir": null,
-<<<<<<< HEAD
    "rev": "6f451e1b452e2dcc63cec68ffea950c18d058c5e",
-=======
-   "rev": "cebd10ba6d22457e364ba03320cfd9fc7511e520",
->>>>>>> 43e83e9b
    "name": "aesop",
    "manifestFile": "lake-manifest.json",
    "inputRev": "bump/v4.6.0",
