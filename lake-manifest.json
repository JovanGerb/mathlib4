{"version": "1.1.0",
 "packagesDir": ".lake/packages",
 "packages":
 [{"url": "https://github.com/leanprover-community/plausible",
   "type": "git",
   "subDir": null,
   "scope": "leanprover-community",
   "rev": "8cee626a680fe217814c4bd444b94ceb31efd6b6",
   "name": "plausible",
   "manifestFile": "lake-manifest.json",
   "inputRev": "main",
   "inherited": false,
   "configFile": "lakefile.toml"},
  {"url": "https://github.com/leanprover-community/LeanSearchClient",
   "type": "git",
   "subDir": null,
   "scope": "leanprover-community",
   "rev": "8d29bc2c3ebe1f863c2f02df816b4f3dd1b65226",
   "name": "LeanSearchClient",
   "manifestFile": "lake-manifest.json",
   "inputRev": "main",
   "inherited": false,
   "configFile": "lakefile.toml"},
  {"url": "https://github.com/leanprover-community/import-graph",
   "type": "git",
   "subDir": null,
   "scope": "leanprover-community",
   "rev": "c20832d6f0b3186a97ea9361cec0a5b87dd152a3",
   "name": "importGraph",
   "manifestFile": "lake-manifest.json",
   "inputRev": "main",
   "inherited": false,
   "configFile": "lakefile.toml"},
  {"url": "https://github.com/leanprover-community/ProofWidgets4",
   "type": "git",
   "subDir": null,
   "scope": "leanprover-community",
   "rev": "ea953247aac573c9b5adea60bacd3e085f58aca4",
   "name": "proofwidgets",
   "manifestFile": "lake-manifest.json",
   "inputRev": "v0.0.56",
   "inherited": false,
   "configFile": "lakefile.lean"},
  {"url": "https://github.com/leanprover-community/aesop",
   "type": "git",
   "subDir": null,
   "scope": "leanprover-community",
   "rev": "5d3d6317013bd85eecd3be10d0c0741ea96e7bc4",
   "name": "aesop",
   "manifestFile": "lake-manifest.json",
   "inputRev": "nightly-testing",
   "inherited": false,
   "configFile": "lakefile.toml"},
  {"url": "https://github.com/leanprover-community/quote4",
   "type": "git",
   "subDir": null,
   "scope": "leanprover-community",
   "rev": "aa4c87abed970d9dfad2506000d99d30b02f476b",
   "name": "Qq",
   "manifestFile": "lake-manifest.json",
   "inputRev": "master",
   "inherited": false,
   "configFile": "lakefile.toml"},
  {"url": "https://github.com/leanprover-community/batteries",
   "type": "git",
   "subDir": null,
   "scope": "leanprover-community",
<<<<<<< HEAD
   "rev": "b13dc2b1389de18e8eae52467df282c25e825fdd",
=======
   "rev": "57806e08e250388b58d8db0a9c0d9571bf1cf03e",
>>>>>>> c6bbaddd
   "name": "batteries",
   "manifestFile": "lake-manifest.json",
   "inputRev": "lean-pr-testing-7855",
   "inherited": false,
   "configFile": "lakefile.toml"},
  {"url": "https://github.com/leanprover/lean4-cli",
   "type": "git",
   "subDir": null,
   "scope": "leanprover",
   "rev": "aff4176e5c41737a0d73be74ad9feb6a889bfa98",
   "name": "Cli",
   "manifestFile": "lake-manifest.json",
   "inputRev": "main",
   "inherited": true,
   "configFile": "lakefile.toml"}],
 "name": "mathlib",
 "lakeDir": ".lake"}<|MERGE_RESOLUTION|>--- conflicted
+++ resolved
@@ -65,11 +65,7 @@
    "type": "git",
    "subDir": null,
    "scope": "leanprover-community",
-<<<<<<< HEAD
-   "rev": "b13dc2b1389de18e8eae52467df282c25e825fdd",
-=======
-   "rev": "57806e08e250388b58d8db0a9c0d9571bf1cf03e",
->>>>>>> c6bbaddd
+   "rev": "ae76c18e9b492a1595218b0c82e2ef94eb15222a",
    "name": "batteries",
    "manifestFile": "lake-manifest.json",
    "inputRev": "lean-pr-testing-7855",
