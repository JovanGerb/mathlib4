--- conflicted
+++ resolved
@@ -4,14 +4,10 @@
  [{"url": "https://github.com/leanprover/std4",
    "type": "git",
    "subDir": null,
-<<<<<<< HEAD
    "rev": "3c117bc465a4054afc38c204bb25daa567398ad4",
-=======
-   "rev": "c70b9499d9af95eea6c5d7073874b7cf2c715afe",
->>>>>>> 31880823
    "name": "std",
    "manifestFile": "lake-manifest.json",
-   "inputRev": "lean-pr-testing-3159",
+   "inputRev": "nightly-testing",
    "inherited": false,
    "configFile": "lakefile.lean"},
   {"url": "https://github.com/leanprover-community/quote4",
