--- conflicted
+++ resolved
@@ -65,11 +65,7 @@
    "type": "git",
    "subDir": null,
    "scope": "leanprover-community",
-<<<<<<< HEAD
-   "rev": "acd5685b2ae9bb177b418a6e33cab1c3015db2fd",
-=======
    "rev": "29c662a03b65054c0f4d512b81e0ac253b049a3f",
->>>>>>> a10eba97
    "name": "batteries",
    "manifestFile": "lake-manifest.json",
    "inputRev": "nightly-testing",
