{"version": "1.1.0",
 "packagesDir": ".lake/packages",
 "packages":
 [{"url": "https://github.com/leanprover-community/batteries",
   "type": "git",
   "subDir": null,
   "scope": "leanprover-community",
<<<<<<< HEAD
   "rev": "2578e010d63338cfd1eef693f7664f1491e0510a",
=======
   "rev": "e6d3a32d66252a70fda1d56463e1da975b3b8f53",
>>>>>>> 9d7806d7
   "name": "batteries",
   "manifestFile": "lake-manifest.json",
   "inputRev": "nightly-testing",
   "inherited": false,
   "configFile": "lakefile.lean"},
  {"url": "https://github.com/leanprover-community/quote4",
   "type": "git",
   "subDir": null,
   "scope": "leanprover-community",
   "rev": "61cc01564763dc5650ff5576575eb7bc5d84809f",
   "name": "Qq",
   "manifestFile": "lake-manifest.json",
   "inputRev": "nightly-testing",
   "inherited": false,
   "configFile": "lakefile.lean"},
  {"url": "https://github.com/leanprover-community/aesop",
   "type": "git",
   "subDir": null,
   "scope": "leanprover-community",
   "rev": "ed1c351d261df66c33b6739b753102550017dbce",
   "name": "aesop",
   "manifestFile": "lake-manifest.json",
   "inputRev": "nightly-testing",
   "inherited": false,
   "configFile": "lakefile.toml"},
  {"url": "https://github.com/leanprover-community/ProofWidgets4",
   "type": "git",
   "subDir": null,
   "scope": "leanprover-community",
   "rev": "6f9a1b99e76899a578a6ca0fd1d435f00428014b",
   "name": "proofwidgets",
   "manifestFile": "lake-manifest.json",
   "inputRev": "v0.0.42-pre2",
   "inherited": false,
   "configFile": "lakefile.lean"},
  {"url": "https://github.com/leanprover/lean4-cli",
   "type": "git",
   "subDir": null,
   "scope": "",
   "rev": "2cf1030dc2ae6b3632c84a09350b675ef3e347d0",
   "name": "Cli",
   "manifestFile": "lake-manifest.json",
   "inputRev": "main",
   "inherited": true,
   "configFile": "lakefile.toml"},
  {"url": "https://github.com/leanprover-community/import-graph",
   "type": "git",
   "subDir": null,
   "scope": "leanprover-community",
   "rev": "57bd2065f1dbea5e9235646fb836c7cea9ab03b6",
   "name": "importGraph",
   "manifestFile": "lake-manifest.json",
   "inputRev": "main",
   "inherited": false,
   "configFile": "lakefile.toml"}],
 "name": "mathlib",
 "lakeDir": ".lake"}<|MERGE_RESOLUTION|>--- conflicted
+++ resolved
@@ -5,11 +5,7 @@
    "type": "git",
    "subDir": null,
    "scope": "leanprover-community",
-<<<<<<< HEAD
-   "rev": "2578e010d63338cfd1eef693f7664f1491e0510a",
-=======
-   "rev": "e6d3a32d66252a70fda1d56463e1da975b3b8f53",
->>>>>>> 9d7806d7
+   "rev": "d2075f16d738ff29e9325134598861e8e0dd941e",
    "name": "batteries",
    "manifestFile": "lake-manifest.json",
    "inputRev": "nightly-testing",
